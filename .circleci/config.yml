version: 2
defaults: &defaults
  docker:
    - image: ubuntu:14.04
jobs:
  build_linux:
    <<: *defaults
    steps:
      - checkout
      - run:
          name: Id
          command: sudo cat /etc/*release
      - run:
          name: Setup requirements
          command: |
            bash scripts/setup_common_requirements.sh
            apt-get install -y libpng12-dev libfreetype6-dev libdbus-glib-1-dev libgtk2.0-dev curl
      - run:
          name: Build for Linux
          command: bash scripts/build_linux.sh
      - store_artifacts:
          path: linux/_CPack_Packages
      - run:
          name: Update Navit-Download-Center
          command: |
            bash scripts/update_download_center.sh
  run_doxygen:
    <<: *defaults
    steps:
      - checkout
      - run:
          name: Install doxygen
          command: apt-get update && apt-get -y install doxygen ca-certificates git
      - run:
          name: Run doxygen
          command: cd navit && doxygen
      - run:
          name: Update results to Github
          command: bash scripts/update_doxygen.sh
      - store_artifacts:
          path: /root/project/doc
  build_android:
    working_directory: ~/code
    docker:
      - image: circleci/android:api-27-alpha
    environment:
      JVM_OPTS: -Xmx3200m
      GRADLE_OPTS: '-Dorg.gradle.jvmargs="-Xmx2048m -XX:+HeapDumpOnOutOfMemoryError"'
    steps:
      - checkout
      - run:
          name: Id
          command: sudo cat /etc/*release
      - run:
          name: Install cmake gettext libsaxonb-java librsvg2-bin
          command: |
            sudo apt-get install cmake gettext libsaxonb-java librsvg2-bin
            cmake ./ -Dsvg2png_scaling:STRING=-1,24,32,48,64,96,128 -Dsvg2png_scaling_nav:STRING=-1,24,32,48,64,96,128 -Dsvg2png_scaling_flag:STRING=-1,24,32,64,96
      - run:
          name: Process icons
          command: |
            cd navit/icons
            make  
            mkdir ../android/res/drawable-nodpi
            rename 'y/A-Z/a-z/' *
            cp *.png ../android/res/drawable-nodpi
            cd ../../
      - run:
          name: Process translations
          command: |
            cd po  
            make
            mkdir ../navit/android/res/raw
            rename 'y/A-Z/a-z/' *
            cp *.mo ../navit/android/res/raw
            cd ../
      - run:
          name: Process xml's
          command: |
            cd navit
<<<<<<< HEAD
            export XMLCFG_ALL_FILE_PREFIXES="navit navit_layout_car navit_layout_car_dark navit_layout_car_android navit_layout_car_simple navit_layout_bike navit_layout_th"
            mkdir -p config/ldpi
            for prefix in $XMLCFG_ALL_FILE_PREFIXES; do saxonb-xslt -s:"${prefix}_shipped.xml" -xsl:xslt/android.xslt -o:"config/ldpi/${prefix}.xml" OSD_SIZE=1 ICON_SMALL=24 ICON_MEDIUM=32 ICON_BIG=48; done
            mkdir -p config/mdpi
            for prefix in $XMLCFG_ALL_FILE_PREFIXES; do saxonb-xslt -s:"${prefix}_shipped.xml" -xsl:xslt/android.xslt -o:"config/mdpi/${prefix}.xml" OSD_SIZE=1.33 ICON_SMALL=32 ICON_MEDIUM=48 ICON_BIG=64; done
            mkdir -p config/hdpi
            for prefix in $XMLCFG_ALL_FILE_PREFIXES; do saxonb-xslt -s:"${prefix}_shipped.xml" -xsl:xslt/android.xslt -o:"config/hdpi/${prefix}.xml" OSD_SIZE=2 ICON_SMALL=48 ICON_MEDIUM=64 ICON_BIG=96; done
            mkdir -p config/xhdpi
            for prefix in $XMLCFG_ALL_FILE_PREFIXES; do saxonb-xslt -s:"${prefix}_shipped.xml" -xsl:xslt/android.xslt -o:"config/xhdpi/${prefix}.xml" OSD_SIZE=2.67 ICON_SMALL=64 ICON_MEDIUM=96 ICON_BIG=128; done
            mkdir -p config/xxhdpi
            for prefix in $XMLCFG_ALL_FILE_PREFIXES; do saxonb-xslt -s:"${prefix}_shipped.xml" -xsl:xslt/android.xslt -o:"config/xxhdpi/${prefix}.xml" OSD_SIZE=4 ICON_SMALL=96 ICON_MEDIUM=128 ICON_BIG=192; done
            mkdir -p config/xxxhdpi
            for prefix in $XMLCFG_ALL_FILE_PREFIXES; do saxonb-xslt -s:"${prefix}_shipped.xml" -xsl:xslt/android.xslt -o:"config/xxxhdpi/${prefix}.xml" OSD_SIZE=5.33 ICON_SMALL=128 ICON_MEDIUM=192 ICON_BIG=256; done
            sudo ls -la
            mv config android/assets/
=======
            saxonb-xslt -s:navit_shipped.xml -xsl:xslt/android.xslt -o:navitldpi.xml OSD_SIZE=1 ICON_SMALL=24 ICON_MEDIUM=32 ICON_BIG=48
            saxonb-xslt -s:navit_shipped.xml -xsl:xslt/android.xslt -o:navitmdpi.xml OSD_SIZE=1.33 ICON_SMALL=32 ICON_MEDIUM=48 ICON_BIG=64
            saxonb-xslt -s:navit_shipped.xml -xsl:xslt/android.xslt -o:navithdpi.xml OSD_SIZE=2 ICON_SMALL=48 ICON_MEDIUM=64 ICON_BIG=96
            saxonb-xslt -s:navit_shipped.xml -xsl:xslt/android.xslt -o:navitxhdpi.xml OSD_SIZE=2.67 ICON_SMALL=64 ICON_MEDIUM=96 ICON_BIG=128
            saxonb-xslt -s:navit_shipped.xml -xsl:xslt/android.xslt -o:navitxxhdpi.xml OSD_SIZE=4 ICON_SMALL=96 ICON_MEDIUM=128 ICON_BIG=192
            saxonb-xslt -s:navit_shipped.xml -xsl:xslt/android.xslt -o:navitxxxhdpi.xml OSD_SIZE=5.33 ICON_SMALL=128 ICON_MEDIUM=192 ICON_BIG=256
            mv *dpi.xml android/res/raw
>>>>>>> 032f1528
            cd ../
      - run:
         name: Chmod permissions
         command: sudo chmod +x ./gradlew
      - run:
          name: Download Dependencies
          command: ./gradlew -v
#          command: ./gradlew androidDependencies
      - run:
         name: Install ndk
         command: sdkmanager ndk-bundle
      - run:
          name: Build
          command: ./gradlew assembleDebug
      - run:
          name: Run Lint Test
          command: |
            ln -s navit/navit.dtd navit.dtd
            mkdir /home/circleci/code/test-results
            ./gradlew lint test
      - run:
          name: Run CheckStyle Test
          command: ./gradlew checkstyleMain
      - run:
          name: Run Javadoc
          command: ./gradlew generateDebugJavadoc
      - store_artifacts:
          name: Store APK
          path: navit/android/build/outputs/apk
          destination: apk
      - store_artifacts:
          name: Store logs
          path: navit/android/build/outputs/logs
          destination: logs
      - store_artifacts:
          name: Store Javadoc
          path: navit/android/build/outputs/docs/javadoc
          destination: doc  
      - store_artifacts:
          name: Store Lint reports
          path: navit/android/build/reports
          destination: reports
      - store_artifacts:
          name: Store checkstyle report
          path: /home/circleci/code/navit/android/checkstyle
          destination: reports
      - store_test_results:
          path: test-results
  build_win32:
    <<: *defaults
    steps:
      - checkout
      - run:
          name: Build for Windows
          command: |
            bash scripts/setup_common_requirements.sh
            bash scripts/build_win32.sh
      - store_artifacts:
          path: win32/navit.exe
      - run:
          name: Update Navit-Download-Center
          command: |
            bash scripts/update_download_center.sh
  build_wince:
    docker:
      - image: navit/dockerfiles:wince
    steps:
      - checkout
      - run:
          name: Prepare the WinCE build environment
          command: |
            bash scripts/setup_wince.sh
      - run:
          name: Build for Windows CE
          command: bash scripts/build_wince.sh
      - store_artifacts:
          path: wince/output
      - run:
          name: Update Navit-Download-Center
          command: |
            bash scripts/update_download_center.sh
  build_tomtom_minimal:
    <<: *defaults
    docker:
      - image: navit/tomtom-build-image
    steps:
      - checkout
      - run:
          name: Setup common requirements
          command: |
            bash scripts/setup_common_requirements.sh
      - run:
          name: Build for Tomtom (minimal)
          command: |
            bash scripts/build_tomtom_minimal.sh
      - store_artifacts:
          path: /output
      - run:
          name: Update Navit-Download-Center
          command: |
            bash scripts/update_download_center.sh
  build_tomtom_plugin:
    <<: *defaults
    docker:
      - image: navit/tomtom-build-image
    steps:
      - checkout
      - run:
          name: Setup common requirements
          command: |
            bash scripts/setup_common_requirements.sh
      - run:
          name: Build for Tomtom (plugin)
          command: |
            bash scripts/build_tomtom_plugin.sh
      - store_artifacts:
          path: /output
      - run:
          name: Update Navit-Download-Center
          command: |
            bash scripts/update_download_center.sh
  merge_trunk_in_master:
    <<: *defaults
    steps:
      - checkout
      - run:
          name: Install git
          command: apt-get update && apt-get -y install ca-certificates git
      - run:
          name: configure ssh git
          command: mkdir -p ~/.ssh/ && ssh-keyscan -t rsa github.com >> ~/.ssh/known_hosts
      - add_ssh_keys:
          fingerprints:
            - "16:27:ac:a5:76:28:2d:36:63:1b:56:4d:eb:df:a6:48"
      - run:
          name: Update results to Github
          command: export GIT_TERMINAL_PROMPT=0 && git push origin $CIRCLE_SHA1:refs/heads/master
workflows:
  version: 2
  build_all:
    jobs:
      - build_linux
      - build_android
      - build_win32
      - build_wince
      - build_tomtom_minimal
      - build_tomtom_plugin
      - run_doxygen:
          requires:
            - build_linux
            - build_android
            - build_win32
            - build_wince
            - build_tomtom_minimal
            - build_tomtom_plugin
          filters:
            branches:
              only: /^trunk$/
      - merge_trunk_in_master:
          requires:
            - build_linux
            - build_android
            - build_win32
            - build_wince
            - build_tomtom_minimal
            - build_tomtom_plugin
          filters:
            branches:
              only: /^trunk$/<|MERGE_RESOLUTION|>--- conflicted
+++ resolved
@@ -78,7 +78,6 @@
           name: Process xml's
           command: |
             cd navit
-<<<<<<< HEAD
             export XMLCFG_ALL_FILE_PREFIXES="navit navit_layout_car navit_layout_car_dark navit_layout_car_android navit_layout_car_simple navit_layout_bike navit_layout_th"
             mkdir -p config/ldpi
             for prefix in $XMLCFG_ALL_FILE_PREFIXES; do saxonb-xslt -s:"${prefix}_shipped.xml" -xsl:xslt/android.xslt -o:"config/ldpi/${prefix}.xml" OSD_SIZE=1 ICON_SMALL=24 ICON_MEDIUM=32 ICON_BIG=48; done
@@ -92,17 +91,7 @@
             for prefix in $XMLCFG_ALL_FILE_PREFIXES; do saxonb-xslt -s:"${prefix}_shipped.xml" -xsl:xslt/android.xslt -o:"config/xxhdpi/${prefix}.xml" OSD_SIZE=4 ICON_SMALL=96 ICON_MEDIUM=128 ICON_BIG=192; done
             mkdir -p config/xxxhdpi
             for prefix in $XMLCFG_ALL_FILE_PREFIXES; do saxonb-xslt -s:"${prefix}_shipped.xml" -xsl:xslt/android.xslt -o:"config/xxxhdpi/${prefix}.xml" OSD_SIZE=5.33 ICON_SMALL=128 ICON_MEDIUM=192 ICON_BIG=256; done
-            sudo ls -la
             mv config android/assets/
-=======
-            saxonb-xslt -s:navit_shipped.xml -xsl:xslt/android.xslt -o:navitldpi.xml OSD_SIZE=1 ICON_SMALL=24 ICON_MEDIUM=32 ICON_BIG=48
-            saxonb-xslt -s:navit_shipped.xml -xsl:xslt/android.xslt -o:navitmdpi.xml OSD_SIZE=1.33 ICON_SMALL=32 ICON_MEDIUM=48 ICON_BIG=64
-            saxonb-xslt -s:navit_shipped.xml -xsl:xslt/android.xslt -o:navithdpi.xml OSD_SIZE=2 ICON_SMALL=48 ICON_MEDIUM=64 ICON_BIG=96
-            saxonb-xslt -s:navit_shipped.xml -xsl:xslt/android.xslt -o:navitxhdpi.xml OSD_SIZE=2.67 ICON_SMALL=64 ICON_MEDIUM=96 ICON_BIG=128
-            saxonb-xslt -s:navit_shipped.xml -xsl:xslt/android.xslt -o:navitxxhdpi.xml OSD_SIZE=4 ICON_SMALL=96 ICON_MEDIUM=128 ICON_BIG=192
-            saxonb-xslt -s:navit_shipped.xml -xsl:xslt/android.xslt -o:navitxxxhdpi.xml OSD_SIZE=5.33 ICON_SMALL=128 ICON_MEDIUM=192 ICON_BIG=256
-            mv *dpi.xml android/res/raw
->>>>>>> 032f1528
             cd ../
       - run:
          name: Chmod permissions
