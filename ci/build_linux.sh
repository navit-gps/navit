--- conflicted
+++ resolved
@@ -1,10 +1,4 @@
-<<<<<<< HEAD
-set -e 
-sudo apt-get install cmake libpng12-dev librsvg2-bin libfreetype6-dev libdbus-glib-1-dev g++ libgtk2.0-dev
-mkdir ~/linux-bin && pushd ~/linux-bin
-=======
 sudo apt-get install cmake libpng12-dev librsvg2-bin libfreetype6-dev libdbus-glib-1-dev g++ libgtk2.0-dev libqt5svg5-dev
->>>>>>> 480200b0
 
 cmake_opts="-Dgraphics/qt_qpainter:BOOL=FALSE -Dgui/qml:BOOL=FALSE -DSVG2PNG:BOOL=FALSE -DSAMPLE_MAP=n -Dgraphics/gtk_drawing_area:BOOL=TRUE"
 
@@ -14,14 +8,9 @@
 	tar xfz ~/assets/cov-analysis-linux64-7.6.0.tar.gz
 	export PATH=~/navit/cov-analysis-linux64-7.6.0/bin:$PATH
 	
-<<<<<<< HEAD
-	cov-build --dir cov-int cmake ~/navit/ ${cmake_opts}
-	cov-build --dir cov-int make
-=======
 	mkdir ~/linux-bin && cd ~/linux-bin
 	cov-build --dir cov-int cmake ~/${CIRCLE_PROJECT_REPONAME}/ ${cmake_opts}
 	cov-build --dir cov-int make || exit -1
->>>>>>> 480200b0
 	tar czvf navit.tgz cov-int
 	
 	curl --form token=$COVERITY_TOKEN \
@@ -38,10 +27,9 @@
 	popd
 
 else
-<<<<<<< HEAD
-	cmake ~/navit/ ${cmake_opts}
-	make
-	popd
+	mkdir ~/linux-bin && cd ~/linux-bin
+	cmake ~/${CIRCLE_PROJECT_REPONAME}/ ${cmake_opts} || exit -1
+	make  || exit -1
 fi
 
 if [[ "${CIRCLE_BRANCH}" == "audio_framework" ]]; then
@@ -72,21 +60,8 @@
 	[ -f navit/audio/player-spotify/.libs/libaudio_player-spotify.so ] || exit -1
 	echo "SUCCESS"
 	popd
-=======
-	mkdir ~/linux-bin && cd ~/linux-bin
-	cmake ~/${CIRCLE_PROJECT_REPONAME}/ ${cmake_opts} || exit -1
-	make  || exit -1
-fi
-
-if [[ "$CIRCLE_ARTIFACTS" != "" ]]; then
-	cp -r navit/xpm $CIRCLE_ARTIFACTS
->>>>>>> 480200b0
 fi
 
 
 # Done with the builds tests. Running some app tests 
-<<<<<<< HEAD
-bash ci/run_linux_tests.sh
-=======
-bash ~/navit/ci/run_linux_tests.sh
->>>>>>> 480200b0
+bash ~/navit/ci/run_linux_tests.sh