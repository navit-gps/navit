--- conflicted
+++ resolved
@@ -18,16 +18,10 @@
   https://scan.coverity.com/builds?project=$CIRCLE_PROJECT_USERNAME
 else
 	mkdir bin && cd bin
-<<<<<<< HEAD
-	cmake ../ -Dgraphics/qt_qpainter:BOOL=FALSE -Dgui/qml:BOOL=FALSE -DSVG2PNG:BOOL=FALSE || exit -1
-	make  || exit -1
-fi
-if [[ "$CIRCLE_ARTIFACTS" != "" ]]; then
-	cp -r navit/xpm $CIRCLE_ARTIFACTS
-fi
-=======
 	cmake ../ -Dgraphics/qt_qpainter:BOOL=FALSE -Dgui/qml:BOOL=FALSE -DSVG2PNG:BOOL=FALSE -DSAMPLE_MAP=n -Dgraphics/gtk_drawing_area:BOOL=TRUE|| exit -1
 	make  || exit -1
 fi
-# cp -r navit/xpm $CIRCLE_ARTIFACTS
->>>>>>> 04f6fbdf
+
+if [[ "$CIRCLE_ARTIFACTS" != "" ]]; then
+	cp -r navit/xpm $CIRCLE_ARTIFACTS
+fi