--- conflicted
+++ resolved
@@ -7,10 +7,9 @@
 
 set -e
 
-source ~/navit/ci/setup_tomtom_requirements.sh
-
-<<<<<<< HEAD
-=======
+export ARCH=arm-linux
+cp Toolchain/$ARCH.cmake /tmp
+
 # toolchain
 export TOMTOM_SDK_DIR=/opt/tomtom-sdk
 mkdir -p $TOMTOM_SDK_DIR >/dev/null 2>&1 || export TOMTOM_SDK_DIR=$HOME/tomtom-sdk 
@@ -180,7 +179,6 @@
 cd share 
 mkdir -p fonts
 cd ..
->>>>>>> 9bf65125
 
 
 # navit executable
