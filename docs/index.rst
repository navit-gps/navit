--- conflicted
+++ resolved
@@ -22,7 +22,6 @@
 .. image:: navit.png
 
 .. toctree::
-<<<<<<< HEAD
    :hidden:
    :glob:
    :numbered:
@@ -31,17 +30,7 @@
 
    basic_configuration
    maps
-=======
-    :hidden:
-    :glob:
-    :numbered:
-    :maxdepth: 2
-    :caption: Navit's user manual
-
-    basic_configuration
-    maps
-    configuration/index
->>>>>>> 0b0a073e
+   configuration/index
 
 
 .. Indices and tables
