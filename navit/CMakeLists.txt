include_directories( "${PROJECT_BINARY_DIR}")
include_directories( "${PROJECT_SOURCE_DIR}")
include_directories( "${CMAKE_CURRENT_SOURCE_DIR}")
include_directories( "${CMAKE_CURRENT_BINARY_DIR}")
include_directories( "${CMAKE_CURRENT_SOURCE_DIR}/support")

# navit core
set(NAVIT_SRC announcement.c atom.c attr.c cache.c callback.c command.c config_.c coord.c country.c data_window.c debug.c
	event.c file.c geom.c graphics.c gui.c item.c layout.c log.c main.c map.c maps.c
	linguistics.c mapset.c maptype.c menu.c messages.c bookmarks.c navit.c navit_nls.c navigation.c osd.c param.c phrase.c plugin.c popup.c
	profile.c profile_option.c projection.c roadprofile.c route.c script.c search.c speech.c start_real.c sunriset.c transform.c track.c
	search_houseno_interpol.c util.c vehicle.c vehicleprofile.c xmlconfig.c )

if(NOT USE_PLUGINS)
	list(APPEND NAVIT_SRC  ${CMAKE_CURRENT_BINARY_DIR}/builtin.c)
endif(NOT USE_PLUGINS)

if (${HAVE_GLIB})
	list(APPEND NAVIT_SRC event_glib.c)
endif()

if(ANDROID)
	list(APPEND NAVIT_SRC android.c)
	set(NAVIT_LIBNAME navit)
else()
	set(NAVIT_LIBNAME navit_core)
endif()


foreach ( PLUGIN_PATH ${ALL_PLUGINS})
	if (${PLUGIN_PATH})
		include_directories( "${CMAKE_CURRENT_SOURCE_DIR}/${PLUGIN_PATH}")

		string(REPLACE "/" "_" MODULE_INC ${PLUGIN_PATH})
		list(APPEND NAVIT_SUPPORT_LIBS ${MODULE_INC})
	endif()
endforeach()

foreach ( MODULE_PATH ${ALL_MODULES})
	if ( ${MODULE_PATH} )
		include_directories( "${CMAKE_CURRENT_SOURCE_DIR}/${MODULE_PATH}")

		string(REPLACE "/" "_" MODULE_INC ${MODULE_PATH})
		list(APPEND MODULES_PROTOTYPE "\nvoid\tmodule_${MODULE_INC}_init(void)")
		list(APPEND MODULES_FUNC "\nmodule_${MODULE_INC}_init()")

		if (NOT USE_PLUGINS)
			list(APPEND MODULES_NAME ${MODULE_INC})
		else()
			string(REGEX REPLACE "(^[^/]*)/.*" "\\1" ${MODULE_INC}_TYPE ${MODULE_PATH})
		endif()
	endif()
endforeach()

CONFIGURE_FILE(${CMAKE_CURRENT_SOURCE_DIR}/builtin.c.in ${CMAKE_CURRENT_BINARY_DIR}/builtin.c)

include_directories( "${CMAKE_CURRENT_SOURCE_DIR}/fib-1.1")

# Add module paths
foreach (CURRENT_MODULE ${ALL_PLUGINS} ${ALL_MODULE_PLUGINS} ${ALL_MODULES})
	if (${CURRENT_MODULE})
		add_subdirectory( "${CMAKE_CURRENT_SOURCE_DIR}/${CURRENT_MODULE}")
	endif()
endforeach()

add_subdirectory (fib-1.1)

if(NOT ANDROID)
	set(NAVIT_START_SRC start.c)
	if(WIN32 OR WINCE AND NOT WIN_OMIT_RESOURCES)
		list(APPEND NAVIT_START_SRC ${CMAKE_CURRENT_SOURCE_DIR}/gui/win32/resources/resource.rc)
	else()
		if (APPLE)
<<<<<<< HEAD
          set(NAVIT_START_SRC start_apple.m)
=======
			set(NAVIT_START_SRC start_apple.m)
>>>>>>> 2a103031
		endif()
	endif()
	if (BUILD_BUNDLE)
		list(APPEND NAVIT_START_SRC resources/share resources/Icon.png resources/Default.png)
		add_custom_command(OUTPUT resources/Icon.png COMMAND convert -scale 79x79 -crop 60x60+8+19 ${CMAKE_CURRENT_SOURCE_DIR}/icons/desktop_icons/128x128/navit.png resources/Icon.png)
		add_custom_command(OUTPUT resources/Default.png COMMAND convert -scale 79x79 -crop 60x60+8+19 ${CMAKE_CURRENT_SOURCE_DIR}/icons/desktop_icons/128x128/navit.png resources/Default.png)
	endif()
	add_executable(navit ${NAVIT_START_SRC})
	target_link_libraries (navit ${NAVIT_LIBNAME})
	if(DEFINED NAVIT_BINARY)
		set_target_properties(navit PROPERTIES OUTPUT_NAME ${NAVIT_BINARY})
	endif(DEFINED NAVIT_BINARY)
	if (BUILD_BUNDLE)
		add_custom_command(OUTPUT resources/share COMMAND mkdir -p resources/share)
		set_source_files_properties(resources/share resources/Icon.png resources/Default.png PROPERTIES MACOSX_PACKAGE_LOCATION Resources)
		set_target_properties(navit PROPERTIES MACOSX_BUNDLE TRUE)
		set_target_properties(navit PROPERTIES MACOSX_BUNDLE_INFO_PLIST ${CMAKE_CURRENT_SOURCE_DIR}/Info.plist)
		add_dependencies(navit navit_config_xml_resource)
		add_dependencies(navit images_resource)
		add_dependencies(navit locale_resource)
	endif()
endif()

if (SHARED_LIBNAVIT)
	add_library (${NAVIT_LIBNAME} SHARED ${NAVIT_SRC} )
else(SHARED_LIBNAVIT)
	add_library (${NAVIT_LIBNAME} STATIC ${NAVIT_SRC} )
endif(SHARED_LIBNAVIT)
if(NOT MSVC)
	SET(NAVIT_LIBS ${NAVIT_LIBS} m)
endif(NOT MSVC)
target_link_libraries(${NAVIT_LIBNAME}  ${MODULES_NAME} ${NAVIT_SUPPORT_LIBS} fib ${NAVIT_LIBS} )
set_target_properties(${NAVIT_LIBNAME} PROPERTIES COMPILE_DEFINITIONS "MODULE=navit;LIBDIR=\"${CMAKE_INSTALL_PREFIX}/${LIB_DIR}\";PREFIX=\"${CMAKE_INSTALL_PREFIX}\"")
if (DEFINED NAVIT_COMPILE_FLAGS)
	set_target_properties(${NAVIT_LIBNAME} PROPERTIES COMPILE_FLAGS "${NAVIT_COMPILE_FLAGS}")
endif()

ADD_CUSTOM_TARGET(
	git_version
	${CMAKE_COMMAND} -D SRC=${CMAKE_CURRENT_SOURCE_DIR}/version.h.in
<<<<<<< HEAD
                    -D DST=${CMAKE_CURRENT_BINARY_DIR}/version.h
                    -D NAME="GIT_VERSION"
                    -P ${PROJECT_SOURCE_DIR}/cmake/version.cmake
)
=======
	-D DST=${CMAKE_CURRENT_BINARY_DIR}/version.h
	-D NAME="GIT_VERSION"
	-P ${PROJECT_SOURCE_DIR}/cmake/version.cmake
	)
>>>>>>> 2a103031

add_custom_command(
	OUTPUT "${CMAKE_CURRENT_BINARY_DIR}/navit.dtd"
	COMMENT "Copy navit.dtd to ${CMAKE_CURRENT_BINARY_DIR}/navit.dtd"
	COMMAND ${CMAKE_COMMAND} -E copy "${PROJECT_SOURCE_DIR}/navit/navit.dtd" "${CMAKE_CURRENT_BINARY_DIR}/navit.dtd"
<<<<<<< HEAD
)

# additional parameter are passed to the stylesheet processor as parameter
macro(process_xslt SRC_DIR SRC_XML DEST_DIR DEST_XML)
	if(WIN32)
		set(TMPDIR "$ENV{TEMP}")
	else()
		set(TMPDIR "/tmp")
	endif()
	set(TMPFOLDER "${DEST_DIR}/${DEST_XML}")
	string(REPLACE "/" "_" TMPFOLDER ${TMPFOLDER})
	set(TMPDIR "${TMPDIR}/${TMPFOLDER}")
	set(XSLT_COMMANDS COMMAND ${CMAKE_COMMAND} -E make_directory "${TMPDIR}")
	list(APPEND XSLT_COMMANDS COMMAND ${CMAKE_COMMAND} -E copy "${PROJECT_SOURCE_DIR}/navit/${SRC_XML}" "${TMPDIR}/${SRC_XML}.temp" )
	list(APPEND XSLT_COMMANDS COMMAND ${CMAKE_COMMAND} -E copy "${PROJECT_SOURCE_DIR}/navit/navit.dtd" "${TMPDIR}/" )
=======
	)

# additional parameter are passed to the stylesheet processor as parameter
macro(process_xslt SRC_XML DEST_XML)
	set(XSLT_COMMANDS COMMAND ${CMAKE_COMMAND} -E copy "${PROJECT_SOURCE_DIR}/navit/navit_shipped.xml" "${CMAKE_CURRENT_BINARY_DIR}/${DEST_XML}" )
>>>>>>> 2a103031
	if(XSL_PROCESSING)
		if(NOT XSLTS STREQUAL "")
			string(REPLACE "," ";" XSLTS "${XSLTS}")
			foreach(tmp ${XSLTS})
<<<<<<< HEAD
            set(XSLT_FILE "${PROJECT_SOURCE_DIR}/navit/xslt/${tmp}.xslt")
            list(APPEND XSLT_FILES "${XSLT_FILE}")
            list(APPEND XSLT_COMMANDS COMMAND ${CMAKE_COMMAND} -E echo  Applying ${tmp}.xslt)
            compose_xslt_transform_command(CMD "${XSLT_FILE}" "${TMPDIR}/${SRC_XML}.temp" "${TMPDIR}/${SRC_XML}.output" "${ARGN}")
            list(APPEND XSLT_COMMANDS ${CMD})
            list(APPEND XSLT_COMMANDS COMMAND ${CMAKE_COMMAND} -E rename "${TMPDIR}/${SRC_XML}.output" "${TMPDIR}/${SRC_XML}.temp")
			endforeach()
		endif()
	endif(XSL_PROCESSING)
	list(APPEND XSLT_COMMANDS COMMAND ${CMAKE_COMMAND} -E make_directory ${DEST_DIR})
	list(APPEND XSLT_COMMANDS COMMAND ${CMAKE_COMMAND} -E rename "${TMPDIR}/${SRC_XML}.temp" "${DEST_DIR}/${DEST_XML}")
	list(APPEND XSLT_COMMANDS COMMAND ${CMAKE_COMMAND} -E remove_directory "${TMPDIR}")
=======
				set(XSLT_FILE "${PROJECT_SOURCE_DIR}/navit/xslt/${tmp}.xslt")
				list(APPEND XSLT_FILES "${XSLT_FILE}")
				list(APPEND XSLT_COMMANDS COMMAND ${CMAKE_COMMAND} -E echo  Applying ${tmp}.xslt)
				compose_xslt_transform_command(CMD "${XSLT_FILE}" "${CMAKE_CURRENT_BINARY_DIR}/${DEST_XML}" "${CMAKE_CURRENT_BINARY_DIR}/${DEST_XML}.tmp" "${ARGN}")
				list(APPEND XSLT_COMMANDS ${CMD})
				list(APPEND XSLT_COMMANDS COMMAND ${CMAKE_COMMAND} -E rename "${CMAKE_CURRENT_BINARY_DIR}/${DEST_XML}.tmp" ${CMAKE_CURRENT_BINARY_DIR}/${DEST_XML})
			endforeach()
		endif()
	endif(XSL_PROCESSING)
>>>>>>> 2a103031
	# Depend on all XSLT files, because the main XSLT file may pull in other files.
	# Ideally we'd parse the main XSLT file for includes, but that is tricky to do reliably.
	# Note that this list of files is only updated when (re)running CMake, so if files are
	# added/deleted, CMake must be re-run manually.
	file(GLOB ALL_XSLT_FILES "${PROJECT_SOURCE_DIR}/navit/xslt/*.xslt")
	#message(FATAL_ERROR ${CMAKE_CURRENT_BINARY_DIR}/${DEST_XML})
	ADD_CUSTOM_COMMAND(
<<<<<<< HEAD
		OUTPUT ${DEST_DIR}/${DEST_XML}
		WORKING_DIRECTORY ${PROJECT_SOURCE_DIR}/navit/xslt/
		DEPENDS "${SRC_DIR}/${SRC_XML}" "${CMAKE_CURRENT_BINARY_DIR}/navit.dtd" ${ALL_XSLT_FILES}
		${XSLT_COMMANDS}
	)
=======
		OUTPUT ${CMAKE_CURRENT_BINARY_DIR}/${DEST_XML}
		WORKING_DIRECTORY ${PROJECT_SOURCE_DIR}/navit/xslt/
		DEPENDS ${SRC_XML} "${CMAKE_CURRENT_BINARY_DIR}/navit.dtd" ${ALL_XSLT_FILES}
		${XSLT_COMMANDS}
		)
>>>>>>> 2a103031
endmacro()

# Give instructions on how to build all navit_*.xml navit_layout_*.xml files, obtained applying relevant xslt tranformation on the source navit_shipped_*.xml files
# The following XMLCFG_ALL_FILE_PREFIXES variable below lists all xml config files, semicolon is the delimiter
# For example, it contains layout_navit_car, that will then be used to guess the source filename navit_layout_car_shipped.xml, installed as navit_layout_car.xml (or on android DPI-related files like navit_layout_car_xxxhdpi.xml)
set(XMLCFG_ALL_FILE_PREFIXES "navit;navit_layout_car;navit_layout_car_dark;navit_layout_car_android;navit_layout_car_simple;navit_layout_bike;navit_layout_th")
if(ANDROID)
<<<<<<< HEAD
	# On android, additional xlst transformations are applied to scale the OSD, icons etc... and the size is selected depending on the definition of the screen of the device (xxxhdpi, xxhdpi, ... ldpi)
	# Files for all screen definitions are shipped inside the android package (suffixed with _xxxhdpi, _xxhdpi etc.), and it is only at runtime that the correct navit_*.xml (corresponding to the current device's resolution) is selected
	set(XSLT_XXXHDPI_ARGS OSD_SIZE=5.33 ICON_SMALL=128 ICON_MEDIUM=192 ICON_BIG=256)
	set(XSLT_XXHDPI_ARGS OSD_SIZE=4 ICON_SMALL=96 ICON_MEDIUM=128 ICON_BIG=192)
	set(XSLT_XHDPI_ARGS OSD_SIZE=2.67 ICON_SMALL=64 ICON_MEDIUM=96 ICON_BIG=128)
	set(XSLT_HDPI_ARGS OSD_SIZE=2 ICON_SMALL=48 ICON_MEDIUM=64 ICON_BIG=96)
	set(XSLT_MDPI_ARGS OSD_SIZE=1.33 ICON_SMALL=32 ICON_MEDIUM=48 ICON_BIG=64)
	set(XSLT_LDPI_ARGS OSD_SIZE=1 ICON_SMALL=24 ICON_MEDIUM=32 ICON_BIG=48)

	set(XMLCFG_OUTPUT_LIST "")	# Used to build the list of generated *xml filenames (only file basename, directory part excluded)
	foreach(XMLCFG_FILE_PREFIX ${XMLCFG_ALL_FILE_PREFIXES})
		set(XMLCFG_FILE_SHIPPED ${XMLCFG_FILE_PREFIX}_shipped.xml)
		set(XMLCFG_DIR_OUTPUT_XXXHDPI ${CMAKE_CURRENT_BINARY_DIR}/config/xxxhdpi)
		set(XMLCFG_DIR_OUTPUT_XXHDPI ${CMAKE_CURRENT_BINARY_DIR}/config/xxhdpi)
		set(XMLCFG_DIR_OUTPUT_XHDPI ${CMAKE_CURRENT_BINARY_DIR}/config/xhdpi)
		set(XMLCFG_DIR_OUTPUT_HDPI ${CMAKE_CURRENT_BINARY_DIR}/config/hdpi)
		set(XMLCFG_DIR_OUTPUT_MDPI ${CMAKE_CURRENT_BINARY_DIR}/config/mdpi)
		set(XMLCFG_DIR_OUTPUT_LDPI ${CMAKE_CURRENT_BINARY_DIR}/config/ldpi)
		set(XMLCFG_FILE_OUTPUT ${XMLCFG_FILE_PREFIX}.xml)
		process_xslt(${CMAKE_CURRENT_SOURCE_DIR}/ ${XMLCFG_FILE_SHIPPED} ${XMLCFG_DIR_OUTPUT_XXXHDPI}/ ${XMLCFG_FILE_PREFIX}.xml ${XSLT_XXXHDPI_ARGS})
		process_xslt(${CMAKE_CURRENT_SOURCE_DIR}/ ${XMLCFG_FILE_SHIPPED} ${XMLCFG_DIR_OUTPUT_XXHDPI}/ ${XMLCFG_FILE_PREFIX}.xml ${XSLT_XXHDPI_ARGS})
		process_xslt(${CMAKE_CURRENT_SOURCE_DIR}/ ${XMLCFG_FILE_SHIPPED} ${XMLCFG_DIR_OUTPUT_XHDPI}/ ${XMLCFG_FILE_PREFIX}.xml ${XSLT_XHDPI_ARGS})
		process_xslt(${CMAKE_CURRENT_SOURCE_DIR}/ ${XMLCFG_FILE_SHIPPED} ${XMLCFG_DIR_OUTPUT_HDPI}/ ${XMLCFG_FILE_PREFIX}.xml ${XSLT_HDPI_ARGS})
		process_xslt(${CMAKE_CURRENT_SOURCE_DIR}/ ${XMLCFG_FILE_SHIPPED} ${XMLCFG_DIR_OUTPUT_MDPI}/ ${XMLCFG_FILE_PREFIX}.xml ${XSLT_MDPI_ARGS})
		process_xslt(${CMAKE_CURRENT_SOURCE_DIR}/ ${XMLCFG_FILE_SHIPPED} ${XMLCFG_DIR_OUTPUT_LDPI}/ ${XMLCFG_FILE_PREFIX}.xml ${XSLT_LDPI_ARGS})
		set(XMLCFG_OUTPUT_LIST ${XMLCFG_OUTPUT_LIST} ${XMLCFG_DIR_OUTPUT_XXXHDPI}/${XMLCFG_FILE_PREFIX}.xml ${XMLCFG_DIR_OUTPUT_XXHDPI}/${XMLCFG_FILE_PREFIX}.xml ${XMLCFG_DIR_OUTPUT_XHDPI}/${XMLCFG_FILE_PREFIX}.xml ${XMLCFG_DIR_OUTPUT_HDPI}/${XMLCFG_FILE_PREFIX}.xml ${XMLCFG_DIR_OUTPUT_MDPI}/${XMLCFG_FILE_PREFIX}.xml ${XMLCFG_DIR_OUTPUT_LDPI}/${XMLCFG_FILE_PREFIX}.xml)
	endforeach()
	add_custom_target( navit_config_xml ALL DEPENDS ${XMLCFG_OUTPUT_LIST})
else()
	set(XMLCFG_OUTPUT_LIST "")	# Used to build the list of generated *xml filenames (only file basename, directory part excluded)
	set(XMLCFG_INSTALLED_PATH_LIST "")	# A list of full path to installed xml files
	foreach(XMLCFG_FILE_PREFIX ${XMLCFG_ALL_FILE_PREFIXES})
		set(XMLCFG_FILE_SHIPPED ${XMLCFG_FILE_PREFIX}_shipped.xml)
		process_xslt(${CMAKE_CURRENT_SOURCE_DIR}/ ${XMLCFG_FILE_SHIPPED} ${CMAKE_CURRENT_BINARY_DIR}/ ${XMLCFG_FILE_PREFIX}.xml "")
		set(XMLCFG_OUTPUT_LIST ${XMLCFG_OUTPUT_LIST} ${XMLCFG_FILE_PREFIX}.xml)
		set(XMLCFG_INSTALLED_PATH_LIST ${XMLCFG_INSTALLED_PATH_LIST} ${CMAKE_CURRENT_BINARY_DIR}/${XMLCFG_FILE_PREFIX}.xml)
	endforeach()
	add_custom_target( navit_config_xml_resource DEPENDS ${XMLCFG_INSTALLED_PATH_LIST} COMMAND mkdir -p resources/share/navit COMMAND cp ${XMLCFG_INSTALLED_PATH_LIST} resources/share/navit)
	add_custom_target( locale_resource DEPENDS locales COMMAND mkdir -p resources/share COMMAND cp -a ${CMAKE_CURRENT_BINARY_DIR}/../locale resources/share/locale)
	add_custom_target( navit_config_xml ALL DEPENDS ${XMLCFG_OUTPUT_LIST})
=======
	process_xslt(${CMAKE_CURRENT_SOURCE_DIR}/navit_shipped.xml navitxxxhdpi.xml OSD_SIZE=5.33 ICON_SMALL=128 ICON_MEDIUM=192 ICON_BIG=256)
	process_xslt(${CMAKE_CURRENT_SOURCE_DIR}/navit_shipped.xml navitxxhdpi.xml OSD_SIZE=4 ICON_SMALL=96 ICON_MEDIUM=128 ICON_BIG=192)
	process_xslt(${CMAKE_CURRENT_SOURCE_DIR}/navit_shipped.xml navitxhdpi.xml OSD_SIZE=2.67 ICON_SMALL=64 ICON_MEDIUM=96 ICON_BIG=128)
	process_xslt(${CMAKE_CURRENT_SOURCE_DIR}/navit_shipped.xml navithdpi.xml OSD_SIZE=2 ICON_SMALL=48 ICON_MEDIUM=64 ICON_BIG=96)
	process_xslt(${CMAKE_CURRENT_SOURCE_DIR}/navit_shipped.xml navitmdpi.xml OSD_SIZE=1.33 ICON_SMALL=32 ICON_MEDIUM=48 ICON_BIG=64)
	process_xslt(${CMAKE_CURRENT_SOURCE_DIR}/navit_shipped.xml navitldpi.xml OSD_SIZE=1 ICON_SMALL=24 ICON_MEDIUM=32 ICON_BIG=48)
	add_custom_target( navit_config_xml ALL DEPENDS navitxxxhdpi.xml navitxxhdpi.xml navitxhdpi.xml navithdpi.xml navitmdpi.xml navitldpi.xml)
else()
	process_xslt(${CMAKE_CURRENT_SOURCE_DIR}/navit_shipped.xml navit.xml "")
	add_custom_target( navit_config_xml_resource DEPENDS ${CMAKE_CURRENT_BINARY_DIR}/navit.xml COMMAND mkdir -p resources/share/navit COMMAND cp ${CMAKE_CURRENT_BINARY_DIR}/navit.xml resources/share/navit)
	add_custom_target( locale_resource DEPENDS locales COMMAND mkdir -p resources/share COMMAND cp -a ${CMAKE_CURRENT_BINARY_DIR}/../locale resources/share/locale)
	add_custom_target( navit_config_xml ALL DEPENDS navit.xml)
>>>>>>> 2a103031
endif()

ADD_DEPENDENCIES(${NAVIT_LIBNAME} git_version)
if (USE_LIBGNUINTL AND NOT HAVE_GLIB)
	ADD_DEPENDENCIES(support_glib support_gettext_intl)
endif()


add_subdirectory (maptool)
add_subdirectory (icons)
add_subdirectory (maps)
if(ANDROID)
	add_subdirectory (android)
endif()

install(TARGETS navit
<<<<<<< HEAD
		DESTINATION ${BIN_DIR}
		PERMISSIONS OWNER_READ OWNER_WRITE OWNER_EXECUTE GROUP_READ GROUP_EXECUTE WORLD_READ WORLD_EXECUTE)

install(FILES ${CMAKE_CURRENT_BINARY_DIR}/navit.xml
		DESTINATION ${SHARE_DIR}
		PERMISSIONS OWNER_READ OWNER_WRITE GROUP_READ WORLD_READ)
=======
	DESTINATION ${BIN_DIR}
	PERMISSIONS OWNER_READ OWNER_WRITE OWNER_EXECUTE GROUP_READ GROUP_EXECUTE WORLD_READ WORLD_EXECUTE)

install(FILES ${CMAKE_CURRENT_BINARY_DIR}/navit.xml
	DESTINATION ${SHARE_DIR}
	PERMISSIONS OWNER_READ OWNER_WRITE GROUP_READ WORLD_READ)
>>>>>>> 2a103031

get_directory_property(INCLUDE_DIRECTORIES INCLUDE_DIRECTORIES)
WRITE_FILE("cmake_plugin_settings.txt"
	"set(APPLE ${APPLE} CACHE BOOL init)\n"
	"set(ANDROID ${ANDROID} CACHE BOOL init)\n"
	"set(USE_PLUGINS ${USE_PLUGINS} CACHE BOOL init)\n"
	"set(MODULE_BUILD_TYPE \"${MODULE_BUILD_TYPE}\" CACHE STRING init)\n"
	"set(NAVIT_COMPILE_FLAGS \"${NAVIT_COMPILE_FLAGS}\" CACHE STRING init)\n"
	"set(navit_SOURCE_DIR \"${navit_SOURCE_DIR}\" CACHE STRING init)\n"
	"set(NAVIT_LIBNAME \"${NAVIT_LIBNAME}\" CACHE STRING init)\n"
	"set(ANDROID_API_VERSION \"${ANDROID_API_VERSION}\" CACHE STRING init)\n"
	"set(ANDROID_NDK_API_VERSION \"${ANDROID_NDK_API_VERSION}\" CACHE STRING init)\n"
	"set(CMAKE_TOOLCHAIN_FILE \"${CMAKE_TOOLCHAIN_FILE}\" CACHE STRING init)\n"
	"set(INCLUDE_DIRECTORIES \"${INCLUDE_DIRECTORIES}\" CACHE STRING init)\n"
	"set(LIB_DIR \"${LIB_DIR}\" CACHE STRING init)\n"
	"set(CMAKE_INSTALL_PREFIX \"${CMAKE_INSTALL_PREFIX}\" CACHE STRING init)\n"
<<<<<<< HEAD
)
=======
	)
>>>>>>> 2a103031
<|MERGE_RESOLUTION|>--- conflicted
+++ resolved
@@ -71,11 +71,7 @@
 		list(APPEND NAVIT_START_SRC ${CMAKE_CURRENT_SOURCE_DIR}/gui/win32/resources/resource.rc)
 	else()
 		if (APPLE)
-<<<<<<< HEAD
-          set(NAVIT_START_SRC start_apple.m)
-=======
 			set(NAVIT_START_SRC start_apple.m)
->>>>>>> 2a103031
 		endif()
 	endif()
 	if (BUILD_BUNDLE)
@@ -116,23 +112,15 @@
 ADD_CUSTOM_TARGET(
 	git_version
 	${CMAKE_COMMAND} -D SRC=${CMAKE_CURRENT_SOURCE_DIR}/version.h.in
-<<<<<<< HEAD
-                    -D DST=${CMAKE_CURRENT_BINARY_DIR}/version.h
-                    -D NAME="GIT_VERSION"
-                    -P ${PROJECT_SOURCE_DIR}/cmake/version.cmake
-)
-=======
 	-D DST=${CMAKE_CURRENT_BINARY_DIR}/version.h
 	-D NAME="GIT_VERSION"
 	-P ${PROJECT_SOURCE_DIR}/cmake/version.cmake
 	)
->>>>>>> 2a103031
 
 add_custom_command(
 	OUTPUT "${CMAKE_CURRENT_BINARY_DIR}/navit.dtd"
 	COMMENT "Copy navit.dtd to ${CMAKE_CURRENT_BINARY_DIR}/navit.dtd"
 	COMMAND ${CMAKE_COMMAND} -E copy "${PROJECT_SOURCE_DIR}/navit/navit.dtd" "${CMAKE_CURRENT_BINARY_DIR}/navit.dtd"
-<<<<<<< HEAD
 )
 
 # additional parameter are passed to the stylesheet processor as parameter
@@ -148,18 +136,10 @@
 	set(XSLT_COMMANDS COMMAND ${CMAKE_COMMAND} -E make_directory "${TMPDIR}")
 	list(APPEND XSLT_COMMANDS COMMAND ${CMAKE_COMMAND} -E copy "${PROJECT_SOURCE_DIR}/navit/${SRC_XML}" "${TMPDIR}/${SRC_XML}.temp" )
 	list(APPEND XSLT_COMMANDS COMMAND ${CMAKE_COMMAND} -E copy "${PROJECT_SOURCE_DIR}/navit/navit.dtd" "${TMPDIR}/" )
-=======
-	)
-
-# additional parameter are passed to the stylesheet processor as parameter
-macro(process_xslt SRC_XML DEST_XML)
-	set(XSLT_COMMANDS COMMAND ${CMAKE_COMMAND} -E copy "${PROJECT_SOURCE_DIR}/navit/navit_shipped.xml" "${CMAKE_CURRENT_BINARY_DIR}/${DEST_XML}" )
->>>>>>> 2a103031
 	if(XSL_PROCESSING)
 		if(NOT XSLTS STREQUAL "")
 			string(REPLACE "," ";" XSLTS "${XSLTS}")
 			foreach(tmp ${XSLTS})
-<<<<<<< HEAD
             set(XSLT_FILE "${PROJECT_SOURCE_DIR}/navit/xslt/${tmp}.xslt")
             list(APPEND XSLT_FILES "${XSLT_FILE}")
             list(APPEND XSLT_COMMANDS COMMAND ${CMAKE_COMMAND} -E echo  Applying ${tmp}.xslt)
@@ -172,17 +152,6 @@
 	list(APPEND XSLT_COMMANDS COMMAND ${CMAKE_COMMAND} -E make_directory ${DEST_DIR})
 	list(APPEND XSLT_COMMANDS COMMAND ${CMAKE_COMMAND} -E rename "${TMPDIR}/${SRC_XML}.temp" "${DEST_DIR}/${DEST_XML}")
 	list(APPEND XSLT_COMMANDS COMMAND ${CMAKE_COMMAND} -E remove_directory "${TMPDIR}")
-=======
-				set(XSLT_FILE "${PROJECT_SOURCE_DIR}/navit/xslt/${tmp}.xslt")
-				list(APPEND XSLT_FILES "${XSLT_FILE}")
-				list(APPEND XSLT_COMMANDS COMMAND ${CMAKE_COMMAND} -E echo  Applying ${tmp}.xslt)
-				compose_xslt_transform_command(CMD "${XSLT_FILE}" "${CMAKE_CURRENT_BINARY_DIR}/${DEST_XML}" "${CMAKE_CURRENT_BINARY_DIR}/${DEST_XML}.tmp" "${ARGN}")
-				list(APPEND XSLT_COMMANDS ${CMD})
-				list(APPEND XSLT_COMMANDS COMMAND ${CMAKE_COMMAND} -E rename "${CMAKE_CURRENT_BINARY_DIR}/${DEST_XML}.tmp" ${CMAKE_CURRENT_BINARY_DIR}/${DEST_XML})
-			endforeach()
-		endif()
-	endif(XSL_PROCESSING)
->>>>>>> 2a103031
 	# Depend on all XSLT files, because the main XSLT file may pull in other files.
 	# Ideally we'd parse the main XSLT file for includes, but that is tricky to do reliably.
 	# Note that this list of files is only updated when (re)running CMake, so if files are
@@ -190,19 +159,11 @@
 	file(GLOB ALL_XSLT_FILES "${PROJECT_SOURCE_DIR}/navit/xslt/*.xslt")
 	#message(FATAL_ERROR ${CMAKE_CURRENT_BINARY_DIR}/${DEST_XML})
 	ADD_CUSTOM_COMMAND(
-<<<<<<< HEAD
 		OUTPUT ${DEST_DIR}/${DEST_XML}
 		WORKING_DIRECTORY ${PROJECT_SOURCE_DIR}/navit/xslt/
 		DEPENDS "${SRC_DIR}/${SRC_XML}" "${CMAKE_CURRENT_BINARY_DIR}/navit.dtd" ${ALL_XSLT_FILES}
 		${XSLT_COMMANDS}
 	)
-=======
-		OUTPUT ${CMAKE_CURRENT_BINARY_DIR}/${DEST_XML}
-		WORKING_DIRECTORY ${PROJECT_SOURCE_DIR}/navit/xslt/
-		DEPENDS ${SRC_XML} "${CMAKE_CURRENT_BINARY_DIR}/navit.dtd" ${ALL_XSLT_FILES}
-		${XSLT_COMMANDS}
-		)
->>>>>>> 2a103031
 endmacro()
 
 # Give instructions on how to build all navit_*.xml navit_layout_*.xml files, obtained applying relevant xslt tranformation on the source navit_shipped_*.xml files
@@ -210,7 +171,6 @@
 # For example, it contains layout_navit_car, that will then be used to guess the source filename navit_layout_car_shipped.xml, installed as navit_layout_car.xml (or on android DPI-related files like navit_layout_car_xxxhdpi.xml)
 set(XMLCFG_ALL_FILE_PREFIXES "navit;navit_layout_car;navit_layout_car_dark;navit_layout_car_android;navit_layout_car_simple;navit_layout_bike;navit_layout_th")
 if(ANDROID)
-<<<<<<< HEAD
 	# On android, additional xlst transformations are applied to scale the OSD, icons etc... and the size is selected depending on the definition of the screen of the device (xxxhdpi, xxhdpi, ... ldpi)
 	# Files for all screen definitions are shipped inside the android package (suffixed with _xxxhdpi, _xxhdpi etc.), and it is only at runtime that the correct navit_*.xml (corresponding to the current device's resolution) is selected
 	set(XSLT_XXXHDPI_ARGS OSD_SIZE=5.33 ICON_SMALL=128 ICON_MEDIUM=192 ICON_BIG=256)
@@ -251,20 +211,6 @@
 	add_custom_target( navit_config_xml_resource DEPENDS ${XMLCFG_INSTALLED_PATH_LIST} COMMAND mkdir -p resources/share/navit COMMAND cp ${XMLCFG_INSTALLED_PATH_LIST} resources/share/navit)
 	add_custom_target( locale_resource DEPENDS locales COMMAND mkdir -p resources/share COMMAND cp -a ${CMAKE_CURRENT_BINARY_DIR}/../locale resources/share/locale)
 	add_custom_target( navit_config_xml ALL DEPENDS ${XMLCFG_OUTPUT_LIST})
-=======
-	process_xslt(${CMAKE_CURRENT_SOURCE_DIR}/navit_shipped.xml navitxxxhdpi.xml OSD_SIZE=5.33 ICON_SMALL=128 ICON_MEDIUM=192 ICON_BIG=256)
-	process_xslt(${CMAKE_CURRENT_SOURCE_DIR}/navit_shipped.xml navitxxhdpi.xml OSD_SIZE=4 ICON_SMALL=96 ICON_MEDIUM=128 ICON_BIG=192)
-	process_xslt(${CMAKE_CURRENT_SOURCE_DIR}/navit_shipped.xml navitxhdpi.xml OSD_SIZE=2.67 ICON_SMALL=64 ICON_MEDIUM=96 ICON_BIG=128)
-	process_xslt(${CMAKE_CURRENT_SOURCE_DIR}/navit_shipped.xml navithdpi.xml OSD_SIZE=2 ICON_SMALL=48 ICON_MEDIUM=64 ICON_BIG=96)
-	process_xslt(${CMAKE_CURRENT_SOURCE_DIR}/navit_shipped.xml navitmdpi.xml OSD_SIZE=1.33 ICON_SMALL=32 ICON_MEDIUM=48 ICON_BIG=64)
-	process_xslt(${CMAKE_CURRENT_SOURCE_DIR}/navit_shipped.xml navitldpi.xml OSD_SIZE=1 ICON_SMALL=24 ICON_MEDIUM=32 ICON_BIG=48)
-	add_custom_target( navit_config_xml ALL DEPENDS navitxxxhdpi.xml navitxxhdpi.xml navitxhdpi.xml navithdpi.xml navitmdpi.xml navitldpi.xml)
-else()
-	process_xslt(${CMAKE_CURRENT_SOURCE_DIR}/navit_shipped.xml navit.xml "")
-	add_custom_target( navit_config_xml_resource DEPENDS ${CMAKE_CURRENT_BINARY_DIR}/navit.xml COMMAND mkdir -p resources/share/navit COMMAND cp ${CMAKE_CURRENT_BINARY_DIR}/navit.xml resources/share/navit)
-	add_custom_target( locale_resource DEPENDS locales COMMAND mkdir -p resources/share COMMAND cp -a ${CMAKE_CURRENT_BINARY_DIR}/../locale resources/share/locale)
-	add_custom_target( navit_config_xml ALL DEPENDS navit.xml)
->>>>>>> 2a103031
 endif()
 
 ADD_DEPENDENCIES(${NAVIT_LIBNAME} git_version)
@@ -281,21 +227,12 @@
 endif()
 
 install(TARGETS navit
-<<<<<<< HEAD
-		DESTINATION ${BIN_DIR}
-		PERMISSIONS OWNER_READ OWNER_WRITE OWNER_EXECUTE GROUP_READ GROUP_EXECUTE WORLD_READ WORLD_EXECUTE)
-
-install(FILES ${CMAKE_CURRENT_BINARY_DIR}/navit.xml
-		DESTINATION ${SHARE_DIR}
-		PERMISSIONS OWNER_READ OWNER_WRITE GROUP_READ WORLD_READ)
-=======
 	DESTINATION ${BIN_DIR}
 	PERMISSIONS OWNER_READ OWNER_WRITE OWNER_EXECUTE GROUP_READ GROUP_EXECUTE WORLD_READ WORLD_EXECUTE)
 
 install(FILES ${CMAKE_CURRENT_BINARY_DIR}/navit.xml
 	DESTINATION ${SHARE_DIR}
 	PERMISSIONS OWNER_READ OWNER_WRITE GROUP_READ WORLD_READ)
->>>>>>> 2a103031
 
 get_directory_property(INCLUDE_DIRECTORIES INCLUDE_DIRECTORIES)
 WRITE_FILE("cmake_plugin_settings.txt"
@@ -312,8 +249,4 @@
 	"set(INCLUDE_DIRECTORIES \"${INCLUDE_DIRECTORIES}\" CACHE STRING init)\n"
 	"set(LIB_DIR \"${LIB_DIR}\" CACHE STRING init)\n"
 	"set(CMAKE_INSTALL_PREFIX \"${CMAKE_INSTALL_PREFIX}\" CACHE STRING init)\n"
-<<<<<<< HEAD
-)
-=======
-	)
->>>>>>> 2a103031
+	)