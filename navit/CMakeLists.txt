--- conflicted
+++ resolved
@@ -6,17 +6,10 @@
 
 # navit core
 set(NAVIT_SRC announcement.c atom.c attr.c cache.c callback.c command.c config_.c coord.c country.c data_window.c debug.c
-<<<<<<< HEAD
-   event.c file.c geom.c graphics.c gui.c item.c layout.c log.c main.c map.c maps.c
-   linguistics.c mapset.c maptype.c menu.c messages.c bookmarks.c navit.c navit_nls.c navigation.c osd.c param.c phrase.c plugin.c popup.c
-   profile.c profile_option.c projection.c roadprofile.c route.c script.c search.c speech.c start_real.c sunriset.c transform.c track.c
-   search_houseno_interpol.c traffic.c util.c vehicle.c vehicleprofile.c xmlconfig.c )
-=======
 	event.c file.c geom.c graphics.c gui.c item.c layout.c log.c main.c map.c maps.c
 	linguistics.c mapset.c maptype.c menu.c messages.c bookmarks.c navit.c navit_nls.c navigation.c osd.c param.c phrase.c plugin.c popup.c
 	profile.c profile_option.c projection.c roadprofile.c route.c script.c search.c speech.c start_real.c sunriset.c transform.c track.c
-	search_houseno_interpol.c util.c vehicle.c vehicleprofile.c xmlconfig.c )
->>>>>>> 2a103031
+	search_houseno_interpol.c traffic.c util.c vehicle.c vehicleprofile.c xmlconfig.c )
 
 if(NOT USE_PLUGINS)
 	list(APPEND NAVIT_SRC  ${CMAKE_CURRENT_BINARY_DIR}/builtin.c)
@@ -35,30 +28,6 @@
 
 
 foreach ( PLUGIN_PATH ${ALL_PLUGINS})
-<<<<<<< HEAD
-   if (${PLUGIN_PATH})
-      include_directories( "${CMAKE_CURRENT_SOURCE_DIR}/${PLUGIN_PATH}")
-
-      string(REPLACE "/" "_" MODULE_INC ${PLUGIN_PATH})
-      list(APPEND NAVIT_SUPPORT_LIBS ${MODULE_INC})
-   endif()
-endforeach()
-
-foreach ( MODULE_PATH ${ALL_MODULES})
-   if ( ${MODULE_PATH} )
-      include_directories( "${CMAKE_CURRENT_SOURCE_DIR}/${MODULE_PATH}")
-
-      string(REPLACE "/" "_" MODULE_INC ${MODULE_PATH})
-      list(APPEND MODULES_PROTOTYPE "\nvoid\tmodule_${MODULE_INC}_init(void)")
-      list(APPEND MODULES_FUNC "\nmodule_${MODULE_INC}_init()")
-
-      if (NOT USE_PLUGINS)
-         list(APPEND MODULES_NAME ${MODULE_INC})
-      else()
-         string(REGEX REPLACE "(^[^/]*)/.*" "\\1" ${MODULE_INC}_TYPE ${MODULE_PATH})
-      endif()
-   endif()
-=======
 	if (${PLUGIN_PATH})
 		include_directories( "${CMAKE_CURRENT_SOURCE_DIR}/${PLUGIN_PATH}")
 
@@ -81,7 +50,6 @@
 			string(REGEX REPLACE "(^[^/]*)/.*" "\\1" ${MODULE_INC}_TYPE ${MODULE_PATH})
 		endif()
 	endif()
->>>>>>> 2a103031
 endforeach()
 
 CONFIGURE_FILE(${CMAKE_CURRENT_SOURCE_DIR}/builtin.c.in ${CMAKE_CURRENT_BINARY_DIR}/builtin.c)
@@ -223,22 +191,6 @@
 
 get_directory_property(INCLUDE_DIRECTORIES INCLUDE_DIRECTORIES)
 WRITE_FILE("cmake_plugin_settings.txt"
-<<<<<<< HEAD
-   "set(APPLE ${APPLE} CACHE BOOL init)\n"
-   "set(ANDROID ${ANDROID} CACHE BOOL init)\n"
-   "set(USE_PLUGINS ${USE_PLUGINS} CACHE BOOL init)\n"
-   "set(MODULE_BUILD_TYPE \"${MODULE_BUILD_TYPE}\" CACHE STRING init)\n"
-   "set(NAVIT_COMPILE_FLAGS \"${NAVIT_COMPILE_FLAGS}\" CACHE STRING init)\n"
-   "set(navit_SOURCE_DIR \"${navit_SOURCE_DIR}\" CACHE STRING init)\n"
-   "set(NAVIT_LIBNAME \"${NAVIT_LIBNAME}\" CACHE STRING init)\n"
-   "set(ANDROID_API_VERSION \"${ANDROID_API_VERSION}\" CACHE STRING init)\n"
-   "set(ANDROID_NDK_API_VERSION \"${ANDROID_NDK_API_VERSION}\" CACHE STRING init)\n"
-   "set(CMAKE_TOOLCHAIN_FILE \"${CMAKE_TOOLCHAIN_FILE}\" CACHE STRING init)\n"
-   "set(INCLUDE_DIRECTORIES \"${INCLUDE_DIRECTORIES}\" CACHE STRING init)\n"
-   "set(LIB_DIR \"${LIB_DIR}\" CACHE STRING init)\n"
-   "set(CMAKE_INSTALL_PREFIX \"${CMAKE_INSTALL_PREFIX}\" CACHE STRING init)\n"
-)
-=======
 	"set(APPLE ${APPLE} CACHE BOOL init)\n"
 	"set(ANDROID ${ANDROID} CACHE BOOL init)\n"
 	"set(USE_PLUGINS ${USE_PLUGINS} CACHE BOOL init)\n"
@@ -252,5 +204,4 @@
 	"set(INCLUDE_DIRECTORIES \"${INCLUDE_DIRECTORIES}\" CACHE STRING init)\n"
 	"set(LIB_DIR \"${LIB_DIR}\" CACHE STRING init)\n"
 	"set(CMAKE_INSTALL_PREFIX \"${CMAKE_INSTALL_PREFIX}\" CACHE STRING init)\n"
-	)
->>>>>>> 2a103031
+	)