--- conflicted
+++ resolved
@@ -156,11 +156,7 @@
     const char *s;
     dbg(lvl_debug,"enter %p %p",(struct callback *)(intptr_t)id,str);
     s=(*env)->GetStringUTFChars(env, str, NULL);
-<<<<<<< HEAD
-    dbg(lvl_debug,"key = %s",s);
-=======
     dbg(lvl_debug,"key=%s",s);
->>>>>>> 9bfeb7ed
     if (id)
         callback_call_1((struct callback *)(intptr_t)id,s);
     (*env)->ReleaseStringUTFChars(env, str, s);
@@ -380,14 +376,6 @@
         pc.y = c.y;
         pc.pro = transform_get_projection(transform);
 
-<<<<<<< HEAD
-        dbg(lvl_debug, "22x=%d", pc.x);
-        dbg(lvl_debug, "22y=%d", pc.y);
-
-        // start navigation asynchronous
-        navit_set_destination(attr.u.navit, &pc, parse_str, 1);
-        break;
-=======
         char coord_str[32];
         pcoord_format_short(&pc, coord_str, sizeof(coord_str), " ");
 
@@ -395,7 +383,6 @@
 
         // start navigation asynchronous
         navit_set_destination(attr.u.navit, &pc, coord_str, 1);
->>>>>>> 9bfeb7ed
     }
     case 3: {
         // navigate to geo position
@@ -442,8 +429,7 @@
     return ret;
 }
 
-<<<<<<< HEAD
-=======
+
 JNIEXPORT jstring JNICALL Java_org_navitproject_navit_NavitGraphics_getCoordForPoint( JNIEnv* env, jobject thiz,
         jint id, int x, int y) {
 
@@ -511,7 +497,7 @@
 
     return return_string;
 }
->>>>>>> 9bfeb7ed
+
 
 JNIEXPORT jobjectArray JNICALL Java_org_navitproject_navit_NavitGraphics_getAllCountries( JNIEnv* env, jclass thiz) {
     struct attr search_attr;
