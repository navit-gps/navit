--- conflicted
+++ resolved
@@ -45,46 +45,6 @@
 		COMMAND android update project -t android-${ANDROID_API_VERSION} -p ${CMAKE_CURRENT_BINARY_DIR}
 		)
 
-<<<<<<< HEAD
-   add_custom_target( android_resources
-      DEPENDS build.xml ${MODULES_NAME} ${NAVIT_SUPPORT_LIBS} ${LANG_RESOURCES}
-      COMMAND ${CMAKE_COMMAND} -E make_directory ${CMAKE_CURRENT_BINARY_DIR}/res/raw/
-      COMMAND ${CMAKE_COMMAND} -E make_directory ${CMAKE_CURRENT_BINARY_DIR}/libs/${ANDROID_ARCH}
-      COMMAND ${CMAKE_COMMAND} -E copy ${PROJECT_BINARY_DIR}/navit/libnavit.so ${CMAKE_CURRENT_BINARY_DIR}/libs/${ANDROID_ARCH}/
-      COMMAND ${CMAKE_COMMAND}
-                     -D GLOB_EXP="${PROJECT_BINARY_DIR}/navit/navit*.xml"
-                     -D DST=${CMAKE_CURRENT_BINARY_DIR}/res/raw
-                     -P ${PROJECT_SOURCE_DIR}/cmake/copy_files.cmake
-      COMMAND ${CMAKE_COMMAND}
-                     -D GLOB_EXP="${PROJECT_BINARY_DIR}/navit/icons/*.png"
-                     -D DST=${CMAKE_CURRENT_BINARY_DIR}/res/drawable-nodpi
-                     -D LOWER=1
-                     -P ${PROJECT_SOURCE_DIR}/cmake/copy_files.cmake
-      COMMAND ${CMAKE_COMMAND}
-                     -D GLOB_EXP="${PROJECT_BINARY_DIR}/navit/*/*/.libs/lib[b-z]*.so"
-		     -D DST=${CMAKE_CURRENT_BINARY_DIR}/libs/${ANDROID_ARCH}
-                     -P ${PROJECT_SOURCE_DIR}/cmake/copy_files.cmake
-      COMMAND ${CMAKE_COMMAND}
-                     -D GLOB_EXP="${PROJECT_BINARY_DIR}/po/*.mo"
-                     -D DST=${CMAKE_CURRENT_BINARY_DIR}/res/raw
-                     -D LOWER=1
-                     -P ${PROJECT_SOURCE_DIR}/cmake/copy_files.cmake
-   )
-
-   add_dependencies (android_resources images locales ${NAVIT_LIBNAME})
-
-   add_custom_target ( apkg
-      COMMAND ant debug
-   )
-
-   add_custom_target ( apkg-release
-      COMMAND ant release
-   )
-
-   add_dependencies(apkg android_resources)
-   add_dependencies(apkg-release android_resources)
-
-=======
 	add_custom_target( android_resources
 		DEPENDS build.xml ${MODULES_NAME} ${NAVIT_SUPPORT_LIBS} ${LANG_RESOURCES}
 		COMMAND ${CMAKE_COMMAND} -E make_directory ${CMAKE_CURRENT_BINARY_DIR}/res/raw/
@@ -123,5 +83,4 @@
 	add_dependencies(apkg android_resources)
 	add_dependencies(apkg-release android_resources)
 
->>>>>>> 2a103031
 endif(ANDROID AND NOT ${CMAKE_GENERATOR} STREQUAL Ninja)