--- conflicted
+++ resolved
@@ -427,28 +427,18 @@
         // intent_data = "google.navigation:q=48.25676,16.643";
         // intent_data = "google.navigation:ll=48.25676,16.643&q=blabla-strasse";
         // intent_data = "google.navigation:ll=48.25676,16.643";
-<<<<<<< HEAD
         // intent_data = "geo:48.25676,16.643";
-        if (startup_intent != null) {
-            if (System.currentTimeMillis() <= Navit.startup_intent_timestamp + 4000L) {
-                Log.d(TAG, "**2**A " + startup_intent.getAction());
-                Log.d(TAG, "**2**D " + startup_intent.getDataString());
-                String navi_scheme = startup_intent.getScheme();
-                if (navi_scheme != null) {
-                    if (navi_scheme.equals("google.navigation")) {
-                        parseNavigationURI(startup_intent.getData().getSchemeSpecificPart());
-                    } else if (navi_scheme.equals("geo") && startup_intent.getAction().equals("android.intent.action.VIEW")) {
-                        invokeCallbackOnGeo(startup_intent.getData().getSchemeSpecificPart(), NavitGraphics.msg_type.CLB_SET_DESTINATION, "");
-                    }
-=======
         if (sStartupIntent != null) {
             if (System.currentTimeMillis() <= Navit.sStartupIntentTimestamp + 4000L) {
                 Log.d(TAG, "**2**A " + sStartupIntent.getAction());
                 Log.d(TAG, "**2**D " + sStartupIntent.getDataString());
                 String naviScheme = sStartupIntent.getScheme();
-                if (naviScheme != null && naviScheme.equals("google.navigation")) {
-                    parseNavigationURI(sStartupIntent.getData().getSchemeSpecificPart());
->>>>>>> ac49d270
+                if (naviScheme != null) {
+                    if (naviScheme.equals("google.navigation")) {
+                        parseNavigationURI(sStartupIntent.getData().getSchemeSpecificPart());
+                    } else if (naviScheme.equals("geo") && sStartupIntent.getAction().equals("android.intent.action.VIEW")) {
+                        invokeCallbackOnGeo(sStartupIntent.getData().getSchemeSpecificPart(), NavitGraphics.MsgType.CLB_SET_DESTINATION, "");
+                    }
                 }
             } else {
                 Log.e(TAG, "timestamp for navigate_to expired! not using data");
@@ -484,33 +474,28 @@
     }
 
     /**
-     * @brief Invoke N_NavitGraphics.callback_handler on a geograhical position
+     * @brief Invoke NavitGraphics.sCallbackHandler on a geographical position
      *
      * @param geoString A string containing the target geographical position with a format like "48.25676,16.643"
-     * @param msgType The type of message to send to the callback (see NavitGraphics.msg_type for possible values)
+     * @param msgType The type of message to send to the callback (see NavitGraphics.MsgType for possible values)
      * @param name The name/label to associate to the geographical position
     **/
-    private void invokeCallbackOnGeo(String geoString, NavitGraphics.msg_type msgType, String name) {
+    private void invokeCallbackOnGeo(String geoString, NavitGraphics.MsgType msgType, String name) {
         String[] geo = geoString.split(",");
         if (geo.length == 2) {
             try {
-                if (N_NavitGraphics != null) {
-                    Bundle b = new Bundle();
-                    Float lat = Float.valueOf(geo[0]);
-                    Float lon = Float.valueOf(geo[1]);
-                    b.putFloat("lat", lat);
-                    b.putFloat("lon", lon);
-                    b.putString("q", name);
-                    Message msg = Message.obtain(N_NavitGraphics.callback_handler,
-                            msgType.ordinal());
-
-                    msg.setData(b);
-                    msg.sendToTarget();
-                    Log.d(TAG, "target found (b): " + geoString);
-                } else {
-                    /* This happens when clicking on a point, selecting view (intent) and choosing navit as the serving application, thus looping the intent back to ourselves */
-                    Log.e(TAG, "Cannot invoke callback_handler because N_NavitGraphics is null");
-                }
+                Bundle b = new Bundle();
+                Float lat = Float.valueOf(geo[0]);
+                Float lon = Float.valueOf(geo[1]);
+                b.putFloat("lat", lat);
+                b.putFloat("lon", lon);
+                b.putString("q", name);
+                Message msg = Message.obtain(NavitGraphics.sCallbackHandler,
+                        msgType.ordinal());
+
+                msg.setData(b);
+                msg.sendToTarget();
+                Log.d(TAG, "target found (b): " + geoString);
             } catch (NumberFormatException e) {
                 e.printStackTrace();
             }
@@ -540,13 +525,6 @@
         // c: google.navigation:ll=48.25676,16.643
         // b: google.navigation:q=48.25676,16.643
 
-<<<<<<< HEAD
-=======
-        float lat;
-        float lon;
-        Bundle b = new Bundle();
-
->>>>>>> ac49d270
         String geoString = params.get("ll");
         String address = null;
         if (geoString != null) {
@@ -557,27 +535,7 @@
 
         if (geoString != null) {
             if (geoString.matches("^[+-]{0,1}\\d+(|\\.\\d*),[+-]{0,1}\\d+(|\\.\\d*)$")) {
-<<<<<<< HEAD
-                invokeCallbackOnGeo(geoString, NavitGraphics.msg_type.CLB_SET_DESTINATION, address);
-=======
-                String[] geo = geoString.split(",");
-                if (geo.length == 2) {
-                    try {
-                        lat = Float.valueOf(geo[0]);
-                        lon = Float.valueOf(geo[1]);
-                        b.putFloat("lat", lat);
-                        b.putFloat("lon", lon);
-                        Message msg = Message.obtain(NavitGraphics.sCallbackHandler,
-                                NavitGraphics.MsgType.CLB_SET_DESTINATION.ordinal());
-
-                        msg.setData(b);
-                        msg.sendToTarget();
-                        Log.i(TAG, "target found (b): " + geoString);
-                    } catch (NumberFormatException e) {
-                        e.printStackTrace();
-                    }
-                }
->>>>>>> ac49d270
+                invokeCallbackOnGeo(geoString, NavitGraphics.MsgType.CLB_SET_DESTINATION, address);
             } else {
                 start_targetsearch_from_intent(geoString);
             }
@@ -879,22 +837,4 @@
 
     public native void navitDestroy();
 
-<<<<<<< HEAD
-    public native int CallbackMessageChannel(int i, String s);
-
-    private String getLocalizedString(String text) {
-        return NavitGraphics.CallbackLocalizedString(text);
-    }
-
-
-    /*
-     * this is used to load the 'navit' native library on
-     * application startup. The library has already been unpacked at
-     * installation time by the package manager.
-     */
-    static {
-        System.loadLibrary("navit");
-    }
-=======
->>>>>>> ac49d270
 }