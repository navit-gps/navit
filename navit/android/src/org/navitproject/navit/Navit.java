--- conflicted
+++ resolved
@@ -174,7 +174,6 @@
         return getLocalizedString(getString(Rid));
     }
 
-<<<<<<< HEAD
     /**
      * Check if a specific file needs to be extracted from the apk archive
      * This is based on whether the file already exist, and if so, whether it is older than the archive or not
@@ -185,30 +184,14 @@
      */
     private boolean resourceFileNeedsUpdate(String filename) {
         File resultfile = new File(filename);
-=======
-    private boolean extractRes(String resname, String result) {
-        boolean needs_update = false;
-        Log.e(TAG, "Res Name " + resname + ", result " + result);
-        int id = NavitResources.getIdentifier(resname, "raw", NAVIT_PACKAGE_NAME);
-        Log.e(TAG, "Res ID " + id);
-        if (id == 0) {
-            return false;
-        }
->>>>>>> 0de598f5
 
         if (!resultfile.exists()) {
             File path = resultfile.getParentFile();
-<<<<<<< HEAD
-            if ( !path.exists() && !resultfile.getParentFile().mkdirs()) {
+            if (!path.exists() && !resultfile.getParentFile().mkdirs()) {
                 Log.e(TAG, "Could not create directory path for " + filename);
                 return false;
             }
             return true;
-=======
-            if (!path.exists() && !resultfile.getParentFile().mkdirs()) {
-                return false;
-            }
->>>>>>> 0de598f5
         } else {
             PackageManager pm = getPackageManager();
             ApplicationInfo appInfo;
@@ -220,14 +203,9 @@
                 Log.e(TAG, "Could not read package infos");
                 e.printStackTrace();
             }
-<<<<<<< HEAD
-            if (apkUpdateTime > resultfile.lastModified())
+            if (apkUpdateTime > resultfile.lastModified()) {
                 return true;
-=======
-            if (apkUpdateTime > resultfile.lastModified()) {
-                needs_update = true;
-            }
->>>>>>> 0de598f5
+            }
         }
         return false;
     }
@@ -466,13 +444,8 @@
         } else if (densityDpi < 640) {
             my_display_density = "xxxhdpi";
         } else {
-<<<<<<< HEAD
             Log.w(TAG, "found device of very high density (" + densityDpi + ")");
             Log.w(TAG, "using xxxhdpi values");
-=======
-            Log.e(TAG, "found device of very high density (" + densityDpi + ")");
-            Log.e(TAG, "using xxxhdpi values");
->>>>>>> 0de598f5
             my_display_density = "xxxhdpi";
         }
         Log.i(TAG, "Device density detected: " + my_display_density);
