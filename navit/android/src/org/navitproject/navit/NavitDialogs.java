package org.navitproject.navit;

<<<<<<< HEAD

=======
>>>>>>> 8bfc5342
import android.app.AlertDialog;
import android.app.Dialog;
import android.app.ProgressDialog;
import android.content.DialogInterface;
import android.content.DialogInterface.OnClickListener;
import android.os.Bundle;
import android.os.Environment;
import android.os.Handler;
import android.os.Message;
import android.util.Log;
import android.widget.ArrayAdapter;
import android.widget.Toast;
<<<<<<< HEAD
import java.io.File;

public class NavitDialogs extends Handler {

    // Dialogs
    public static final int DIALOG_MAPDOWNLOAD = 1;
    public static final int DIALOG_BACKUP_RESTORE = 2;
    // dialog messages
    static final int MSG_MAP_DOWNLOAD_FINISHED = 0;
    static final int MSG_PROGRESS_BAR = 1;
    static final int MSG_TOAST = 2;
    static final int MSG_TOAST_LONG = 3;
    static final int MSG_START_MAP_DOWNLOAD = 7;
    private static final int DIALOG_SELECT_BACKUP = 3;
    private static final int MSG_REMOVE_DIALOG_GENERIC = 99;
    private static Handler mHandler;
    private final String TAG = this.getClass().getName();
    private ProgressDialog mapdownloader_dialog = null;
    private NavitMapDownloader mapdownloader = null;
    private Navit mActivity;

    NavitDialogs(Navit activity) {
        super();
        mActivity = activity;
        mHandler = this;
    }

    static public void sendDialogMessage(int what, String title, String text, int dialog_num,
                                         int value1, int value2) {
        Message msg = mHandler.obtainMessage(what);
        Bundle data = new Bundle();

=======

import java.io.File;

public class NavitDialogs extends Handler {

    // Dialogs
    public static final int DIALOG_MAPDOWNLOAD = 1;
    public static final int DIALOG_BACKUP_RESTORE = 2;
    // dialog messages
    static final int MSG_MAP_DOWNLOAD_FINISHED = 0;
    static final int MSG_PROGRESS_BAR = 1;
    static final int MSG_TOAST = 2;
    static final int MSG_TOAST_LONG = 3;
    static final int MSG_START_MAP_DOWNLOAD = 7;
    private static final int DIALOG_SELECT_BACKUP = 3;
    private static final int MSG_REMOVE_DIALOG_GENERIC = 99;
    private static Handler mHandler;
    private final String TAG = this.getClass().getName();
    private ProgressDialog mapdownloader_dialog = null;
    private NavitMapDownloader mapdownloader = null;
    private Navit mActivity;

    NavitDialogs(Navit activity) {
        super();
        mActivity = activity;
        mHandler = this;
    }

    static public void sendDialogMessage(int what, String title, String text, int dialog_num,
                                         int value1, int value2) {
        Message msg = mHandler.obtainMessage(what);
        Bundle data = new Bundle();

>>>>>>> 8bfc5342
        data.putString("title", title);
        data.putString("text", text);
        data.putInt("value1", value1);
        data.putInt("value2", value2);
        data.putInt("dialog_num", dialog_num);
        msg.setData(data);

        mHandler.sendMessage(msg);
    }
<<<<<<< HEAD

    @Override
    public void handleMessage(Message msg) {
        switch (msg.what) {
        case MSG_MAP_DOWNLOAD_FINISHED: {
            // dismiss dialog, remove dialog
            mActivity.dismissDialog(DIALOG_MAPDOWNLOAD);
            mActivity.removeDialog(DIALOG_MAPDOWNLOAD);
            if (msg.getData().getInt("value1") == 1) {
                Message msg_out =
                    Message.obtain(Navit.getInstance().getNavitGraphics().callback_handler,
                                   NavitGraphics.msg_type.CLB_LOAD_MAP.ordinal());
                msg_out.setData(msg.getData());
                msg_out.sendToTarget();

                msg_out = Message
                          .obtain(Navit.getInstance().getNavitGraphics().callback_handler,
                                  NavitGraphics.msg_type.CLB_CALL_CMD.ordinal());
                Bundle b = new Bundle();
                int mi = msg.getData().getInt("value2");
                double lon = (Double.parseDouble(NavitMapDownloader.osm_maps[mi].lon1) + Double
                              .parseDouble(NavitMapDownloader.osm_maps[mi].lon2)) / 2.0;
                double lat = (Double.parseDouble(NavitMapDownloader.osm_maps[mi].lat1) + Double
                              .parseDouble(NavitMapDownloader.osm_maps[mi].lat2)) / 2.0;
                b.putString("cmd", "set_center(\"" + lon + " " + lat + "\",1); zoom=256");
                msg_out.setData(b);
                msg_out.sendToTarget();
            }
            break;
        }
        case MSG_PROGRESS_BAR:
            // change progressbar values
            mapdownloader_dialog.setMax(msg.getData().getInt("value1"));
            mapdownloader_dialog.setProgress(msg.getData().getInt("value2"));
            mapdownloader_dialog.setTitle(msg.getData().getString(("title")));
            mapdownloader_dialog.setMessage(msg.getData().getString(("text")));
            break;
        case MSG_TOAST:
            Toast.makeText(mActivity, msg.getData().getString(("text")), Toast.LENGTH_SHORT)
            .show();
            break;
        case MSG_TOAST_LONG:
            Toast.makeText(mActivity, msg.getData().getString(("text")), Toast.LENGTH_LONG)
            .show();
            break;
        case MSG_START_MAP_DOWNLOAD: {
            int download_map_id = msg.arg1;
            Log.d(TAG, "PRI id=" + download_map_id);
            // set map id to download

=======

    @Override
    public void handleMessage(Message msg) {
        switch (msg.what) {
        case MSG_MAP_DOWNLOAD_FINISHED: {
            // dismiss dialog, remove dialog
            mActivity.dismissDialog(DIALOG_MAPDOWNLOAD);
            mActivity.removeDialog(DIALOG_MAPDOWNLOAD);
            if (msg.getData().getInt("value1") == 1) {
                Message msg_out =
                    Message.obtain(Navit.getInstance().getNavitGraphics().callback_handler,
                                   NavitGraphics.msg_type.CLB_LOAD_MAP.ordinal());
                msg_out.setData(msg.getData());
                msg_out.sendToTarget();

                msg_out = Message
                          .obtain(Navit.getInstance().getNavitGraphics().callback_handler,
                                  NavitGraphics.msg_type.CLB_CALL_CMD.ordinal());
                Bundle b = new Bundle();
                int mi = msg.getData().getInt("value2");
                double lon = (Double.parseDouble(NavitMapDownloader.osm_maps[mi].lon1) + Double
                              .parseDouble(NavitMapDownloader.osm_maps[mi].lon2)) / 2.0;
                double lat = (Double.parseDouble(NavitMapDownloader.osm_maps[mi].lat1) + Double
                              .parseDouble(NavitMapDownloader.osm_maps[mi].lat2)) / 2.0;
                b.putString("cmd", "set_center(\"" + lon + " " + lat + "\",1); zoom=256");
                msg_out.setData(b);
                msg_out.sendToTarget();
            }
            break;
        }
        case MSG_PROGRESS_BAR:
            // change progressbar values
            mapdownloader_dialog.setMax(msg.getData().getInt("value1"));
            mapdownloader_dialog.setProgress(msg.getData().getInt("value2"));
            mapdownloader_dialog.setTitle(msg.getData().getString(("title")));
            mapdownloader_dialog.setMessage(msg.getData().getString(("text")));
            break;
        case MSG_TOAST:
            Toast.makeText(mActivity, msg.getData().getString(("text")), Toast.LENGTH_SHORT)
            .show();
            break;
        case MSG_TOAST_LONG:
            Toast.makeText(mActivity, msg.getData().getString(("text")), Toast.LENGTH_LONG)
            .show();
            break;
        case MSG_START_MAP_DOWNLOAD: {
            int download_map_id = msg.arg1;
            Log.d(TAG, "PRI id=" + download_map_id);
            // set map id to download

>>>>>>> 8bfc5342
            // show the map download progressbar, and download the map
            if (download_map_id > -1) {
                mapdownloader = new NavitMapDownloader(download_map_id);
                mActivity.showDialog(NavitDialogs.DIALOG_MAPDOWNLOAD);
                mapdownloader.start();
            }
        }
        break;
        case MSG_REMOVE_DIALOG_GENERIC:
            // dismiss dialog, remove dialog - generic
            mActivity.dismissDialog(msg.getData().getInt("dialog_num"));
            mActivity.removeDialog(msg.getData().getInt("dialog_num"));
            break;
        }
    }

    Dialog createDialog(int id) {
        AlertDialog.Builder builder = new AlertDialog.Builder(mActivity);

        switch (id) {
        case DIALOG_MAPDOWNLOAD:
            mapdownloader_dialog = new ProgressDialog(mActivity);
            mapdownloader_dialog.setProgressStyle(ProgressDialog.STYLE_HORIZONTAL);
            mapdownloader_dialog.setTitle("--");
            mapdownloader_dialog.setMessage("--");
            mapdownloader_dialog.setCancelable(true);
            mapdownloader_dialog.setProgress(0);
            mapdownloader_dialog.setMax(200);
            DialogInterface.OnDismissListener onDismissListener = new DialogInterface.OnDismissListener() {
                public void onDismiss(DialogInterface dialog) {
                    Log.e(TAG, "onDismiss: mapdownloader_dialog");
                    if (mapdownloader != null) {
                        mapdownloader.stop_thread();
                    }
                }
            };
            mapdownloader_dialog.setOnDismissListener(onDismissListener);
            // show license for OSM maps
            Toast.makeText(mActivity.getApplicationContext(),
                           Navit.getInstance().getString(R.string.osm_copyright),
                           Toast.LENGTH_LONG).show();
            return mapdownloader_dialog;

        case DIALOG_BACKUP_RESTORE:
            /* Create a Dialog that Displays Options wether to Backup or Restore */
            builder.setTitle(mActivity.getTstring(R.string.choose_an_action)).
            setCancelable(true).
            setItems(R.array.dialog_backup_restore_items,
            new DialogInterface.OnClickListener() {

                @Override
                public void onClick(DialogInterface dialog, int which) {
                    /* Notify User if no SD Card present */
                    if (!Environment.getExternalStorageState()
                            .equals(Environment.MEDIA_MOUNTED)) {
                        Toast.makeText(mActivity, mActivity
                                       .getTstring(R.string.please_insert_an_sd_card),
                                       Toast.LENGTH_LONG).show();
                    }

                    switch (which) {
                    case 0:
                        /* Backup */
                        new NavitBackupTask(mActivity).execute();
                        break;
                    case 1:
                        /* Restore */
                        mActivity.showDialog(DIALOG_SELECT_BACKUP);
                        break;
                    }
                }
            });
            return builder.create();

        case DIALOG_SELECT_BACKUP:
            /* Create a Dialog with a list from which the user selects the Backup to be restored */
            File mainBackupDir = new File(
                Environment.getExternalStorageDirectory().getPath() + "/navit/backup/");

            String[] backups = null;
            if (mainBackupDir.isDirectory()) {
                backups = mainBackupDir.list();
            }

            if (backups == null || backups.length == 0) {
                /* No Backups were found */
                builder.setTitle(mActivity.getTstring(R.string.no_backup_found));
                builder.setNegativeButton(mActivity.getTstring(android.R.string.cancel), null);
                return builder.create();
            }

            builder.setTitle(mActivity.getTstring(R.string.select_backup));
            final ArrayAdapter<String> adapter = new ArrayAdapter<String>(mActivity,
                    android.R.layout.simple_spinner_item, backups);
            builder.setAdapter(adapter, new OnClickListener() {

                @Override
                public void onClick(DialogInterface dialog, int which) {
                    new NavitRestoreTask(mActivity, adapter.getItem(which)).execute();
                }
            });
            builder.setNegativeButton(mActivity.getTstring(android.R.string.cancel), null);

            return builder.create();
        }
        // should never get here!!
        return null;
    }

    public void prepareDialog(int id) {

        /* Remove the Dialog to force Android to rerun onCreateDialog */
        if (id == DIALOG_SELECT_BACKUP) {
            mActivity.removeDialog(id);
        }
    }
}<|MERGE_RESOLUTION|>--- conflicted
+++ resolved
@@ -1,9 +1,6 @@
 package org.navitproject.navit;
 
-<<<<<<< HEAD
-
-=======
->>>>>>> 8bfc5342
+
 import android.app.AlertDialog;
 import android.app.Dialog;
 import android.app.ProgressDialog;
@@ -16,7 +13,6 @@
 import android.util.Log;
 import android.widget.ArrayAdapter;
 import android.widget.Toast;
-<<<<<<< HEAD
 import java.io.File;
 
 public class NavitDialogs extends Handler {
@@ -48,42 +44,6 @@
                                          int value1, int value2) {
         Message msg = mHandler.obtainMessage(what);
         Bundle data = new Bundle();
-
-=======
-
-import java.io.File;
-
-public class NavitDialogs extends Handler {
-
-    // Dialogs
-    public static final int DIALOG_MAPDOWNLOAD = 1;
-    public static final int DIALOG_BACKUP_RESTORE = 2;
-    // dialog messages
-    static final int MSG_MAP_DOWNLOAD_FINISHED = 0;
-    static final int MSG_PROGRESS_BAR = 1;
-    static final int MSG_TOAST = 2;
-    static final int MSG_TOAST_LONG = 3;
-    static final int MSG_START_MAP_DOWNLOAD = 7;
-    private static final int DIALOG_SELECT_BACKUP = 3;
-    private static final int MSG_REMOVE_DIALOG_GENERIC = 99;
-    private static Handler mHandler;
-    private final String TAG = this.getClass().getName();
-    private ProgressDialog mapdownloader_dialog = null;
-    private NavitMapDownloader mapdownloader = null;
-    private Navit mActivity;
-
-    NavitDialogs(Navit activity) {
-        super();
-        mActivity = activity;
-        mHandler = this;
-    }
-
-    static public void sendDialogMessage(int what, String title, String text, int dialog_num,
-                                         int value1, int value2) {
-        Message msg = mHandler.obtainMessage(what);
-        Bundle data = new Bundle();
-
->>>>>>> 8bfc5342
         data.putString("title", title);
         data.putString("text", text);
         data.putInt("value1", value1);
@@ -93,7 +53,6 @@
 
         mHandler.sendMessage(msg);
     }
-<<<<<<< HEAD
 
     @Override
     public void handleMessage(Message msg) {
@@ -143,59 +102,6 @@
             int download_map_id = msg.arg1;
             Log.d(TAG, "PRI id=" + download_map_id);
             // set map id to download
-
-=======
-
-    @Override
-    public void handleMessage(Message msg) {
-        switch (msg.what) {
-        case MSG_MAP_DOWNLOAD_FINISHED: {
-            // dismiss dialog, remove dialog
-            mActivity.dismissDialog(DIALOG_MAPDOWNLOAD);
-            mActivity.removeDialog(DIALOG_MAPDOWNLOAD);
-            if (msg.getData().getInt("value1") == 1) {
-                Message msg_out =
-                    Message.obtain(Navit.getInstance().getNavitGraphics().callback_handler,
-                                   NavitGraphics.msg_type.CLB_LOAD_MAP.ordinal());
-                msg_out.setData(msg.getData());
-                msg_out.sendToTarget();
-
-                msg_out = Message
-                          .obtain(Navit.getInstance().getNavitGraphics().callback_handler,
-                                  NavitGraphics.msg_type.CLB_CALL_CMD.ordinal());
-                Bundle b = new Bundle();
-                int mi = msg.getData().getInt("value2");
-                double lon = (Double.parseDouble(NavitMapDownloader.osm_maps[mi].lon1) + Double
-                              .parseDouble(NavitMapDownloader.osm_maps[mi].lon2)) / 2.0;
-                double lat = (Double.parseDouble(NavitMapDownloader.osm_maps[mi].lat1) + Double
-                              .parseDouble(NavitMapDownloader.osm_maps[mi].lat2)) / 2.0;
-                b.putString("cmd", "set_center(\"" + lon + " " + lat + "\",1); zoom=256");
-                msg_out.setData(b);
-                msg_out.sendToTarget();
-            }
-            break;
-        }
-        case MSG_PROGRESS_BAR:
-            // change progressbar values
-            mapdownloader_dialog.setMax(msg.getData().getInt("value1"));
-            mapdownloader_dialog.setProgress(msg.getData().getInt("value2"));
-            mapdownloader_dialog.setTitle(msg.getData().getString(("title")));
-            mapdownloader_dialog.setMessage(msg.getData().getString(("text")));
-            break;
-        case MSG_TOAST:
-            Toast.makeText(mActivity, msg.getData().getString(("text")), Toast.LENGTH_SHORT)
-            .show();
-            break;
-        case MSG_TOAST_LONG:
-            Toast.makeText(mActivity, msg.getData().getString(("text")), Toast.LENGTH_LONG)
-            .show();
-            break;
-        case MSG_START_MAP_DOWNLOAD: {
-            int download_map_id = msg.arg1;
-            Log.d(TAG, "PRI id=" + download_map_id);
-            // set map id to download
-
->>>>>>> 8bfc5342
             // show the map download progressbar, and download the map
             if (download_map_id > -1) {
                 mapdownloader = new NavitMapDownloader(download_map_id);
