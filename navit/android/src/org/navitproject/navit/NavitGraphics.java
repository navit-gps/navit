--- conflicted
+++ resolved
@@ -212,18 +212,12 @@
         protected void onCreateContextMenu(ContextMenu menu) {
             super.onCreateContextMenu(menu);
 
-<<<<<<< HEAD
-            String clickCoord = GetCoordForPoint(0, (int)mPressedPosition.x, (int)mPressedPosition.y, false);
+            String clickCoord = getCoordForPoint(0, (int)mPressedPosition.x, (int)mPressedPosition.y, false);
             menu.setHeaderTitle(activity.getTstring(R.string.position_popup_title) + " " + clickCoord);
             menu.add(1, MENU_DRIVE_HERE, NONE, activity.getTstring(R.string.position_popup_drive_here))
-=======
-            String clickCoord = getCoordForPoint(0, (int)mPressedPosition.x, (int)mPressedPosition.y);
-            menu.setHeaderTitle(activity.getTstring(R.string.position_popup_title) + " " + clickCoord);
-            menu.add(1, 1, NONE, activity.getTstring(R.string.position_popup_drive_here))
->>>>>>> 9bfeb7ed
                     .setOnMenuItemClickListener(this);
             /* Check if there is at least one application that can process a geo intent... */
-            Uri intentUri = Uri.parse("geo:" + GetCoordForPoint(0, (int)mPressedPosition.x, (int)mPressedPosition.y, true));
+            Uri intentUri = Uri.parse("geo:" + getCoordForPoint(0, (int)mPressedPosition.x, (int)mPressedPosition.y, true));
             mContextMenuMapViewIntent = new Intent(Intent.ACTION_VIEW, intentUri);	/* Store the intent for future use in onMenuItemClick() */
 
             PackageManager packageManager = context.getPackageManager();
@@ -780,11 +774,7 @@
 
     public native void MotionCallback(int id, int x, int y);
 
-<<<<<<< HEAD
-    public native String GetCoordForPoint(int id, int x, int y, boolean absolute_coord);
-=======
-    private native String getCoordForPoint(int id, int x, int y);
->>>>>>> 9bfeb7ed
+    private native String getCoordForPoint(int id, int x, int y, boolean absolute_coord);
 
     public native String GetDefaultCountry(int id, String s);
 
