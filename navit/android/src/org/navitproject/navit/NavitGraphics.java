/*
 * Navit, a modular navigation system.
 * Copyright (C) 2005-2008 Navit Team
 *
 * This program is free software; you can redistribute it and/or
 * modify it under the terms of the GNU General Public License
 * version 2 as published by the Free Software Foundation.
 *
 * This program is distributed in the hope that it will be useful,
 * but WITHOUT ANY WARRANTY; without even the implied warranty of
 * MERCHANTABILITY or FITNESS FOR A PARTICULAR PURPOSE.  See the
 * GNU General Public License for more details.
 *
 * You should have received a copy of the GNU General Public License
 * along with this program; if not, write to the
 * Free Software Foundation, Inc., 51 Franklin Street, Fifth Floor,
 * Boston, MA  02110-1301, USA.
 */

package org.navitproject.navit;

import static org.navitproject.navit.NavitAppConfig.getTstring;

import android.annotation.SuppressLint;
import android.annotation.TargetApi;
import android.app.Activity;
import android.content.Context;
import android.content.Intent;
import android.content.pm.PackageManager;
import android.content.pm.ResolveInfo;
import android.content.res.Configuration;
import android.content.res.Resources;
import android.graphics.Bitmap;
import android.graphics.Canvas;
import android.graphics.Matrix;
import android.graphics.Paint;
import android.graphics.Path;
import android.graphics.PointF;
import android.graphics.Rect;
import android.net.Uri;
import android.os.Build;
import android.os.Handler;
import android.os.Message;
<<<<<<< HEAD
import android.os.Parcelable;
=======
import android.support.annotation.RequiresApi;
>>>>>>> ac49d270
import android.support.v4.view.ViewConfigurationCompat;
import android.util.Log;
import android.view.ContextMenu;
import android.view.Gravity;
import android.view.KeyEvent;
import android.view.MenuItem;
import android.view.MotionEvent;
import android.view.View;
import android.view.ViewConfiguration;
import android.view.ViewGroup.LayoutParams;
import android.view.WindowInsets;
import android.view.WindowManager;
import android.view.inputmethod.InputMethodManager;
import android.widget.FrameLayout;
import android.widget.RelativeLayout;

import java.util.ArrayList;
import java.util.List;


class NavitGraphics {
    private static final String            TAG = "NavitGraphics";
    private static final long              TIME_FOR_LONG_PRESS = 300L;
    private final NavitGraphics            mParentGraphics;
    private final ArrayList<NavitGraphics> mOverlays = new ArrayList<>();
    private int                            mBitmapWidth;
    private int                            mBitmapHeight;
    private int                            mPosX;
    private int                            mPosY;
    private int                            mPosWraparound;
    private int                            mOverlayDisabled;
    private int                            mBgColor;
    private float                          mTrackballX;
    private float                          mTrackballY;
    private int                            mPaddingLeft;
    private int                            mPaddingRight;
    private int                            mPaddingTop;
    private int                            mPaddingBottom;
    private View                           mView;
    static final Handler                   sCallbackHandler = new CallBackHandler();
    private SystemBarTintView              mLeftTintView;
    private SystemBarTintView              mRightTintView;
    private SystemBarTintView              mTopTintView;
    private SystemBarTintView              mBottomTintView;
    private FrameLayout                    mFrameLayout;
    private RelativeLayout                 mRelativeLayout;
    private NavitCamera                    mCamera;
    private Navit                          mActivity;
    private static boolean                 sInMap;
    private boolean mTinting;


    void setBackgroundColor(int bgcolor) {
        this.mBgColor = bgcolor;
        if (mLeftTintView != null) {
            mLeftTintView.setBackgroundColor(bgcolor);
        }
        if (mRightTintView != null) {
            mRightTintView.setBackgroundColor(bgcolor);
        }
        if (mTopTintView != null) {
            mTopTintView.setBackgroundColor(bgcolor);
        }
        if (mBottomTintView != null) {
            mBottomTintView.setBackgroundColor(bgcolor);
        }
    }

    private void setCamera(int useCamera) {
        if (useCamera != 0 && mCamera == null) {
            // mActivity.requestWindowFeature(Window.FEATURE_NO_TITLE);
            addCamera();
            addCameraView();
        }
    }

    /**
     * Adds a camera.
     *
     * <p>This method does not create the view for the camera. This must be done separately by calling
     * {@link #addCameraView()}.</p>
     */
    private void addCamera() {
        mCamera = new NavitCamera(mActivity);
    }

    private void addCameraView() {
        if (mCamera != null) {
            mRelativeLayout.addView(mCamera);
            mRelativeLayout.bringChildToFront(mView);
        }
    }

    private Rect get_rect() {
        Rect ret = new Rect();
        ret.left = mPosX;
        ret.top = mPosY;
        if (mPosWraparound != 0) {
            if (ret.left < 0) {
                ret.left += mParentGraphics.mBitmapWidth;
            }
            if (ret.top < 0) {
                ret.top += mParentGraphics.mBitmapHeight;
            }
        }
        ret.right = ret.left + mBitmapWidth;
        ret.bottom = ret.top + mBitmapHeight;
        if (mPosWraparound != 0) {
            if (mBitmapWidth < 0) {
                ret.right = ret.left + mBitmapWidth + mParentGraphics.mBitmapWidth;
            }
            if (mBitmapHeight < 0) {
                ret.bottom = ret.top + mBitmapHeight + mParentGraphics.mBitmapHeight;
            }
        }
        return ret;
    }

    private class NavitView extends View implements Runnable, MenuItem.OnMenuItemClickListener {
        int               mTouchMode = NONE;
        float             mOldDist = 0;
        static final int  NONE       = 0;
        static final int  DRAG       = 1;
        static final int  ZOOM       = 2;
        static final int  PRESSED    = 3;
        static final int  MENU_DRIVE_HERE = 1; /* Menu item IDs For method onMenuItemClick() */
        static final int  MENU_VIEW       = 2;
        static final int  MENU_CANCEL     = 3;
        Context           context;

        PointF mPressedPosition = null;

<<<<<<< HEAD
        PointF    mPressedPosition = null;
        Intent    mContextMenuMapViewIntent = null;	/* ACTION_VIEW intent for a geo coordinates used when clicking on view in the map contextual menu */

        public NavitView(Context context) {
            super(context);
            this.context = context;
            try {
                eventGetX = android.view.MotionEvent.class.getMethod("getX", int.class);
                eventGetY = android.view.MotionEvent.class.getMethod("getY", int.class);
            } catch (Exception e) {
                Log.e(TAG, "Multitouch zoom not supported");
=======
        NavitView(Context context) {
            super(context);
        }

        public void onWindowFocusChanged(boolean hasWindowFocus) {
            Log.v(TAG,"onWindowFocusChanged = " + hasWindowFocus);
            // beter aanroepen in Navit of appconfig ?
            if (Navit.sShowSoftKeyboardShowing && hasWindowFocus) {
                InputMethodManager imm  = (InputMethodManager) mActivity
                        .getSystemService(Context.INPUT_METHOD_SERVICE);
                imm.showSoftInput(this,InputMethodManager.SHOW_FORCED);
            }
            if (Navit.sShowSoftKeyboardShowing && !hasWindowFocus) {
                InputMethodManager imm  = (InputMethodManager) mActivity
                        .getSystemService(Context.INPUT_METHOD_SERVICE);
                imm.hideSoftInputFromWindow(this.getWindowToken(), 0);
>>>>>>> ac49d270
            }
        }


        @TargetApi(21)
        public WindowInsets onApplyWindowInsets(WindowInsets insets) {
            Log.d(TAG,"onApplyWindowInsets");
            if (mTinting) {
                mPaddingLeft = insets.getSystemWindowInsetLeft();
                mPaddingRight = insets.getSystemWindowInsetRight();
                mPaddingBottom = insets.getSystemWindowInsetBottom();
                mPaddingTop = insets.getSystemWindowInsetTop();
                Log.v(TAG, String.format("Padding -1a- left=%d top=%d right=%d bottom=%d",
                        mPaddingLeft, mPaddingTop, mPaddingRight, mPaddingBottom));
                int width = this.getWidth();
                int height = this.getHeight();
                if (width > 0 && height > 0) {
                    adjustSystemBarsTintingViews();
                    sizeChangedCallback(mSizeChangedCallbackID, width, height);
                }
            }
            return insets;
        }

<<<<<<< HEAD
        /**
         * @brief Create an intent for a view action of a point provided by its x and y position on the display
         *
         * @param x The x coordinates of the point on the display
         * @param y The y coordinates of the point on the display
         *
         * @return An intent to start to view the specified point on a third-party app on Android (can be null if a view action is not possible)
        **/
        protected Intent getViewIntentForDisplayPoint(int x, int y) {
            Intent result = null;
            
            /* Check if there is at least one application that can process a geo intent... */
            String selectedPointCoord = getCoordForPoint(0, x, y, true);
            Uri intentUri = Uri.parse("geo:" + selectedPointCoord);
            Intent defaultShareIntent = new Intent(Intent.ACTION_VIEW, intentUri);	/* Store the intent for future use in onMenuItemClick() */

            List<Intent> customShareIntentList = new ArrayList<Intent>();
            List<ResolveInfo> intentTargetAppList = context.getPackageManager().queryIntentActivities(defaultShareIntent, 0);
            
            String selfPackageName = context.getPackageName(); /* aka: "org.navitproject.navit" */
            
            if (!intentTargetAppList.isEmpty()) {
                for (ResolveInfo resolveInfo : intentTargetAppList) {
                    String packageName = resolveInfo.activityInfo.packageName;
                    Intent targeteddefaultShareIntent = new Intent(Intent.ACTION_VIEW, intentUri);
                    if (!packageName.equals(selfPackageName)) {
                        Log.d(TAG, "Adding package \"" + packageName + "\" to app chooser");
                        targeteddefaultShareIntent.setPackage(packageName);
                        targeteddefaultShareIntent.setClassName(
                            resolveInfo.activityInfo.packageName,
                            resolveInfo.activityInfo.name);
                        customShareIntentList.add(targeteddefaultShareIntent);
                    } else {
                        Log.d(TAG, "Excluding ourselves (package " + packageName + ") from intent targets");
                    }
                }
                if (customShareIntentList.size()>0) {
                    result = Intent.createChooser(customShareIntentList.remove(customShareIntentList.size()-1), "Select app to share");
                    result.putExtra(Intent.EXTRA_INITIAL_INTENTS, customShareIntentList.toArray(new Parcelable[customShareIntentList.size()]));
                    Log.d(TAG, "Preparing action intent (" + customShareIntentList.size() + " candidate apps) to view selected coord: " + selectedPointCoord);
                }
            }
            return result;
        }
        
        @Override
        protected void onCreateContextMenu(ContextMenu menu) {
            super.onCreateContextMenu(menu);

            String clickCoord = getCoordForPoint(0, (int)mPressedPosition.x, (int)mPressedPosition.y, false);
            menu.setHeaderTitle(activity.getTstring(R.string.position_popup_title) + " " + clickCoord);
            menu.add(1, MENU_DRIVE_HERE, NONE, activity.getTstring(R.string.position_popup_drive_here))
                    .setOnMenuItemClickListener(this);
            mContextMenuMapViewIntent = getViewIntentForDisplayPoint((int)mPressedPosition.x, (int)mPressedPosition.y);
            if (mContextMenuMapViewIntent != null) {
                menu.add(1, MENU_VIEW, NONE, activity.getTstring(R.string.position_popup_view)).setOnMenuItemClickListener(this);
            } else {
                Log.w(TAG, "No application available to handle ACTION_VIEW intent, option not displayed in contextual menu");
            }
            menu.add(1, MENU_CANCEL, NONE, activity.getTstring(R.string.cancel)).setOnMenuItemClickListener(this);
=======
        private static final int MENU_DRIVE_HERE = 1;
        private static final int MENU_VIEW = 2;
        private static final int MENU_CANCEL = 3;

        @Override
        protected void onCreateContextMenu(ContextMenu menu) {
            super.onCreateContextMenu(menu);
            String clickCoord = getCoordForPoint((int)mPressedPosition.x, (int)mPressedPosition.y, false);
            menu.setHeaderTitle(NavitAppConfig.getTstring(R.string.position_popup_title) + " " + clickCoord);
            menu.add(1, MENU_DRIVE_HERE, NONE, NavitAppConfig.getTstring(R.string.position_popup_drive_here))
                    .setOnMenuItemClickListener(this);
            Uri intentUri = Uri.parse("geo:" + getCoordForPoint((int)mPressedPosition.x,
                    (int)mPressedPosition.y, true));
            Intent mContextMenuMapViewIntent = new Intent(Intent.ACTION_VIEW, intentUri);

            PackageManager packageManager = this.getContext().getPackageManager();
            List<ResolveInfo> activities = packageManager.queryIntentActivities(mContextMenuMapViewIntent,
                    PackageManager.MATCH_DEFAULT_ONLY);
            boolean isIntentSafe = (activities.size() > 0); // at least one candidate receiver
            if (isIntentSafe) { // add view with external app option
                menu.add(1, MENU_VIEW, NONE, NavitAppConfig.getTstring(R.string.position_popup_view))
                        .setOnMenuItemClickListener(this);
            } else {
                Log.w(TAG, "No application available to handle ACTION_VIEW intent, option not displayed");
            }
            menu.add(1, MENU_CANCEL, NONE, getTstring(R.string.cancel)).setOnMenuItemClickListener(this);
>>>>>>> ac49d270
        }

        @Override
        public boolean onMenuItemClick(MenuItem item) {
<<<<<<< HEAD
            if (item.getItemId() != MENU_VIEW)
                mContextMenuMapViewIntent = null;	/* Detroy the map view intent if the user didn't select the MENU_VIEW action */

            switch (item.getItemId()) {
                case MENU_DRIVE_HERE:
                    Message msg = Message.obtain(callback_handler, msg_type.CLB_SET_DISPLAY_DESTINATION.ordinal(),
                            (int)mPressedPosition.x, (int)mPressedPosition.y);
                    msg.sendToTarget();
                    break;
                case MENU_VIEW:
                    if (mContextMenuMapViewIntent != null) {
                        if (mContextMenuMapViewIntent.resolveActivity(context.getPackageManager()) != null) {
                            context.startActivity(mContextMenuMapViewIntent);
                        } else {
                            Log.w(TAG, "View menu selected but ACTION_VIEW intent is not handled by any application. Discarding...");
                        }
                        mContextMenuMapViewIntent = null;	/* Destoy the intent once it has been used */
                    } else {
                        Log.e(TAG, "User clicked on view on menu but intent was null. Discarding...");
                    }
                    break;
=======
            int itemId = item.getItemId();
            if (itemId == MENU_DRIVE_HERE) {
                Message msg = Message.obtain(sCallbackHandler, MsgType.CLB_SET_DISPLAY_DESTINATION.ordinal(),
                        (int) mPressedPosition.x, (int) mPressedPosition.y);
                msg.sendToTarget();
            } else if (itemId == MENU_VIEW) {
                Uri intentUri = Uri.parse("geo:" + getCoordForPoint((int) mPressedPosition.x,
                        (int) mPressedPosition.y, true));
                Intent mContextMenuMapViewIntent = new Intent(Intent.ACTION_VIEW, intentUri);
                if (mContextMenuMapViewIntent.resolveActivity(this.getContext().getPackageManager()) != null) {
                    this.getContext().startActivity(mContextMenuMapViewIntent);
                } else {
                    Log.w(TAG, "ACTION_VIEW intent is not handled by any application, discarding...");
                }
>>>>>>> ac49d270
            }
            return true;
        }


        @Override
        protected void onDraw(Canvas canvas) {
            super.onDraw(canvas);
            canvas.drawBitmap(mDrawBitmap, mPosX, mPosY, null);
            if (mOverlayDisabled == 0) {
                // assume we ARE in map view mode!
                sInMap = true;
                for (NavitGraphics overlay : mOverlays) {
                    if (overlay.mOverlayDisabled == 0) {
                        Rect r = overlay.get_rect();
                        canvas.drawBitmap(overlay.mDrawBitmap, r.left, r.top, null);
                    }
                }
            }
        }

        @Override
        protected void onSizeChanged(int w, int h, int oldw, int oldh) {
            Log.d(TAG, "onSizeChanged pixels x=" + w + " pixels y=" + h);
            Log.v(TAG, "onSizeChanged density=" + Navit.sMetrics.density);
            Log.v(TAG, "onSizeChanged scaledDensity=" + Navit.sMetrics.scaledDensity);
            super.onSizeChanged(w, h, oldw, oldh);
            mDrawBitmap = Bitmap.createBitmap(w, h, Bitmap.Config.ARGB_8888);
            mDrawCanvas = new Canvas(mDrawBitmap);
            mBitmapWidth = w;
            mBitmapHeight = h;

            handleResize(w, h);
            sizeChangedCallback(mSizeChangedCallbackID, w, h);
        }

        void doLongpressAction() {
            Log.d(TAG, "doLongpressAction enter");
            mActivity.openContextMenu(this);
        }


        @SuppressLint("ClickableViewAccessibility")
        @Override
        public boolean onTouchEvent(MotionEvent event) {
            super.onTouchEvent(event);
            int x = (int) event.getX();
            int y = (int) event.getY();
            int switchValue = (event.getActionMasked());
            Log.d(TAG, "ACTION_ value =  " + switchValue);

            if (switchValue == MotionEvent.ACTION_DOWN) {
                mTouchMode = PRESSED;
                Log.d(TAG, "ACTION_DOWN mode PRESSED");
                if (!sInMap) {
                    buttonCallback(mButtonCallbackID, 1, 1, x, y); // down
                }
                mPressedPosition = new PointF(x, y);
                postDelayed(this, TIME_FOR_LONG_PRESS);

            } else if (switchValue == MotionEvent.ACTION_POINTER_DOWN) {
                mOldDist = spacing(event);
                if (mOldDist > 2f) {
                    mTouchMode = ZOOM;
                    Log.d(TAG, "ACTION_DOWN mode ZOOM started");
                }
            } else if (switchValue == MotionEvent.ACTION_UP) {
                Log.d(TAG, "ACTION_UP");
                switch (mTouchMode) {
                    case DRAG:
                        Log.d(TAG, "onTouch move");
                        motionCallback(mMotionCallbackID, x, y);
                        buttonCallback(mButtonCallbackID, 0, 1, x, y); // up
                        break;
                    case PRESSED:
                        if (sInMap) {
                            buttonCallback(mButtonCallbackID, 1, 1, x, y); // down
                        }
                        buttonCallback(mButtonCallbackID, 0, 1, x, y); // up
                        break;
                    default:
                        Log.i(TAG, "Unexpected touchmode: " + mTouchMode);
                }
                mTouchMode = NONE;
            } else if (switchValue == MotionEvent.ACTION_MOVE) {
                switch (mTouchMode) {
                    case DRAG:
                        motionCallback(mMotionCallbackID, x, y);
                        break;
                    case ZOOM:
                        doZoom(event);
                        break;
                    case PRESSED:
                        Log.d(TAG, "Start drag mode");
                        if (spacing(mPressedPosition, new PointF(event.getX(), event.getY())) > 20f) {
                            buttonCallback(mButtonCallbackID, 1, 1, x, y); // down
                            mTouchMode = DRAG;
                        }
                        break;
                    default:
                        Log.i(TAG, "Unexpected touchmode: " + mTouchMode);
                }
            }
            return true;
        }

        private void doZoom(MotionEvent event) {
            if (event.findPointerIndex(0) == -1 || event.findPointerIndex(1) == -1) {
                Log.e(TAG,"missing pointer");
                return;
            }
            float newDist = spacing(event);
            float scale;
            if (event.getActionMasked() == MotionEvent.ACTION_MOVE) {
                scale = newDist / mOldDist;
                Log.v(TAG, "New scale = " + scale);
                if (scale > 1.2) {
                    // zoom in
                    callbackMessageChannel(1, "");
                    mOldDist = newDist;
                } else if (scale < 0.8) {
                    mOldDist = newDist;
                    // zoom out
                    callbackMessageChannel(2, "");
                }
            }
        }

        private float spacing(MotionEvent event) {
            float x = event.getX(0) - event.getX(1);
            float y = event.getY(0) - event.getY(1);
            return (float) Math.sqrt(x * x + y * y);
        }

        private float spacing(PointF a, PointF b) {
            float x = a.x - b.x;
            float y = a.y - b.y;
            return (float)Math.sqrt(x * x + y * y);
        }

        @Override
        public boolean onKeyDown(int keyCode, KeyEvent event) {
            Log.d(TAG,"onkeydown = " + keyCode);
            String keyStr = null;
            switch (keyCode) {
                case KeyEvent.KEYCODE_ENTER:
                case KeyEvent.KEYCODE_DPAD_CENTER:
                    keyStr = String.valueOf((char) 13);
                    break;
                case KeyEvent.KEYCODE_DEL:
                    keyStr = String.valueOf((char) 8);
                    break;
                //case KeyEvent.KEYCODE_MENU:
                //    if (!sInMap) {
                //        this.postInvalidate();
                //        return true;
                //    }
                //    break;
                case KeyEvent.KEYCODE_SEARCH:
                    /* Handle event in Main Activity if map is shown */
                    if (!sInMap) {
                        keyStr = String.valueOf((char) 19);
                    }
                    break;
                case KeyEvent.KEYCODE_BACK:
                    keyStr = String.valueOf((char) 27);
                    break;
                case KeyEvent.KEYCODE_CALL:
                    keyStr = String.valueOf((char) 3);
                    break;
                case KeyEvent.KEYCODE_DPAD_DOWN:
                    keyStr = String.valueOf((char) 14);
                    break;
                case KeyEvent.KEYCODE_DPAD_LEFT:
                    keyStr = String.valueOf((char) 2);
                    break;
                case KeyEvent.KEYCODE_DPAD_RIGHT:
                    keyStr = String.valueOf((char) 6);
                    break;
                case KeyEvent.KEYCODE_DPAD_UP:
                    keyStr = String.valueOf((char) 16);
                    break;
                default:
                    Log.v(TAG, "keycode: " + keyCode);
            }
            if (keyStr != null) {
                keypressCallback(mKeypressCallbackID, keyStr);
                return true;
            }
            return false;
        }

        @Override
        public boolean onKeyUp(int keyCode, KeyEvent event) {
            Log.d(TAG,"onkeyUp = " + keyCode);
            int i;
            String s = null;
            i = event.getUnicodeChar();

            if (i == 0) {
                switch (keyCode) {
                    case KeyEvent.KEYCODE_VOLUME_UP:
                    case KeyEvent.KEYCODE_VOLUME_DOWN:
                        return (!sInMap);
                    case KeyEvent.KEYCODE_SEARCH:
                        /* Handle event in Main Activity if map is shown */
                        if (sInMap) {
                            return false;
                        }
                        break;
                    case KeyEvent.KEYCODE_BACK:
                        if (Navit.sShowSoftKeyboardShowing) {
                            Navit.sShowSoftKeyboardShowing = false;
                        }
                        //s = java.lang.String.valueOf((char) 27);
                        return true;
                    case KeyEvent.KEYCODE_MENU:
                        if (!sInMap) {
                            if (!Navit.sShowSoftKeyboardShowing) {
                                // if in menu view:
                                // use as OK (Enter) key
                                s = String.valueOf((char) 13);
                            } // if soft keyboard showing on screen, dont use menu button as select key
                        } else {
                            return false;
                        }
                        break;
                    default:
                        Log.v(TAG, "keycode: " + keyCode);
                }
            } else if (i != 10) {
                s = java.lang.String.valueOf((char) i);
            }
            if (s != null) {
                keypressCallback(mKeypressCallbackID, s);
            }
            return true;
        }

        @Override
        public boolean onKeyMultiple(int keyCode, int count, KeyEvent event) {
            String s;
            if (keyCode == KeyEvent.KEYCODE_UNKNOWN) {
                s = event.getCharacters();
                keypressCallback(mKeypressCallbackID, s);
                return true;
            }
            return super.onKeyMultiple(keyCode, count, event);
        }

        @Override
        public boolean onTrackballEvent(MotionEvent event) {
            String s = null;
            if (event.getAction() == android.view.MotionEvent.ACTION_DOWN) {
                s = java.lang.String.valueOf((char) 13);
            }
            if (event.getAction() == android.view.MotionEvent.ACTION_MOVE) {
                mTrackballX += event.getX();
                mTrackballY += event.getY();
                if (mTrackballX <= -1) {
                    s = java.lang.String.valueOf((char) 2);
                    mTrackballX += 1;
                }
                if (mTrackballX >= 1) {
                    s = java.lang.String.valueOf((char) 6);
                    mTrackballX -= 1;
                }
                if (mTrackballY <= -1) {
                    s = java.lang.String.valueOf((char) 16);
                    mTrackballY += 1;
                }
                if (mTrackballY >= 1) {
                    s = java.lang.String.valueOf((char) 14);
                    mTrackballY -= 1;
                }
            }
            if (s != null) {
                keypressCallback(mKeypressCallbackID, s);
            }
            return true;
        }

        public void run() {
            if (sInMap && mTouchMode == PRESSED) {
                doLongpressAction();
                mTouchMode = NONE;
            }
        }
    }

    private class SystemBarTintView extends View {

        public SystemBarTintView(Context context) {
            super(context);
            this.setBackgroundColor(mBgColor);
        }

    }

    NavitGraphics(final Activity navit, NavitGraphics parent, int x, int y, int w, int h,
                         int wraparound, int useCamera) {
        if (parent == null) {
            if (useCamera != 0) {
                addCamera();
            }
            setmActivity((Navit)navit);
        } else {
            mDrawBitmap = Bitmap.createBitmap(w, h, Bitmap.Config.ARGB_8888);
            mBitmapWidth = w;
            mBitmapHeight = h;
            mPosX = x;
            mPosY = y;
            mPosWraparound = wraparound;
            mDrawCanvas = new Canvas(mDrawBitmap);
            parent.mOverlays.add(this);
        }
        mParentGraphics = parent;
    }

    /**
     * Sets up the main view.
     * @param navit The main activity.
     */
    private void setmActivity(final Navit navit) {
        this.mActivity = navit;
        mView = new NavitView(mActivity);
        mView.setClickable(false);
        mView.setFocusable(true);
        mView.setFocusableInTouchMode(true);
        mView.setKeepScreenOn(true);
        mRelativeLayout = new RelativeLayout(mActivity);
        addCameraView();
        mRelativeLayout.addView(mView);
        /* The navigational and status bar tinting code is meaningful only on API19+ */
        mTinting = Build.VERSION.SDK_INT >= Build.VERSION_CODES.KITKAT;

        if (mTinting) {
            mFrameLayout = new FrameLayout(mActivity);
            mFrameLayout.addView(mRelativeLayout);
            mLeftTintView = new SystemBarTintView(mActivity);
            mRightTintView = new SystemBarTintView(mActivity);
            mTopTintView = new SystemBarTintView(mActivity);
            mBottomTintView = new SystemBarTintView(mActivity);
            mFrameLayout.addView(mLeftTintView);
            mFrameLayout.addView(mRightTintView);
            mFrameLayout.addView(mTopTintView);
            mFrameLayout.addView(mBottomTintView);
            mActivity.setContentView(mFrameLayout);
        } else {
            mActivity.setContentView(mRelativeLayout);
        }
        mView.requestFocus();
    }

    enum MsgType {
        CLB_ZOOM_IN, CLB_ZOOM_OUT, CLB_REDRAW, CLB_MOVE, CLB_BUTTON_UP, CLB_BUTTON_DOWN, CLB_SET_DESTINATION,
        CLB_SET_DISPLAY_DESTINATION, CLB_CALL_CMD, CLB_COUNTRY_CHOOSER, CLB_LOAD_MAP, CLB_UNLOAD_MAP, CLB_DELETE_MAP
    }

    private static final MsgType[] msg_values = MsgType.values();

    private static class CallBackHandler extends Handler {
        public void handleMessage(Message msg) {
            switch (msg_values[msg.what]) {
                case CLB_ZOOM_IN:
                    callbackMessageChannel(1, "");
                    break;
                case CLB_ZOOM_OUT:
                    callbackMessageChannel(2, "");
                    break;
                case CLB_MOVE:
                    //motionCallback(mMotionCallbackID, msg.getData().getInt("x"), msg.getData().getInt("y"));
                    break;
                case CLB_SET_DESTINATION:
                    String lat = Float.toString(msg.getData().getFloat("lat"));
                    String lon = Float.toString(msg.getData().getFloat("lon"));
                    String q = msg.getData().getString(("q"));
                    callbackMessageChannel(3, lat + "#" + lon + "#" + q);
                    break;
                case CLB_SET_DISPLAY_DESTINATION:
                    int x = msg.arg1;
                    int y = msg.arg2;
                    callbackMessageChannel(4, "" + x + "#" + y);
                    break;
                case CLB_CALL_CMD:
                    String cmd = msg.getData().getString(("cmd"));
                    callbackMessageChannel(5, cmd);
                    break;
                case CLB_BUTTON_UP:
                    //buttonCallback(mButtonCallbackID, 0, 1, msg.getData().getInt("x"), msg.getData().getInt("y"));
                    break;
                case CLB_BUTTON_DOWN:
                    //buttonCallback(mButtonCallbackID, 1, 1, msg.getData().getInt("x"), msg.getData().getInt("y"));
                    break;
                case CLB_COUNTRY_CHOOSER:
                    break;
                case CLB_LOAD_MAP:
                    callbackMessageChannel(6, msg.getData().getString(("title")));
                    break;
                case CLB_DELETE_MAP:
                    //unload map before deleting it !!!
                    callbackMessageChannel(7, msg.getData().getString(("title")));
                    //remove commentlines below after testing
                    //File toDelete = new File(msg.getData().getString(("title")));
                    //toDelete.delete();
                    NavitUtils.removeFileIfExists(msg.getData().getString(("title")));
                    break;
                case CLB_UNLOAD_MAP:
                    callbackMessageChannel(7, msg.getData().getString(("title")));
                    break;
                case CLB_REDRAW:
                default:
                    Log.d(TAG, "Unhandled callback : " + msg_values[msg.what]);
            }
        }
    }


    private native void sizeChangedCallback(long id, int x, int y);

    private native void paddingChangedCallback(long id, int left, int top, int right, int bottom);

    private native void keypressCallback(long id, String s);

    private static native int callbackMessageChannel(int i, String s);

    private native void buttonCallback(long id, int pressed, int button, int x, int y);

<<<<<<< HEAD
    private native String getCoordForPoint(int id, int x, int y, boolean absolute_coord);
=======
    private native void motionCallback(long id, int x, int y);
>>>>>>> ac49d270

    private native String getCoordForPoint(int x, int y, boolean absolutCoord);

    static native String[][] getAllCountries();

    private Canvas mDrawCanvas;
    private Bitmap mDrawBitmap;
    private long mSizeChangedCallbackID;
    private long mPaddingChangedCallbackID;
    private long mButtonCallbackID;
    private long mMotionCallbackID;
    private long mKeypressCallbackID;

    /**
     * Adjust views used to tint navigation and status bars.
     *
     * <p>This method is called from handleResize.
     *
     * It (re-)evaluates if and where the navigation bar is going to be shown, and calculates the
     * padding for objects which should not be obstructed.</p>
     *
     */
    private void adjustSystemBarsTintingViews() {

        /* hide tint bars during update to prevent ugly effects */
        mLeftTintView.setVisibility(View.GONE);
        mRightTintView.setVisibility(View.GONE);
        mTopTintView.setVisibility(View.GONE);
        mBottomTintView.setVisibility(View.GONE);

        mFrameLayout.post(new Runnable() {
            @Override
            public void run() {
                FrameLayout.LayoutParams leftLayoutParams = new FrameLayout.LayoutParams(mPaddingLeft,
                        LayoutParams.MATCH_PARENT, Gravity.BOTTOM | Gravity.LEFT);
                mLeftTintView.setLayoutParams(leftLayoutParams);

                FrameLayout.LayoutParams rightLayoutParams = new FrameLayout.LayoutParams(mPaddingRight,
                        LayoutParams.MATCH_PARENT, Gravity.BOTTOM | Gravity.RIGHT);
                mRightTintView.setLayoutParams(rightLayoutParams);

                FrameLayout.LayoutParams topLayoutParams = new FrameLayout.LayoutParams(LayoutParams.MATCH_PARENT,
                        mPaddingTop, Gravity.TOP);
                /* Prevent horizontal and vertical tint views from overlapping */
                topLayoutParams.setMargins(mPaddingLeft, 0, mPaddingRight, 0);
                mTopTintView.setLayoutParams(topLayoutParams);

                FrameLayout.LayoutParams bottomLayoutParams = new FrameLayout.LayoutParams(LayoutParams.MATCH_PARENT,
                        mPaddingBottom, Gravity.BOTTOM);
                /* Prevent horizontal and vertical tint views from overlapping */
                bottomLayoutParams.setMargins(mPaddingLeft, 0, mPaddingRight, 0);
                mBottomTintView.setLayoutParams(bottomLayoutParams);

                /* show tint bars again */
                mLeftTintView.setVisibility(View.VISIBLE);
                mRightTintView.setVisibility(View.VISIBLE);
                mTopTintView.setVisibility(View.VISIBLE);
                mBottomTintView.setVisibility(View.VISIBLE);
            }
        });

        paddingChangedCallback(mPaddingChangedCallbackID, mPaddingLeft, mPaddingTop, mPaddingRight, mPaddingBottom);
    }

    /**
     * Handles resize events.
     *
     * <p>This method is called whenever the main View is resized in any way. This is the case when its
     * {@code onSizeChanged()} event handler fires.</p>
     */
    private void handleResize(int w, int h) {
        if (this.mParentGraphics == null) {
            Log.d(TAG, String.format("handleResize w=%d h=%d", w, h));
            if (mTinting) {
                if (Build.VERSION.SDK_INT == Build.VERSION_CODES.KITKAT) {
                    resizePaddingKitkat();
                }
                adjustSystemBarsTintingViews(); // is incl paddingchangedcallback
            }
        }
    }


    @RequiresApi(api = Build.VERSION_CODES.KITKAT)
    private void resizePaddingKitkat() {
        /*
         * API 19 does not support window insets.
         *
         * All system bar sizes are device defaults and do not change with rotation, but we have
         * to figure out which ones apply.
         *
         * Status bar visibility is as on API 20-22.
         *
         * The navigation bar is shown on devices that report they have no physical menu button. This seems to
         * work even on devices that allow disabling the physical buttons (and use the navigation bar, in which
         * case they report no physical menu button is available; tested with a OnePlus One running CyanogenMod)
         *
         * If shown, the navigation bar may appear on the side or at the bottom. The logic to determine this is
         * taken from AOSP RenderSessionImpl.findNavigationBar()
         * platform/frameworks/base/tools/layoutlib/bridge/src/com/android/
         * layoutlib/bridge/impl/RenderSessionImpl.java
         */
        mPaddingLeft = 0;
        if (!sInMap) {
            mPaddingTop = 0;
            mPaddingRight = 0;
            mPaddingBottom = 0;
            return;
        }
        Resources resources = NavitAppConfig.sResources;
        int shid = resources.getIdentifier("status_bar_height", "dimen", "android");
        int nhid = resources.getIdentifier("navigation_bar_height", "dimen", "android");
        int nhlid = resources.getIdentifier("navigation_bar_height_landscape", "dimen", "android");
        int nwid = resources.getIdentifier("navigation_bar_width", "dimen", "android");
        int statusBarHeight = (shid > 0) ? resources.getDimensionPixelSize(shid) : 0;
        int navigationBarHeight = (nhid > 0) ? resources.getDimensionPixelSize(nhid) : 0;
        int navigationBarHeightLandscape = (nhlid > 0) ? resources.getDimensionPixelSize(nhlid) : 0;
        int navigationBarWidth = (nwid > 0) ? resources.getDimensionPixelSize(nwid) : 0;
        Log.v(TAG, String.format("statusBarHeight=%d, navigationBarHeight=%d, "
                        + "navigationBarHeightLandscape=%d, navigationBarWidth=%d",
                        statusBarHeight, navigationBarHeight,
                        navigationBarHeightLandscape, navigationBarWidth));
        boolean isStatusShowing = !mActivity.mIsFullscreen;
        boolean isNavShowing = !ViewConfigurationCompat.hasPermanentMenuKey(ViewConfiguration.get(mActivity));
        Log.v(TAG, String.format("isStatusShowing=%b isNavShowing=%b", isStatusShowing, isNavShowing));
        boolean isLandscape = (mActivity.getResources().getConfiguration().orientation
                == Configuration.ORIENTATION_LANDSCAPE);
        boolean isNavAtBottom = (!isLandscape)
                || (mActivity.getResources().getConfiguration().smallestScreenWidthDp >= 600);
        Log.v(TAG, String.format("isNavAtBottom=%b (Config.smallestScreenWidthDp=%d, isLandscape=%b)",
                isNavAtBottom, mActivity.getResources().getConfiguration().smallestScreenWidthDp, isLandscape));

        mPaddingTop = isStatusShowing ? statusBarHeight : 0;
        mPaddingRight = (isNavShowing && !isNavAtBottom) ? navigationBarWidth : 0;
        mPaddingBottom = (!(isNavShowing && isNavAtBottom)) ? 0 : (
                isLandscape ? navigationBarHeightLandscape : navigationBarHeight);
    }


    /**
     * Returns whether the device has a hardware menu button.
     *
     * <p>Only Android versions starting with ICS (API version 14) support the API call to detect the presence of a
     * Menu button. On earlier Android versions, the following assumptions will be made: On API levels up to 10,
     * this method will always return {@code true}, as these Android versions relied on devices having a physical
     * Menu button. On API levels 11 through 13 (Honeycomb releases), this method will always return
     * {@code false}, as Honeycomb was a tablet-only release and did not require devices to have a Menu button.</p>
     *
     * <p>Note that this method is not aware of non-standard mechanisms on some customized builds of Android</p>
     */
    boolean hasMenuButton() {
        if (Build.VERSION.SDK_INT <= 10) {
            return true;
        } else {
            if (Build.VERSION.SDK_INT <= 13) {
                return false;
            } else {
                return ViewConfiguration.get(mActivity.getApplication()).hasPermanentMenuKey();
            }
        }
    }

    void setSizeChangedCallback(long id) {
        mSizeChangedCallbackID = id;
    }

    void setPaddingChangedCallback(long id) {
        mPaddingChangedCallbackID = id;
    }

    void setButtonCallback(long id) {
        Log.v(TAG,"set Buttononcallback");
        mButtonCallbackID = id;
    }

    void setMotionCallback(long id) {
        mMotionCallbackID = id;
        Log.v(TAG,"set Motioncallback");
    }

    void setKeypressCallback(long id) {
        Log.v(TAG,"set Keypresscallback");
        mKeypressCallbackID = id;
    }


    protected void draw_polyline(Paint paint, int[] c) {
        paint.setStrokeWidth(c[0]);
        paint.setARGB(c[1],c[2],c[3],c[4]);
        paint.setStyle(Paint.Style.STROKE);
        //paint.setAntiAlias(true);
        //paint.setStrokeWidth(0);
        int ndashes = c[5];
        float[] intervals = new float[ndashes + (ndashes % 2)];
        for (int i = 0; i < ndashes; i++) {
            intervals[i] = c[6 + i];
        }

        if ((ndashes % 2) == 1) {
            intervals[ndashes] = intervals[ndashes - 1];
        }

        if (ndashes > 0) {
            paint.setPathEffect(new android.graphics.DashPathEffect(intervals,0.0f));
        }

        Path path = new Path();
        path.moveTo(c[6 + ndashes], c[7 + ndashes]);
        for (int i = 8 + ndashes; i < c.length; i += 2) {
            path.lineTo(c[i], c[i + 1]);
        }
        //global_path.close();
        mDrawCanvas.drawPath(path, paint);
        paint.setPathEffect(null);
    }

    protected void draw_polygon(Paint paint, int[] c) {
        paint.setStrokeWidth(c[0]);
        paint.setARGB(c[1],c[2],c[3],c[4]);
        paint.setStyle(Paint.Style.FILL);
        //paint.setAntiAlias(true);
        //paint.setStrokeWidth(0);
        Path path = new Path();
        path.moveTo(c[5], c[6]);
        for (int i = 7; i < c.length; i += 2) {
            path.lineTo(c[i], c[i + 1]);
        }
        //global_path.close();
        mDrawCanvas.drawPath(path, paint);
    }

    protected void draw_rectangle(Paint paint, int x, int y, int w, int h) {
        Rect r = new Rect(x, y, x + w, y + h);
        paint.setStyle(Paint.Style.FILL);
        paint.setAntiAlias(true);
        //paint.setStrokeWidth(0);
        mDrawCanvas.drawRect(r, paint);
    }

    protected void draw_circle(Paint paint, int x, int y, int r) {
        paint.setStyle(Paint.Style.STROKE);
        mDrawCanvas.drawCircle(x, y, r / 2, paint);
    }

    protected void draw_text(Paint paint, int x, int y, String text, int size, int dx, int dy, int bgcolor) {
        int oldcolor = paint.getColor();
        Path path = null;

        paint.setTextSize(size / 15);
        paint.setStyle(Paint.Style.FILL);

        if (dx != 0x10000 || dy != 0) {
            path = new Path();
            path.moveTo(x, y);
            path.rLineTo(dx, dy);
            paint.setTextAlign(android.graphics.Paint.Align.LEFT);
        }

        if (bgcolor != 0) {
            paint.setStrokeWidth(3);
            paint.setColor(bgcolor);
            paint.setStyle(Paint.Style.STROKE);
            if (path == null) {
                mDrawCanvas.drawText(text, x, y, paint);
            } else {
                mDrawCanvas.drawTextOnPath(text, path, 0, 0, paint);
            }
            paint.setStyle(Paint.Style.FILL);
            paint.setColor(oldcolor);
        }

        if (path == null) {
            mDrawCanvas.drawText(text, x, y, paint);
        } else {
            mDrawCanvas.drawTextOnPath(text, path, 0, 0, paint);
        }
        paint.clearShadowLayer();
    }

    protected void draw_image(Paint paint, int x, int y, Bitmap bitmap) {
        mDrawCanvas.drawBitmap(bitmap, x, y, null);
    }

    /* takes an image and draws it on the screen as a prerendered maptile.
     *
     *
     *
     * @param paint     Paint object used to draw the image
     * @param count     the number of points specified
     * @param p0x and p0y   specifying the top left point
     * @param p1x and p1y   specifying the top right point
     * @param p2x and p2y   specifying the bottom left point, not yet used but kept
     *                      for compatibility with the linux port
     * @param bitmap    Bitmap object holding the image to draw
     *
     * TODO make it work with 4 points specified to make it work for 3D mapview, so it can be used
     *      for small but very detailed maps as well as for large maps with very little detail but large
     *      coverage.
     * TODO make it work with rectangular tiles as well ?
     */
    protected void draw_image_warp(Paint paint, int count, int p0x, int p0y, int p1x, int p1y, int p2x, int p2y,
            Bitmap bitmap) {

        float width;
        float scale;
        float deltaY;
        float deltaX;
        float angle;
        Matrix matrix;

        if (count == 3) {
            matrix = new Matrix();
            deltaX = p1x - p0x;
            deltaY = p1y - p0y;
            width = (float) (Math.sqrt((deltaX * deltaX) + (deltaY * deltaY)));
            angle = (float) (Math.atan2(deltaY, deltaX) * 180d / Math.PI);
            scale = width / bitmap.getWidth();
            matrix.preScale(scale, scale);
            matrix.postTranslate(p0x, p0y);
            matrix.postRotate(angle, p0x, p0y);
            mDrawCanvas.drawBitmap(bitmap, matrix, paint);
        }
    }

    /* These constants must be synchronized with enum draw_mode_num in graphics.h. */
    private static final int DRAW_MODE_BEGIN = 0;
    private static final int DRAW_MODE_END = 1;
    /* Used by the pedestrian plugin, draws without a mapbackground */
    private static final int DRAW_MODE_BEGIN_CLEAR = 2;

    protected void draw_mode(int mode) {
        if (mode == DRAW_MODE_END) {
            if (mParentGraphics == null) {
                mView.invalidate();
            } else {
                mParentGraphics.mView.invalidate(get_rect());
            }
        }
        if (mode == DRAW_MODE_BEGIN_CLEAR || (mode == DRAW_MODE_BEGIN && mParentGraphics != null)) {
            mDrawBitmap.eraseColor(0);
        }

    }

    protected void draw_drag(int x, int y) {
        mPosX = x;
        mPosY = y;
    }

    protected void overlay_disable(int disable) {
        Log.v(TAG,"overlay_disable: " + disable + ", Parent: " + (mParentGraphics != null));
        // assume we are NOT in map view mode!
        // but this backfires when dragging the map
        if (mParentGraphics == null) {
            sInMap = (disable == 0);
            workAroundForGuiInternal(sInMap);
        }
        if (mOverlayDisabled != disable) {
            mOverlayDisabled = disable;
            if (mParentGraphics != null) {
                mParentGraphics.mView.invalidate(get_rect());
            }
        }
    }

    private void workAroundForGuiInternal(Boolean inMap) {
        if (!mTinting) {
            return;
        }
        Log.v(TAG,"workaround gui internal");
        if (Build.VERSION.SDK_INT >= Build.VERSION_CODES.LOLLIPOP && !inMap) {
            mActivity.getWindow().clearFlags(WindowManager.LayoutParams.FLAG_DRAWS_SYSTEM_BAR_BACKGROUNDS);
            return;
        }
        if (Build.VERSION.SDK_INT >= Build.VERSION_CODES.LOLLIPOP) {
            mActivity.getWindow().addFlags(WindowManager.LayoutParams.FLAG_DRAWS_SYSTEM_BAR_BACKGROUNDS);
            return;
        }
        if (Build.VERSION.SDK_INT >= Build.VERSION_CODES.KITKAT && !inMap) {
            mActivity.getWindow().clearFlags(WindowManager.LayoutParams.FLAG_TRANSLUCENT_STATUS);
            mActivity.getWindow().clearFlags(WindowManager.LayoutParams.FLAG_TRANSLUCENT_NAVIGATION);
            return;
        }
        if (Build.VERSION.SDK_INT >= Build.VERSION_CODES.KITKAT) {
            mActivity.getWindow().addFlags(WindowManager.LayoutParams.FLAG_TRANSLUCENT_STATUS);
            mActivity.getWindow().addFlags(WindowManager.LayoutParams.FLAG_TRANSLUCENT_NAVIGATION);
        }
    }

    protected void overlay_resize(int x, int y, int w, int h, int wraparound) {
        mDrawBitmap = Bitmap.createBitmap(w, h, Bitmap.Config.ARGB_8888);
        mBitmapWidth = w;
        mBitmapHeight = h;
        mPosX = x;
        mPosY = y;
        mPosWraparound = wraparound;
        mDrawCanvas.setBitmap(mDrawBitmap);
    }
}<|MERGE_RESOLUTION|>--- conflicted
+++ resolved
@@ -41,11 +41,8 @@
 import android.os.Build;
 import android.os.Handler;
 import android.os.Message;
-<<<<<<< HEAD
 import android.os.Parcelable;
-=======
 import android.support.annotation.RequiresApi;
->>>>>>> ac49d270
 import android.support.v4.view.ViewConfigurationCompat;
 import android.util.Log;
 import android.view.ContextMenu;
@@ -171,26 +168,10 @@
         static final int  DRAG       = 1;
         static final int  ZOOM       = 2;
         static final int  PRESSED    = 3;
-        static final int  MENU_DRIVE_HERE = 1; /* Menu item IDs For method onMenuItemClick() */
-        static final int  MENU_VIEW       = 2;
-        static final int  MENU_CANCEL     = 3;
-        Context           context;
 
         PointF mPressedPosition = null;
-
-<<<<<<< HEAD
-        PointF    mPressedPosition = null;
-        Intent    mContextMenuMapViewIntent = null;	/* ACTION_VIEW intent for a geo coordinates used when clicking on view in the map contextual menu */
-
-        public NavitView(Context context) {
-            super(context);
-            this.context = context;
-            try {
-                eventGetX = android.view.MotionEvent.class.getMethod("getX", int.class);
-                eventGetY = android.view.MotionEvent.class.getMethod("getY", int.class);
-            } catch (Exception e) {
-                Log.e(TAG, "Multitouch zoom not supported");
-=======
+        Intent mContextMenuMapViewIntent = null; /* ACTION_VIEW intent for a geo coordinates used when clicking on view in the map contextual menu */
+        
         NavitView(Context context) {
             super(context);
         }
@@ -207,7 +188,6 @@
                 InputMethodManager imm  = (InputMethodManager) mActivity
                         .getSystemService(Context.INPUT_METHOD_SERVICE);
                 imm.hideSoftInputFromWindow(this.getWindowToken(), 0);
->>>>>>> ac49d270
             }
         }
 
@@ -232,7 +212,6 @@
             return insets;
         }
 
-<<<<<<< HEAD
         /**
          * @brief Create an intent for a view action of a point provided by its x and y position on the display
          *
@@ -245,14 +224,14 @@
             Intent result = null;
             
             /* Check if there is at least one application that can process a geo intent... */
-            String selectedPointCoord = getCoordForPoint(0, x, y, true);
+            String selectedPointCoord = getCoordForPoint(x, y, true);
             Uri intentUri = Uri.parse("geo:" + selectedPointCoord);
             Intent defaultShareIntent = new Intent(Intent.ACTION_VIEW, intentUri);	/* Store the intent for future use in onMenuItemClick() */
 
             List<Intent> customShareIntentList = new ArrayList<Intent>();
-            List<ResolveInfo> intentTargetAppList = context.getPackageManager().queryIntentActivities(defaultShareIntent, 0);
+            List<ResolveInfo> intentTargetAppList = this.getContext().getPackageManager().queryIntentActivities(defaultShareIntent, 0);
             
-            String selfPackageName = context.getPackageName(); /* aka: "org.navitproject.navit" */
+            String selfPackageName = this.getContext().getPackageName(); /* aka: "org.navitproject.navit" */
             
             if (!intentTargetAppList.isEmpty()) {
                 for (ResolveInfo resolveInfo : intentTargetAppList) {
@@ -278,22 +257,6 @@
             return result;
         }
         
-        @Override
-        protected void onCreateContextMenu(ContextMenu menu) {
-            super.onCreateContextMenu(menu);
-
-            String clickCoord = getCoordForPoint(0, (int)mPressedPosition.x, (int)mPressedPosition.y, false);
-            menu.setHeaderTitle(activity.getTstring(R.string.position_popup_title) + " " + clickCoord);
-            menu.add(1, MENU_DRIVE_HERE, NONE, activity.getTstring(R.string.position_popup_drive_here))
-                    .setOnMenuItemClickListener(this);
-            mContextMenuMapViewIntent = getViewIntentForDisplayPoint((int)mPressedPosition.x, (int)mPressedPosition.y);
-            if (mContextMenuMapViewIntent != null) {
-                menu.add(1, MENU_VIEW, NONE, activity.getTstring(R.string.position_popup_view)).setOnMenuItemClickListener(this);
-            } else {
-                Log.w(TAG, "No application available to handle ACTION_VIEW intent, option not displayed in contextual menu");
-            }
-            menu.add(1, MENU_CANCEL, NONE, activity.getTstring(R.string.cancel)).setOnMenuItemClickListener(this);
-=======
         private static final int MENU_DRIVE_HERE = 1;
         private static final int MENU_VIEW = 2;
         private static final int MENU_CANCEL = 3;
@@ -305,40 +268,29 @@
             menu.setHeaderTitle(NavitAppConfig.getTstring(R.string.position_popup_title) + " " + clickCoord);
             menu.add(1, MENU_DRIVE_HERE, NONE, NavitAppConfig.getTstring(R.string.position_popup_drive_here))
                     .setOnMenuItemClickListener(this);
-            Uri intentUri = Uri.parse("geo:" + getCoordForPoint((int)mPressedPosition.x,
-                    (int)mPressedPosition.y, true));
-            Intent mContextMenuMapViewIntent = new Intent(Intent.ACTION_VIEW, intentUri);
-
-            PackageManager packageManager = this.getContext().getPackageManager();
-            List<ResolveInfo> activities = packageManager.queryIntentActivities(mContextMenuMapViewIntent,
-                    PackageManager.MATCH_DEFAULT_ONLY);
-            boolean isIntentSafe = (activities.size() > 0); // at least one candidate receiver
-            if (isIntentSafe) { // add view with external app option
-                menu.add(1, MENU_VIEW, NONE, NavitAppConfig.getTstring(R.string.position_popup_view))
-                        .setOnMenuItemClickListener(this);
+            mContextMenuMapViewIntent = getViewIntentForDisplayPoint((int)mPressedPosition.x, (int)mPressedPosition.y);
+            if (mContextMenuMapViewIntent != null) {
+                menu.add(1, MENU_VIEW, NONE, NavitAppConfig.getTstring(R.string.position_popup_view)).setOnMenuItemClickListener(this);
             } else {
-                Log.w(TAG, "No application available to handle ACTION_VIEW intent, option not displayed");
-            }
-            menu.add(1, MENU_CANCEL, NONE, getTstring(R.string.cancel)).setOnMenuItemClickListener(this);
->>>>>>> ac49d270
+                Log.w(TAG, "No application available to handle ACTION_VIEW intent, option not displayed in contextual menu");
+            }
+            menu.add(1, MENU_CANCEL, NONE, NavitAppConfig.getTstring(R.string.cancel)).setOnMenuItemClickListener(this);
         }
 
         @Override
         public boolean onMenuItemClick(MenuItem item) {
-<<<<<<< HEAD
-            if (item.getItemId() != MENU_VIEW)
+            int itemId = item.getItemId();
+            if (itemId != MENU_VIEW)
                 mContextMenuMapViewIntent = null;	/* Detroy the map view intent if the user didn't select the MENU_VIEW action */
 
-            switch (item.getItemId()) {
-                case MENU_DRIVE_HERE:
-                    Message msg = Message.obtain(callback_handler, msg_type.CLB_SET_DISPLAY_DESTINATION.ordinal(),
-                            (int)mPressedPosition.x, (int)mPressedPosition.y);
-                    msg.sendToTarget();
-                    break;
-                case MENU_VIEW:
-                    if (mContextMenuMapViewIntent != null) {
-                        if (mContextMenuMapViewIntent.resolveActivity(context.getPackageManager()) != null) {
-                            context.startActivity(mContextMenuMapViewIntent);
+            if (itemId == MENU_DRIVE_HERE) {
+                Message msg = Message.obtain(sCallbackHandler, MsgType.CLB_SET_DISPLAY_DESTINATION.ordinal(),
+                        (int) mPressedPosition.x, (int) mPressedPosition.y);
+                msg.sendToTarget();
+            } else if (itemId == MENU_VIEW) {
+                if (mContextMenuMapViewIntent != null) {
+                        if (mContextMenuMapViewIntent.resolveActivity(this.getContext().getPackageManager()) != null) {
+                            this.getContext().startActivity(mContextMenuMapViewIntent);
                         } else {
                             Log.w(TAG, "View menu selected but ACTION_VIEW intent is not handled by any application. Discarding...");
                         }
@@ -346,23 +298,6 @@
                     } else {
                         Log.e(TAG, "User clicked on view on menu but intent was null. Discarding...");
                     }
-                    break;
-=======
-            int itemId = item.getItemId();
-            if (itemId == MENU_DRIVE_HERE) {
-                Message msg = Message.obtain(sCallbackHandler, MsgType.CLB_SET_DISPLAY_DESTINATION.ordinal(),
-                        (int) mPressedPosition.x, (int) mPressedPosition.y);
-                msg.sendToTarget();
-            } else if (itemId == MENU_VIEW) {
-                Uri intentUri = Uri.parse("geo:" + getCoordForPoint((int) mPressedPosition.x,
-                        (int) mPressedPosition.y, true));
-                Intent mContextMenuMapViewIntent = new Intent(Intent.ACTION_VIEW, intentUri);
-                if (mContextMenuMapViewIntent.resolveActivity(this.getContext().getPackageManager()) != null) {
-                    this.getContext().startActivity(mContextMenuMapViewIntent);
-                } else {
-                    Log.w(TAG, "ACTION_VIEW intent is not handled by any application, discarding...");
-                }
->>>>>>> ac49d270
             }
             return true;
         }
@@ -791,13 +726,9 @@
 
     private native void buttonCallback(long id, int pressed, int button, int x, int y);
 
-<<<<<<< HEAD
-    private native String getCoordForPoint(int id, int x, int y, boolean absolute_coord);
-=======
     private native void motionCallback(long id, int x, int y);
->>>>>>> ac49d270
-
-    private native String getCoordForPoint(int x, int y, boolean absolutCoord);
+
+    private native String getCoordForPoint(int x, int y, boolean absolute_coord);
 
     static native String[][] getAllCountries();
 
