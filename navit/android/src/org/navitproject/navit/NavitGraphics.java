--- conflicted
+++ resolved
@@ -285,22 +285,14 @@
                         (int) mPressedPosition.x, (int) mPressedPosition.y);
                 msg.sendToTarget();
             } else if (itemId == MENU_VIEW) {
-<<<<<<< HEAD
                 if (mContextMenuMapViewIntent != null) {
+                    mContextMenuMapViewIntent.setFlags(Intent.FLAG_ACTIVITY_CLEAR_TOP);
                     if (mContextMenuMapViewIntent.resolveActivity(this.getContext().getPackageManager()) != null) {
                         this.getContext().startActivity(mContextMenuMapViewIntent);
                     } else {
                         Log.w(TAG, "View menu selected but intent is not handled by any application. Ignoring...");
                     }
                     mContextMenuMapViewIntent = null;   /* Destoy the intent once it has been used */
-=======
-                Uri intentUri = Uri.parse("geo:" + getCoordForPoint((int) mPressedPosition.x,
-                        (int) mPressedPosition.y, true));
-                Intent mContextMenuMapViewIntent = new Intent(Intent.ACTION_VIEW, intentUri);
-                mContextMenuMapViewIntent.setFlags(Intent.FLAG_ACTIVITY_CLEAR_TOP);
-                if (mContextMenuMapViewIntent.resolveActivity(this.getContext().getPackageManager()) != null) {
-                    this.getContext().startActivity(mContextMenuMapViewIntent);
->>>>>>> 49b7f6d2
                 } else {
                     Log.e(TAG, "User clicked on view on menu but intent was null. Discarding...");
                 }
