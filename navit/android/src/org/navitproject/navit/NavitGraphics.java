--- conflicted
+++ resolved
@@ -208,17 +208,9 @@
         @Override
         protected void onCreateContextMenu(ContextMenu menu) {
             super.onCreateContextMenu(menu);
-
-<<<<<<< HEAD
-            menu.setHeaderTitle(getTstring(R.string.position_popup_title) + "..");
-            menu.add(1, 1, NONE, getTstring(R.string.position_popup_drive_here))
-                    .setOnMenuItemClickListener(this);
-            menu.add(1, 2, NONE, getTstring(R.string.cancel))
-=======
             String clickCoord = getCoordForPoint(0, (int)mPressedPosition.x, (int)mPressedPosition.y);
             menu.setHeaderTitle(activity.getTstring(R.string.position_popup_title) + " " + clickCoord);
             menu.add(1, 1, NONE, activity.getTstring(R.string.position_popup_drive_here))
->>>>>>> 9bfeb7ed
                     .setOnMenuItemClickListener(this);
         }
 
@@ -657,13 +649,9 @@
 
     private native void buttonCallback(long id, int pressed, int button, int x, int y);
 
-<<<<<<< HEAD
     private native void motionCallback(long id, int x, int y);
-=======
+  
     private native String getCoordForPoint(int id, int x, int y);
-
-    public native String GetDefaultCountry(int id, String s);
->>>>>>> 9bfeb7ed
 
     static native String[][] getAllCountries();
 
