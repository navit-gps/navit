/*
 * Navit, a modular navigation system.
 * Copyright (C) 2005-2008 Navit Team
 *
 * This program is free software; you can redistribute it and/or
 * modify it under the terms of the GNU General Public License
 * version 2 as published by the Free Software Foundation.
 *
 * This program is distributed in the hope that it will be useful,
 * but WITHOUT ANY WARRANTY; without even the implied warranty of
 * MERCHANTABILITY or FITNESS FOR A PARTICULAR PURPOSE.  See the
 * GNU General Public License for more details.
 *
 * You should have received a copy of the GNU General Public License
 * along with this program; if not, write to the
 * Free Software Foundation, Inc., 51 Franklin Street, Fifth Floor,
 * Boston, MA  02110-1301, USA.
 */

/** @file attr.c
 * @brief Attribute handling code
 *
 * Structures and functions for working with attributes.
 *
 * @author Navit Team
 * @date 2005-2014
 */

#include <stdlib.h>
#include <string.h>
#include <stdio.h>
#include <glib.h>
#include "debug.h"
#include "item.h"
#include "coord.h"
#include "transform.h"
#include "color.h"
#include "navigation.h"
#include "attr.h"
#include "map.h"
#include "config.h"
#include "endianess.h"
#include "util.h"
#include "types.h"
#include "xmlconfig.h"
#include "layout.h"

struct attr_name {
    enum attr_type attr;
    char *name;
};


/** List of attr_types with their names as strings. */
static struct attr_name attr_names[]= {
#define ATTR2(x,y) ATTR(y)
#define ATTR(x) { attr_##x, #x },

#define ATTR_UNUSED /* Unused attr_types not needed here.*/

#include "attr_def.h"

#undef ATTR_UNUSED

#undef ATTR2
#undef ATTR
};

static GHashTable *attr_hash;

void attr_create_hash(void) {
    int i;
    attr_hash=g_hash_table_new(g_str_hash, g_str_equal);
    for (i=0 ; i < sizeof(attr_names)/sizeof(struct attr_name) ; i++) {
        g_hash_table_insert(attr_hash, attr_names[i].name, GINT_TO_POINTER(attr_names[i].attr));
    }
}

void attr_destroy_hash(void) {
    g_hash_table_destroy(attr_hash);
    attr_hash=NULL;
}

/**
 * @brief Converts a string to an attr_type
 *
 * This function reads a string and returns the corresponding attr_type.
 *
 * @param name The attribute name
 * @return The corresponding {@code attr_type}, or {@code attr_none} if the string specifies a nonexistent or invalid attribute type.
 */
enum attr_type attr_from_name(const char *name) {
    int i;

    if (attr_hash)
        return GPOINTER_TO_INT(g_hash_table_lookup(attr_hash, name));
    for (i=0 ; i < sizeof(attr_names)/sizeof(struct attr_name) ; i++) {
        if (! strcmp(attr_names[i].name, name))
            return attr_names[i].attr;
    }
    return attr_none;
}


static int attr_match(enum attr_type search, enum attr_type found);



/**
 * @brief Converts an attr_type to a string
 *
 * @param attr The attribute type to be converted.
 * @return The attribute name, or NULL if an invalid value was passed as {@code attr}.
 * The calling function should create a copy of the string if it needs to alter it or relies on the
 * string being available permanently.
 */
char *attr_to_name(enum attr_type attr) {
    int i;

    for (i=0 ; i < sizeof(attr_names)/sizeof(struct attr_name) ; i++) {
        if (attr_names[i].attr == attr)
            return attr_names[i].name;
    }
    return NULL;
}

/**
 * @brief Creates an attribute from text information
 *
 * This function creates an attribute from two strings specifying the name and
 * the value.
 *
 * @param name The name of the new attribute
 * @param value The value of the new attribute
 * @return The new attribute
 */
struct attr *
attr_new_from_text(const char *name, const char *value) {
    enum attr_type attr;
    struct attr *ret;
    struct coord_geo *g;
    struct coord c;
    enum item_type item_type;
    char *pos,*type_str,*str,*tok;
    int min,max,count;

    ret=g_new0(struct attr, 1);
    dbg(lvl_debug,"enter name='%s' value='%s'", name, value);
    attr=attr_from_name(name);
    ret->type=attr;
    switch (attr) {
    case attr_item_type:
        ret->u.item_type=item_from_name(value);
        break;
    case attr_item_types:
        count=0;
        type_str=g_strdup(value);
        str=type_str;
        while ((tok=strtok(str, ","))) {
            ret->u.item_types=g_realloc(ret->u.item_types, (count+2)*sizeof(enum item_type));
            item_type=item_from_name(tok);
            if (item_type!=type_none) {
                ret->u.item_types[count++]=item_type;
                ret->u.item_types[count]=type_none;
            } else {
                dbg(lvl_error,"Unknown item type '%s' ignored.",tok);
            }
            str=NULL;
        }
        g_free(type_str);
        break;
    case attr_attr_types:
        count=0;
        type_str=g_strdup(value);
        str=type_str;
        while ((tok=strtok(str, ","))) {
            ret->u.attr_types=g_realloc(ret->u.attr_types, (count+2)*sizeof(enum attr_type));
            ret->u.attr_types[count++]=attr_from_name(tok);
            ret->u.attr_types[count]=attr_none;
            str=NULL;
        }
        g_free(type_str);
        break;
    case attr_dash:
        count=0;
        type_str=g_strdup(value);
        str=type_str;
        while ((tok=strtok(str, ","))) {
            ret->u.dash=g_realloc(ret->u.dash, (count+2)*sizeof(int));
            ret->u.dash[count++]=g_ascii_strtoull(tok,NULL,0);
            ret->u.dash[count]=0;
            str=NULL;
        }
        g_free(type_str);
        break;
    case attr_order:
    case attr_sequence_range:
    case attr_angle_range:
    case attr_speed_range:
        pos=strchr(value, '-');
        min=0;
        max=32767;
        if (! pos) {
            sscanf(value,"%d",&min);
            max=min;
        } else if (pos == value)
            sscanf(value,"-%d",&max);
        else
            sscanf(value,"%d-%d",&min, &max);
        ret->u.range.min=min;
        ret->u.range.max=max;
        break;
    default:
        if (attr >= attr_type_string_begin && attr <= attr_type_string_end) {
            ret->u.str=g_strdup(value);
            break;
        }
        if (attr >= attr_type_int_begin && attr < attr_type_rel_abs_begin) {
            char *tail;
            if (value[0] == '0' && value[1] == 'x')
                ret->u.num=strtoul(value, &tail, 0);
            else
                ret->u.num=strtol(value, &tail, 0);
            if (*tail) {
                dbg(lvl_error, "Incorrect value '%s' for attribute '%s';  expected a number. "
                    "Defaulting to 0.\n", value, name);
                ret->u.num=0;
            }
            break;
        }
        if (attr >= attr_type_rel_abs_begin && attr < attr_type_boolean_begin) {
            char *tail;
            int value_is_relative=0;
            ret->u.num=strtol(value, &tail, 0);
            if (*tail) {
                if (!strcmp(tail, "%")) {
                    value_is_relative=1;
                } else {
                    dbg(lvl_error, "Incorrect value '%s' for attribute '%s';  expected a number or a relative value in percent. "
                        "Defaulting to 0.\n", value, name);
                    ret->u.num=0;
                }
            }
            if (value_is_relative) {
                if ((ret->u.num > ATTR_REL_MAXREL) || (ret->u.num < ATTR_REL_MINREL)) {
                    dbg(lvl_error, "Relative possibly-relative attribute with value out of range: %li", ret->u.num);
                }

                ret->u.num += ATTR_REL_RELSHIFT;
            } else {
                if ((ret->u.num > ATTR_REL_MAXABS) || (ret->u.num < ATTR_REL_MINABS)) {
                    dbg(lvl_error, "Non-relative possibly-relative attribute with value out of range: %li", ret->u.num);
                }
            }
            break;
        }
        if (attr >= attr_type_boolean_begin && attr <=  attr_type_int_end) {
            if (!(g_ascii_strcasecmp(value,"no") && g_ascii_strcasecmp(value,"0") && g_ascii_strcasecmp(value,"false")))
                ret->u.num=0;
            else if (!(g_ascii_strcasecmp(value,"yes") && g_ascii_strcasecmp(value,"1") && g_ascii_strcasecmp(value,"true")))
                ret->u.num=1;
            else {
                dbg(lvl_error, "Incorrect value '%s' for attribute '%s';  expected a boolean (no/0/false or yes/1/true). "
                    "Defaulting to 'true'.\n", value, name);
                ret->u.num=1;
            }
            break;
        }
        if (attr >= attr_type_color_begin && attr <= attr_type_color_end) {
            struct color *color=g_new0(struct color, 1);
            int r,g,b,a;
            ret->u.color=color;
            if(strlen(value)==7) {
                sscanf(value,"#%02x%02x%02x", &r, &g, &b);
                color->r = (r << 8) | r;
                color->g = (g << 8) | g;
                color->b = (b << 8) | b;
                color->a = (65535);
            } else if(strlen(value)==9) {
                sscanf(value,"#%02x%02x%02x%02x", &r, &g, &b, &a);
                color->r = (r << 8) | r;
                color->g = (g << 8) | g;
                color->b = (b << 8) | b;
                color->a = (a << 8) | a;
            } else {
                dbg(lvl_error,"color %s has unknown format",value);
            }
            break;
        }
        if (attr >= attr_type_coord_geo_begin && attr <= attr_type_coord_geo_end) {
            g=g_new(struct coord_geo, 1);
            ret->u.coord_geo=g;
            coord_parse(value, projection_mg, &c);
            transform_to_geo(projection_mg, &c, g);
            break;
        }
        dbg(lvl_debug,"unknown attribute");
        g_free(ret);
        ret=NULL;
    }
    return ret;
}

/**
 * @brief Converts access flags to a human-readable string.
 *
 * @param flags The flags as a number
 * @return The flags in human-readable form
 */
static char *flags_to_text(int flags) {
    char *ret=g_strdup_printf("0x%x:",flags);
    if (flags & AF_ONEWAY) ret=g_strconcat_printf(ret,"%sAF_ONEWAY",ret?"|":"");
    if (flags & AF_ONEWAYREV) ret=g_strconcat_printf(ret,"%sAF_ONEWAYREV",ret?"|":"");
    if (flags & AF_SEGMENTED) ret=g_strconcat_printf(ret,"%sAF_SEGMENTED",ret?"|":"");
    if (flags & AF_ROUNDABOUT) ret=g_strconcat_printf(ret,"%sAF_ROUNDABOUT",ret?"|":"");
    if (flags & AF_ROUNDABOUT_VALID) ret=g_strconcat_printf(ret,"%sAF_ROUNDABOUT_VALID",ret?"|":"");
    if (flags & AF_ONEWAY_EXCEPTION) ret=g_strconcat_printf(ret,"%sAF_ONEWAY_EXCEPTION",ret?"|":"");
    if (flags & AF_SPEED_LIMIT) ret=g_strconcat_printf(ret,"%sAF_SPEED_LIMIT",ret?"|":"");
    if (flags & AF_RESERVED1) ret=g_strconcat_printf(ret,"%sAF_RESERVED1",ret?"|":"");
    if (flags & AF_SIZE_OR_WEIGHT_LIMIT) ret=g_strconcat_printf(ret,"%sAF_SIZE_OR_WEIGHT_LIMIT",ret?"|":"");
    if (flags & AF_THROUGH_TRAFFIC_LIMIT) ret=g_strconcat_printf(ret,"%sAF_THROUGH_TRAFFIC_LIMIT",ret?"|":"");
    if (flags & AF_TOLL) ret=g_strconcat_printf(ret,"%sAF_TOLL",ret?"|":"");
    if (flags & AF_SEASONAL) ret=g_strconcat_printf(ret,"%sAF_SEASONAL",ret?"|":"");
    if (flags & AF_UNPAVED) ret=g_strconcat_printf(ret,"%sAF_UNPAVED",ret?"|":"");
    if (flags & AF_FORD) ret=g_strconcat_printf(ret,"%sAF_FORD",ret?"|":"");
    if (flags & AF_UNDERGROUND) ret=g_strconcat_printf(ret,"%sAF_UNDERGROUND",ret?"|":"");
    if (flags & AF_DANGEROUS_GOODS) ret=g_strconcat_printf(ret,"%sAF_DANGEROUS_GOODS",ret?"|":"");
    if ((flags & AF_ALL) == AF_ALL)
        return g_strconcat_printf(ret,"%sAF_ALL",ret?"|":"");
    if ((flags & AF_ALL) == AF_MOTORIZED_FAST)
        return g_strconcat_printf(ret,"%sAF_MOTORIZED_FAST",ret?"|":"");
    if (flags & AF_EMERGENCY_VEHICLES) ret=g_strconcat_printf(ret,"%sAF_EMERGENCY_VEHICLES",ret?"|":"");
    if (flags & AF_TRANSPORT_TRUCK) ret=g_strconcat_printf(ret,"%sAF_TRANSPORT_TRUCK",ret?"|":"");
    if (flags & AF_DELIVERY_TRUCK) ret=g_strconcat_printf(ret,"%sAF_DELIVERY_TRUCK",ret?"|":"");
    if (flags & AF_PUBLIC_BUS) ret=g_strconcat_printf(ret,"%sAF_PUBLIC_BUS",ret?"|":"");
    if (flags & AF_TAXI) ret=g_strconcat_printf(ret,"%sAF_TAXI",ret?"|":"");
    if (flags & AF_HIGH_OCCUPANCY_CAR) ret=g_strconcat_printf(ret,"%sAF_HIGH_OCCUPANCY_CAR",ret?"|":"");
    if (flags & AF_CAR) ret=g_strconcat_printf(ret,"%sAF_CAR",ret?"|":"");
    if (flags & AF_MOTORCYCLE) ret=g_strconcat_printf(ret,"%sAF_MOTORCYCLE",ret?"|":"");
    if (flags & AF_MOPED) ret=g_strconcat_printf(ret,"%sAF_MOPED",ret?"|":"");
    if (flags & AF_HORSE) ret=g_strconcat_printf(ret,"%sAF_HORSE",ret?"|":"");
    if (flags & AF_BIKE) ret=g_strconcat_printf(ret,"%sAF_BIKE",ret?"|":"");
    if (flags & AF_PEDESTRIAN) ret=g_strconcat_printf(ret,"%sAF_PEDESTRIAN",ret?"|":"");
    return ret;
}

/**
 * @brief Converts attribute data to human-readable text
 *
 * @param attr The attribute to be formatted
 * @param sep The separator to insert between a numeric value and its unit. If NULL, nothing will be inserted.
 * @param fmt Set to {@code attr_format_with_units} if {@code attr} is of type {@code attr_destination_length}
 * or {@code attr_destination_time} or a group type which might contain attributes of those types. Ignored for
 * all other attribute types.
 * @param def_fmt Not used
 * @param map The translation map. This is only needed for string type attributes or group type
 * attributes which might contain strings. It can be NULL for other attribute types. If a string
 * type attribute is encountered and {@code map} is NULL, the string will be returned unchanged.
 *
 * @return The attribute data in human-readable form. The caller is responsible for calling {@code g_free()} on
 * the result when it is no longer needed.
 */
char *attr_to_text_ext(struct attr *attr, char *sep, enum attr_format fmt, enum attr_format def_fmt, struct map *map) {
    char *ret;
    enum attr_type type=attr->type;

    if (!sep)
        sep="";

    if (type >= attr_type_item_begin && type <= attr_type_item_end) {
        struct item *item=attr->u.item;
        struct attr type, data;
        if (! item)
            return g_strdup("(nil)");
        if (! item->map || !map_get_attr(item->map, attr_type, &type, NULL))
            type.u.str="";
        if (! item->map || !map_get_attr(item->map, attr_data, &data, NULL))
            data.u.str="";
        return g_strdup_printf("type=0x%x id=0x%x,0x%x map=%p (%s:%s)", item->type, item->id_hi, item->id_lo, item->map,
                               type.u.str, data.u.str);
    }
    if (type >= attr_type_string_begin && type <= attr_type_string_end) {
        if (map) {
            char *mstr;
            if (attr->u.str) {
                mstr=map_convert_string(map, attr->u.str);
                ret=g_strdup(mstr);
                map_convert_free(mstr);
            } else
                ret=g_strdup("(null)");

        } else
            ret=g_strdup(attr->u.str);
        return ret;
    }
    if (type == attr_flags || type == attr_through_traffic_flags)
        return flags_to_text(attr->u.num);
    if (type == attr_destination_length) {
        if (fmt == attr_format_with_units) {
            double distance=attr->u.num;
            if (distance > 10000)
                return g_strdup_printf("%.0f%skm",distance/1000,sep);
            return g_strdup_printf("%.1f%skm",distance/1000,sep);
        }
    }
    if (type == attr_destination_time) {
        if (fmt == attr_format_with_units) {
            int seconds=(attr->u.num+5)/10;
            int minutes=seconds/60;
            int hours=minutes/60;
            int days=hours/24;
            hours%=24;
            minutes%=60;
            seconds%=60;
            if (days)
                return g_strdup_printf("%d:%02d:%02d:%02d",days,hours,minutes,seconds);
            if (hours)
                return g_strdup_printf("%02d:%02d:%02d",hours,minutes,seconds);
            return g_strdup_printf("%02d:%02d",minutes,seconds);
        }
    }
    if (type >= attr_type_int_begin && type <= attr_type_int_end)
        return g_strdup_printf("%ld", attr->u.num);
    if (type >= attr_type_int64_begin && type <= attr_type_int64_end)
        return g_strdup_printf(LONGLONG_FMT, *attr->u.num64);
    if (type >= attr_type_double_begin && type <= attr_type_double_end)
        return g_strdup_printf("%f", *attr->u.numd);
    if (type >= attr_type_object_begin && type <= attr_type_object_end)
        return g_strdup_printf("(object[%s])", attr_to_name(type));
    if (type >= attr_type_color_begin && type <= attr_type_color_end) {
        if (attr->u.color->a != 65535)
            return g_strdup_printf("#%02x%02x%02x%02x", attr->u.color->r>>8,attr->u.color->g>>8,attr->u.color->b>>8,
                                   attr->u.color->a>>8);
        else
            return g_strdup_printf("#%02x%02x%02x", attr->u.color->r>>8,attr->u.color->g>>8,attr->u.color->b>>8);
    }
    if (type >= attr_type_coord_geo_begin && type <= attr_type_coord_geo_end)
        return g_strdup_printf("%f %f",attr->u.coord_geo->lng,attr->u.coord_geo->lat);
    if (type == attr_zipfile_ref_block) {
        int *data=attr->u.data;
        return g_strdup_printf("0x%x,0x%x,0x%x",data[0],data[1],data[2]);
    }
    if (type == attr_item_id) {
        int *data=attr->u.data;
        return g_strdup_printf("0x%x,0x%x",data[0],data[1]);
    }
    if (type == attr_item_types) {
        enum item_type *item_types=attr->u.item_types;
        char *sep="",*ret=NULL;
        while (item_types && *item_types) {
            ret=g_strconcat_printf(ret,"%s%s",sep,item_to_name(*item_types++));
            sep=",";
        }
        return ret;
    }
    if (type >= attr_type_group_begin && type <= attr_type_group_end) {
        int i=0;
        char *ret=g_strdup("");
        char *sep="";
        while (attr->u.attrs[i].type) {
            char *val=attr_to_text_ext(&attr->u.attrs[i], sep, fmt, def_fmt, map);
            ret=g_strconcat_printf(ret,"%s%s=%s",sep,attr_to_name(attr->u.attrs[i].type),val);
            g_free(val);
            sep=" ";
            i++;
        }
        return ret;
    }
    if (type >= attr_type_item_type_begin && type <= attr_type_item_type_end) {
        return g_strdup_printf("0x%ld[%s]",attr->u.num,item_to_name(attr->u.num));
    }
    if (type == attr_nav_status) {
        return nav_status_to_text(attr->u.num);
    }
    if (type == attr_poly_hole) {
        return g_strdup_printf("count=%d", attr->u.poly_hole->coord_count);
    }
    return g_strdup_printf("(no text[%s])", attr_to_name(type));
}

/**
 * @brief Converts an attribute to a string that can be displayed
 *
 * This function is just a wrapper around {@code attr_to_text_ext()}.
 *
 * @param attr The attribute to convert
 * @param map The translation map, see {@code attr_to_text_ext()}
 * @param pretty Not used
 */
char *attr_to_text(struct attr *attr, struct map *map, int pretty) {
    return attr_to_text_ext(attr, NULL, attr_format_default, attr_format_default, map);
}

/**
 * @brief Searches for an attribute of a given type
 *
 * This function searches an array of pointers to attributes for a given
 * attribute type and returns the first match.
 *
 * @param attrs Points to the array of attribute pointers to be searched
 * @param last Not used
 * @param attr_type The attribute type to search for. Generic types (such as
 * attr_any or attr_any_xml) are NOT supported.
 * @return Pointer to the first matching attribute, or NULL if no match was found.
 */
struct attr *
attr_search(struct attr **attrs, struct attr *last, enum attr_type attr) {
    dbg(lvl_info, "enter attrs=%p", attrs);
    while (*attrs) {
        dbg(lvl_debug,"*attrs=%p", *attrs);
        if ((*attrs)->type == attr) {
            return *attrs;
        }
        attrs++;
    }
    return NULL;
}

static int attr_match(enum attr_type search, enum attr_type found) {
    switch (search) {
    case attr_any:
        return 1;
    case attr_any_xml:
        switch (found) {
        case attr_callback:
            return 0;
        default:
            return 1;
        }
    default:
        return search == found;
    }
}

/**
 * @brief Generic get function
 *
 * This function searches an attribute list for an attribute of a given type and
 * stores it in the attr parameter. If no match is found in attrs and the
 * def_attrs argument is supplied, def_attrs is searched for the attribute type
 * and the first match (if any) is returned.
 * <p>
 * Searching for attr_any or attr_any_xml is supported, but def_attrs will not
 * be searched in that case.
 * <p>
 * An iterator can be specified to get multiple attributes of the same type:
 * The first call will return the first match from attr; each subsequent call
 * with the same iterator will return the next match. After obtaining the last
 * match from attr, def_attrs is searched in the same manner. If no more matching
 * attributes are found in either of them, false is returned.
 *
 * @param attrs Points to the array of attribute pointers to be searched
 * @param def_attrs Points to a list of pointers to default attributes.
 * If an attribute is not found in attrs, the function will return the first
 * match from def_attrs. This parameter may be NULL.
 * @param type The attribute type to search for
 * @param attr Points to a {@code struct attr} which will receive the attribute
 * @param iter An iterator. This parameter may be NULL.
 * @return True if a matching attribute was found, false if not.
 */
int attr_generic_get_attr(struct attr **attrs, struct attr **def_attrs, enum attr_type type, struct attr *attr,
                          struct attr_iter *iter) {
    while (attrs && *attrs) {
        if (attr_match(type,(*attrs)->type)) {
            *attr=**attrs;
            if (!iter)
                return 1;
            if (*((void **)iter) < (void *)attrs) {
                *((void **)iter)=(void *)attrs;
                return 1;
            }
        }
        attrs++;
    }
    if (type == attr_any || type == attr_any_xml)
        return 0;
    while (def_attrs && *def_attrs) {
        if ((*def_attrs)->type == type) {
            *attr=**def_attrs;
            return 1;
        }
        def_attrs++;
    }
    return 0;
}

/**
 * @brief Generic set function
 *
 * This function will search the list for the first attribute of the same type
 * as the supplied new one and replace it with that. If the list does not
 * contain an attribute whose type matches that of the new one, the new
 * attribute is inserted into the list.
 *
 * @param attrs Points to the array of attribute pointers to be updated (if NULL, this function will
 * create a new list containing only the new attribute)
 * @param attr The new attribute.
 * @return Pointer to the updated attribute list
 */
struct attr **
attr_generic_set_attr(struct attr **attrs, struct attr *attr) {
    struct attr **curr=attrs;
    int i,count=0;
    dbg(lvl_debug, "enter, attrs=%p, attr=%p (%s)", attrs, attr, attr_to_name(attr->type));
    while (curr && *curr) {
        if ((*curr)->type == attr->type) {
            attr_free(*curr);
            *curr=attr_dup(attr);
            return attrs;
        }
        curr++;
        count++;
    }
    curr=g_new0(struct attr *, count+2);
    for (i = 0 ; i < count ; i++)
        curr[i]=attrs[i];
    curr[count]=attr_dup(attr);
    curr[count+1]=NULL;
    g_free(attrs);
    return curr;
}

/**
 * @brief Generic add function
 *
 * This function will insert a new attribute into the list.
 *
 * @param attrs Points to the array of attribute pointers to be updated
 * @param attr The new attribute.
 * @return Pointer to the updated attribute list
 */
struct attr **
attr_generic_add_attr(struct attr **attrs, struct attr *attr) {
    struct attr **curr=attrs;
    int i,count=0;
    dbg(lvl_debug, "enter, attrs=%p, attr=%p (%s)", attrs, attr, attr_to_name(attr->type));
    while (curr && *curr) {
        curr++;
        count++;
    }
    curr=g_new0(struct attr *, count+2);
    for (i = 0 ; i < count ; i++)
        curr[i]=attrs[i];
    curr[count]=attr_dup(attr);
    curr[count+1]=NULL;
    g_free(attrs);
    return curr;
}

struct attr **
attr_generic_add_attr_list(struct attr **attrs, struct attr **add) {
    while (add && *add) {
        attrs=attr_generic_add_attr(attrs, *add);
        add++;
    }
    return attrs;
}

struct attr **
attr_generic_prepend_attr(struct attr **attrs, struct attr *attr) {
    struct attr **curr=attrs;
    int i,count=0;
    while (curr && *curr) {
        curr++;
        count++;
    }
    curr=g_new0(struct attr *, count+2);
    for (i = 0 ; i  < count ; i++)
        curr[i+1]=attrs[i];
    curr[0]=attr_dup(attr);
    curr[count+1]=NULL;
    g_free(attrs);
    return curr;
}

/**
 * @brief Removes an attribute from an attribute list.
 *
 * If `attrs` contains `attr`, a new attribute list is created (which contains all attributes, except
 * for `attr`) and both `attrs` (the original attribute list) and `attr` are freed.
 *
 * If `attrs` does not contain `attr`, this function is a no-op.
 *
 * @param attrs The attribute list
 * @param attr The attribute to remove from the list
 *
 * @return The new attribute list
 */
struct attr **
attr_generic_remove_attr(struct attr **attrs, struct attr *attr) {
    struct attr **curr=attrs;
    int i,j,count=0,found=0;
    while (curr && *curr) {
        if ((*curr)->type == attr->type && (*curr)->u.data == attr->u.data)
            found=1;
        curr++;
        count++;
    }
    if (!found)
        return attrs;
    curr=g_new0(struct attr *, count);
    j=0;
    for (i = 0 ; i < count ; i++) {
        if (attrs[i]->type != attr->type || attrs[i]->u.data != attr->u.data)
            curr[j++]=attrs[i];
        else
            attr_free(attrs[i]);
    }
    curr[j]=NULL;
    g_free(attrs);
    return curr;
}

enum attr_type attr_type_begin(enum attr_type type) {
    if (type < attr_type_item_begin)
        return attr_none;
    if (type < attr_type_int_begin)
        return attr_type_item_begin;
    if (type < attr_type_string_begin)
        return attr_type_int_begin;
    if (type < attr_type_special_begin)
        return attr_type_string_begin;
    if (type < attr_type_double_begin)
        return attr_type_special_begin;
    if (type < attr_type_coord_geo_begin)
        return attr_type_double_begin;
    if (type < attr_type_color_begin)
        return attr_type_coord_geo_begin;
    if (type < attr_type_object_begin)
        return attr_type_color_begin;
    if (type < attr_type_coord_begin)
        return attr_type_object_begin;
    if (type < attr_type_pcoord_begin)
        return attr_type_coord_begin;
    if (type < attr_type_callback_begin)
        return attr_type_pcoord_begin;
    if (type < attr_type_int64_begin)
        return attr_type_callback_begin;
    if (type <= attr_type_int64_end)
        return attr_type_int64_begin;
    return attr_none;
}

int attr_data_size(struct attr *attr) {
    if (attr->type == attr_none)
        return 0;
    if (attr->type >= attr_type_string_begin && attr->type <= attr_type_string_end)
        return attr->u.str?strlen(attr->u.str)+1:0;
    if (attr->type >= attr_type_int_begin && attr->type <= attr_type_int_end)
        return sizeof(attr->u.num);
    if (attr->type >= attr_type_coord_geo_begin && attr->type <= attr_type_coord_geo_end)
        return sizeof(*attr->u.coord_geo);
    if (attr->type >= attr_type_color_begin && attr->type <= attr_type_color_end)
        return sizeof(*attr->u.color);
    if (attr->type >= attr_type_object_begin && attr->type <= attr_type_object_end)
        return sizeof(void *);
    if (attr->type >= attr_type_item_begin && attr->type <= attr_type_item_end)
        return sizeof(struct item);
    if (attr->type >= attr_type_int64_begin && attr->type <= attr_type_int64_end)
        return sizeof(*attr->u.num64);
    if (attr->type == attr_order)
        return sizeof(attr->u.range);
    if (attr->type >= attr_type_double_begin && attr->type <= attr_type_double_end)
        return sizeof(*attr->u.numd);
    if (attr->type == attr_item_types) {
        int i=0;
        while (attr->u.item_types[i++] != type_none);
        return i*sizeof(enum item_type);
    }
    if (attr->type >= attr_type_item_type_begin && attr->type <= attr_type_item_type_end)
        return sizeof(enum item_type);
    if (attr->type == attr_attr_types) {
        int i=0;
        while (attr->u.attr_types[i++] != attr_none);
        return i*sizeof(enum attr_type);
    }
    if (attr->type == attr_poly_hole) {
        return (sizeof(attr->u.poly_hole->coord_count) + (attr->u.poly_hole->coord_count * sizeof(*attr->u.poly_hole->coord)));
    }
    dbg(lvl_error,"size for %s unknown", attr_to_name(attr->type));
    return 0;
}

void *attr_data_get(struct attr *attr) {
    if ((attr->type >= attr_type_int_begin && attr->type <= attr_type_int_end) ||
            (attr->type >= attr_type_item_type_begin && attr->type <= attr_type_item_type_end))
        return &attr->u.num;
    if (attr->type == attr_order)
        return &attr->u.range;
    return attr->u.data;
}

void attr_data_set(struct attr *attr, void *data) {
    if ((attr->type >= attr_type_int_begin && attr->type <= attr_type_int_end) ||
            (attr->type >= attr_type_item_type_begin && attr->type <= attr_type_item_type_end))
        attr->u.num=*((int *)data);
    else
        attr->u.data=data;
}

void attr_data_set_le(struct attr * attr, void * data) {
    if ((attr->type >= attr_type_int_begin && attr->type <= attr_type_int_end) ||
            (attr->type >= attr_type_item_type_begin && attr->type <= attr_type_item_type_end))
        attr->u.num=le32_to_cpu(*((int *)data));
    else if (attr->type == attr_order) {
        attr->u.num=le32_to_cpu(*((int *)data));
        attr->u.range.min=le16_to_cpu(attr->u.range.min);
        attr->u.range.max=le16_to_cpu(attr->u.range.max);
    } else
        /* Fixme: Handle long long */
        attr->u.data=data;

}

static void attr_free_content_do(struct attr *attr) {
    if (!attr)
        return;
    if (HAS_OBJECT_FUNC(attr->type)) {
        struct navit_object *obj=attr->u.data;
        if (obj && obj->func && obj->func->unref)
            obj->func->unref(obj);
    }
    if (!(attr->type >= attr_type_int_begin && attr->type <= attr_type_int_end) &&
            !(attr->type >= attr_type_object_begin && attr->type <= attr_type_object_end) &&
            attr->type != attr_item_type)
        g_free(attr->u.data);
}

void attr_free_content(struct attr *attr) {
    attr_free_content_do(attr);
    memset(attr,0,sizeof(*attr));
}

void attr_free(struct attr *attr) {
    attr_free_content_do(attr);
    g_free(attr);
}

void attr_dup_content(struct attr *src, struct attr *dst) {
    int size;
    dst->type=src->type;
    if (src->type >= attr_type_int_begin && src->type <= attr_type_int_end)
        dst->u.num=src->u.num;
    else if (src->type == attr_item_type)
        dst->u.item_type=src->u.item_type;
    else if (src->type >= attr_type_object_begin && src->type <= attr_type_object_end) {
        if (HAS_OBJECT_FUNC(src->type)) {
            struct navit_object *obj=src->u.data;
            if (obj && obj->func && obj->func->ref) {
                dst->u.data=obj->func->ref(obj);
            } else
                dst->u.data=obj;
        } else
            dst->u.data=src->u.data;
    } else {
        size=attr_data_size(src);
        if (size) {
            dst->u.data=g_malloc(size);
            memcpy(dst->u.data, src->u.data, size);
        }
    }
}

struct attr *
attr_dup(struct attr *attr) {
    struct attr *ret=g_new0(struct attr, 1);
    attr_dup_content(attr, ret);
    return ret;
}

/**
 * @brief Frees a list of attributes.
 *
 * This frees the pointer array as well as the attributes referenced by the pointers.
 *
 * It is safe to call this function with a NULL argument; doing so is a no-op.
 *
 * @param attrs The attribute list to free
 */
void attr_list_free(struct attr **attrs) {
    int count=0;
    while (attrs && attrs[count]) {
        attr_free(attrs[count++]);
    }
    g_free(attrs);
}

/**
 * @brief Duplicates a list of attributes.
 *
 * This creates a deep copy, i.e. the attributes in the list are copied as well.
 *
 * It is safe to call this function with a NULL argument; in this case, NULL will be returned.
 *
 * @param attrs The attribute list to copy
 *
 * @return The copy of the attribute list
 */
struct attr **
attr_list_dup(struct attr **attrs) {
    struct attr **ret;
    int i,count=0;

    if (!attrs)
        return NULL;

    while (attrs[count])
        count++;
    ret=g_new0(struct attr *, count+1);
    for (i = 0 ; i < count ; i++)
        ret[i]=attr_dup(attrs[i]);
    return ret;
}

/**

 * @brief Retrieves an attribute from a line in textfile format.
 *
 * If `name` is NULL, this function returns the first attribute found; otherwise it looks for an attribute
 * named `name`.
 *
 * If `pos` is specified, it acts as an offset pointer: Any data in `line` before `*pos` will be skipped.
 * When the function returns, the value pointed to by `pos` will be incremented by the number of characters
 * parsed. This can be used to iteratively retrieve all attributes: declare a local variable, set it to zero,
 * then iteratively call this function with a pointer to the same variable until it returns false.
 *
 * `val_ret` must be allocated (and later freed) by the caller, and have sufficient capacity to hold the
 * parsed value including the terminating NULL character. The minimum safe size is
 * `strlen(line) - strlen(name) - *pos` (assuming zero for NULL pointers).
 *
<<<<<<< HEAD
 * @param[in] line The line to parse, must be non-NULL and pointing to a NUL terminated string
 * @param[in] name The name of the attribute to retrieve; can be NULL (see description)
 * @param[in,out] pos Offset pointer, see description
 * @param[out] val_ret Points to a buffer which will receive the value as text
 * @param[out] name_ret Points to a buffer which will receive the name of the attribute parsed, can be NULL
=======
 * @param[in] line The input line, must be non-NULL and pointing to a NUL terminated string
 * @param[in] name The name of the attribute to search
 * @param[in,out] pos As input, if pointer is non-NULL, this argument contains the character index inside @p line from which to start the search
 * @param[out] val_ret A string where we should store the resulting value for the search attribute, must be non-NULL
 * @param[out] name_ret The actual name of the attribute found in the line, if NULL this argument won't be used. Note that the buffer provided here should be long enough to contain the attribute name + a terminating NUL character
>>>>>>> 10c732d3
 *
 * @return true if successful, false in case of failure
 */
int attr_from_line(const char *line, const char *name, int *pos, char *val_ret, char *name_ret) {
    int len=0,quoted,escaped;
    const char *p;
    char *e;
    const char *n;

    dbg(lvl_debug,"get_tag %s from %s", name, line);
    if (name)
        len=strlen(name);
    if (pos)
        p=line+*pos;
    else
        p=line;
    for(;;) {
        while (*p == ' ') {
            p++;
        }
        if (! *p)
            return 0;
        n=p;
        e=strchr(p,'=');
        if (! e)
            return 0;
        p=e+1;
        quoted=0;
        escaped=0;
        while (*p) {
            if (*p == ' ' && !quoted)
                break;
            if (*p == '"')
                quoted=1-quoted;
            if (*p == '\\') {	/* Next character is escaped */
                escaped++;
                if (*(p+1))	/* Make sure the string is not terminating just after this escape character */
                    p++;	/* if the string continues, skip the next character, whatever is is (space, double-quote or backslash) */
                else
                    dbg(lvl_warning, "Trailing backslash in input string \"%s\"", line);
            }
            p++;
        }
        if (name == NULL || (e-n == len && strncmp(n, name, len)==0)) {	/* We matched the searched attribute name */
            if (name_ret) {	/* If instructed to, store the actual name into the string pointed by name_ret */
                len=e-n;
                strncpy(name_ret, n, len);
                name_ret[len]='\0';
            }
            e++;
            len=p-e;
            if (e[0] == '"') {
                e++;
                len-=2;
            }
            /* Note: in the strncpy* calls below, we give a max size_t argument exactly matching the string lengh we want to copy within the source string e, so no terminating NUL char will be appended */
            if (escaped)
                strncpy_unescape(val_ret, e, len-escaped);	/* Unescape if necessary */
            else
                strncpy(val_ret, e, len);
            /* Because no NUL terminating char was copied over, we manually append it here to terminate the C-string properly, just after the copied string */
            val_ret[len-escaped]='\0';
            if (pos)
                *pos=p-line;
            return 1;
        }
    }
    return 0;
}

/**
 * @brief Checks if an enumeration of attribute types contains a specific attribute.
 *
 * @param types Points to a NULL-terminated array of pointers to {@code enum attr_type}, which will be searched
 * @param type The attr_type to be searched for
 *
 * @return True if the attribute type was found, false if it was not found or if {@code types} is empty
 */
int attr_types_contains(enum attr_type *types, enum attr_type type) {
    while (types && *types != attr_none) {
        if (*types == type)
            return 1;
        types++;
    }
    return 0;
}

/**
 * @brief Check if an enumeration of attribute types contains a specific attribute.
 *
 * This function is mostly identical to {@code attr_types_contains()} but returns the supplied default
 * value if {@code types} is empty.
 *
 * @param types Points to a NULL-terminated array of pointers to {@code enum attr_type}, which will be searched
 * @param type The attr_type to be searched for
 * @param deflt The default value to return if {@code types} is empty.
 *
 * @return True if the attribute type was found, false if it was not found, {@code deflt} if types is empty.
 */
int attr_types_contains_default(enum attr_type *types, enum attr_type type, int deflt) {
    if (!types) {
        return deflt;
    }
    return attr_types_contains(types, type);
}

/**
 * @brief Derive absolute value from relative attribute, given value of the whole range.
 *
 * @param attrval Value of u.num member of attribute capable of holding relative values.
 * @param whole Range counted as 100%.
 * @param treat_neg_as_rel Replace negative absolute values with whole+attr.u.num.
 *
 * @return Absolute value corresponding to given relative value.
 */
int attr_rel2real(int attrval, int whole, int treat_neg_as_rel) {
    if (attrval > ATTR_REL_MAXABS)
        return whole * (attrval - ATTR_REL_RELSHIFT)/100;
    if(treat_neg_as_rel && attrval<0 )
        return whole+attrval;
    return attrval;
}
<|MERGE_RESOLUTION|>--- conflicted
+++ resolved
@@ -913,7 +913,6 @@
 }
 
 /**
-
  * @brief Retrieves an attribute from a line in textfile format.
  *
  * If `name` is NULL, this function returns the first attribute found; otherwise it looks for an attribute
@@ -928,19 +927,11 @@
  * parsed value including the terminating NULL character. The minimum safe size is
  * `strlen(line) - strlen(name) - *pos` (assuming zero for NULL pointers).
  *
-<<<<<<< HEAD
  * @param[in] line The line to parse, must be non-NULL and pointing to a NUL terminated string
  * @param[in] name The name of the attribute to retrieve; can be NULL (see description)
- * @param[in,out] pos Offset pointer, see description
+ * @param[in,out] pos As input, if pointer is non-NULL, this argument contains the character index inside @p line from which to start the search (see description)
  * @param[out] val_ret Points to a buffer which will receive the value as text
- * @param[out] name_ret Points to a buffer which will receive the name of the attribute parsed, can be NULL
-=======
- * @param[in] line The input line, must be non-NULL and pointing to a NUL terminated string
- * @param[in] name The name of the attribute to search
- * @param[in,out] pos As input, if pointer is non-NULL, this argument contains the character index inside @p line from which to start the search
- * @param[out] val_ret A string where we should store the resulting value for the search attribute, must be non-NULL
- * @param[out] name_ret The actual name of the attribute found in the line, if NULL this argument won't be used. Note that the buffer provided here should be long enough to contain the attribute name + a terminating NUL character
->>>>>>> 10c732d3
+ * @param[out] name_ret Points to a buffer which will receive the actual name of the attribute found in the line, if NULL this argument won't be used. Note that the buffer provided here should be long enough to contain the attribute name + a terminating NUL character
  *
  * @return true if successful, false in case of failure
  */
