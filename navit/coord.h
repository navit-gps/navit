/**
 * Navit, a modular navigation system.
 * Copyright (C) 2005-2008 Navit Team
 *
 * This program is free software; you can redistribute it and/or
 * modify it under the terms of the GNU Library General Public License
 * version 2 as published by the Free Software Foundation.
 *
 * This program is distributed in the hope that it will be useful,
 * but WITHOUT ANY WARRANTY; without even the implied warranty of
 * MERCHANTABILITY or FITNESS FOR A PARTICULAR PURPOSE.  See the
 * GNU Library General Public License for more details.
 *
 * You should have received a copy of the GNU Library General Public
 * License along with this program; if not, write to the
 * Free Software Foundation, Inc., 51 Franklin Street, Fifth Floor,
 * Boston, MA  02110-1301, USA.
 */

#ifndef NAVIT_COORD_H
#define NAVIT_COORD_H


#ifdef __cplusplus
extern "C" {
#endif
#include <stdio.h>
#include "config.h"
#include "projection.h"

#define coord_is_equal(a,b) ((a).x==(b).x && (a).y==(b).y)

/*! A integer mercator coordinate */
struct coord {
	int x; /*!< X-Value */
	int y; /*!< Y-Value */
};

/**
 * @brief An integer mercator coordinate packed with a text label
 *
 * This structure holds information about an item (coordinates & label) on a map. This can be
 * used in a list as group of points to display as search results on a map.
 * It is used to structure input data for function navit_populate_search_results_map()
 */
struct lcoord {
    struct coord c;	/*!< The coordinates for this item */
    char *label;	/*!< A label to associate to this item */
};

/*! A integer mercator coordinate carrying its projection */
struct pcoord {
	enum projection pro;
	int x; /*!< X-Value */
	int y; /*!< Y-Value */
};

struct coord_rect {
	struct coord lu;
	struct coord rl;
};


#ifdef AVOID_FLOAT
/**
 * On platforms where we are trying to avoid floats, sometimes we can't.
 * It is better on these platforms to use single precision floating points
 * over double precision ones since performance is much better.
 */
typedef float navit_float;
#define navit_sin(x) sinf(x)
#define navit_cos(x) cosf(x)
#define navit_tan(x) tanf(x)
#define navit_atan(x) atanf(x)
#define navit_acos(x) acosf(x)
#define navit_asin(x) asinf(x)
#define navit_sqrt(x) sqrtf(x)
#else
typedef  double navit_float;
#define navit_sin(x) sin(x)
#define navit_cos(x) cos(x)
#define navit_tan(x) tan(x)
#define navit_atan(x) atan(x)
#define navit_acos(x) acos(x)
#define navit_asin(x) asin(x)
#define navit_sqrt(x) sqrt(x)
#endif


//! A double mercator coordinate
struct coord_d {
	double x; /*!< X-Value */
	double y; /*!< Y-Value */
};

//! A WGS84 coordinate
struct coord_geo {
	navit_float lng; /*!< Longitude */
	navit_float lat; /*!< Latitude */
};

//! A cartesian coordinate
struct coord_geo_cart {
	navit_float x; /*!< X-Value */
	navit_float y; /*!< Y-Value */
	navit_float z; /*!< Z-Value */
};

/**
 * An enumeration of formats for printing geographic coordinates in.
 *
 */
enum coord_format
{
	/**
<<<<<<< HEAD
	 * Degrees with absolute decimal places (positive or negative)
	 * ie -20.500000 -110.500000
	 */
	DEGREES_DECIMAL_ABSOLUTE,
	/**
	 * Degrees with decimal places (positive with heading)
=======
	* Degrees with absolute decimal places (positive or negative)
	* ie -20.500000 -110.500000
	*/
	DEGREES_DECIMAL_ABSOLUTE,

	/**
	 * Degrees with decimal places.
>>>>>>> ac49d270
	 * ie 20.500000°N 110.500000°E
	 */
	DEGREES_DECIMAL,
	/**
	 * Degrees and minutes.
	 * ie 20°30.0000' N 110°30.0000' E
	 */
	DEGREES_MINUTES,

	/**
	 * Degrees, minutes and seconds.
	 * ie 20°30'30.00" N 110°30'30.00" E
	 */
	DEGREES_MINUTES_SECONDS,

	/**
	 * Degrees, minutes and seconds, brief
	 * ie 20°30'30"N 110°30'30"E
	 */
	DEGREES_MINUTES_SECONDS_BRIEF
};

enum projection;
struct attr;

struct coord * coord_get(unsigned char **p);
struct coord * coord_new(int x, int y);
struct coord * coord_new_from_attrs(struct attr *parent, struct attr **attrs);
void coord_destroy(struct coord *c);
int coord_parse(const char *c_str, enum projection pro, struct coord *c_ret);
int pcoord_parse(const char *c_str, enum projection pro, struct pcoord *c_ret);
void coord_print(enum projection pro, struct coord *c, FILE *out);
struct coord_rect * coord_rect_new(struct coord *lu, struct coord *rl);
void coord_rect_destroy(struct coord_rect *r);
int coord_rect_overlap(struct coord_rect *r1, struct coord_rect *r2);
int coord_rect_contains(struct coord_rect *r, struct coord *c);
void coord_rect_extend(struct coord_rect *r, struct coord *c);
void coord_format_with_sep(float lat,float lng, enum coord_format fmt, char *buffer, int size, const char *sep);
void coord_format(float lat,float lng, enum coord_format fmt, char *buffer, int size);
void coord_geo_format_short(const struct coord_geo *gc, char *buffer, int size, char *sep);
void pcoord_format_degree_short(const struct pcoord *pc, char *buffer, int size, char *sep);
void pcoord_format_absolute(const struct pcoord *pc, char *buffer, int size, char *sep);
char *coordinates_geo(const struct coord_geo *gc, char sep);

/* prototypes */
enum coord_format;
enum projection;
struct attr;
struct coord;
struct coord_rect;
struct pcoord;
struct coord *coord_get(unsigned char **p);
struct coord *coord_new(int x, int y);
struct coord *coord_new_from_attrs(struct attr *parent, struct attr **attrs);
void coord_destroy(struct coord *c);
struct coord_rect *coord_rect_new(struct coord *lu, struct coord *rl);
void coord_rect_destroy(struct coord_rect *r);
int coord_rect_overlap(struct coord_rect *r1, struct coord_rect *r2);
int coord_rect_contains(struct coord_rect *r, struct coord *c);
void coord_rect_extend(struct coord_rect *r, struct coord *c);
int coord_parse(const char *c_str, enum projection pro, struct coord *c_ret);
int pcoord_parse(const char *c_str, enum projection pro, struct pcoord *pc_ret);
void coord_print(enum projection pro, struct coord *c, FILE *out);
void coord_format(float lat, float lng, enum coord_format fmt, char *buffer, int size);
unsigned int coord_hash(const void *key);
int coord_equal(const void *a, const void *b);
/* end of prototypes */
#ifdef __cplusplus
}
#endif
#endif<|MERGE_RESOLUTION|>--- conflicted
+++ resolved
@@ -113,25 +113,17 @@
 enum coord_format
 {
 	/**
-<<<<<<< HEAD
 	 * Degrees with absolute decimal places (positive or negative)
 	 * ie -20.500000 -110.500000
 	 */
 	DEGREES_DECIMAL_ABSOLUTE,
+
 	/**
 	 * Degrees with decimal places (positive with heading)
-=======
-	* Degrees with absolute decimal places (positive or negative)
-	* ie -20.500000 -110.500000
-	*/
-	DEGREES_DECIMAL_ABSOLUTE,
-
-	/**
-	 * Degrees with decimal places.
->>>>>>> ac49d270
 	 * ie 20.500000°N 110.500000°E
 	 */
 	DEGREES_DECIMAL,
+
 	/**
 	 * Degrees and minutes.
 	 * ie 20°30.0000' N 110°30.0000' E
