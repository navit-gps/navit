--- conflicted
+++ resolved
@@ -363,7 +363,6 @@
 #if defined HAVE_API_WIN32_CE
 #define vsnprintf _vsnprintf
 #endif
-<<<<<<< HEAD
 		len = strlen(debug_message);
 		vsnprintf(end,sizeof(debug_message) - len,fmt,ap);
 		len = strlen(debug_message);
@@ -380,16 +379,6 @@
 			len++;
 			*end = '\0';
 		}
-=======
-		vsnprintf(debug_message+strlen(debug_message),sizeof(debug_message)-1-strlen(debug_message),fmt,ap);
-#ifdef HAVE_API_WIN32_BASE
-		if (strlen(debug_message)<sizeof(debug_message))
-			debug_message[strlen(debug_message)] = '\r';	/* For Windows platforms, add \r at the end of the buffer (if any room) */
-#endif
-		if (strlen(debug_message)<sizeof(debug_message))
-			debug_message[strlen(debug_message)] = '\n';	/* Add \n at the end of the buffer (if any room) */
-		debug_message[sizeof(debug_message)-1] = '\0';	/* Force NUL-termination of the string (if buffer size contraints did not allow for full string to fit */
->>>>>>> 5c0ae0ef
 #ifdef DEBUG_WIN32_CE_MESSAGEBOX
 		mbstowcs(muni, debug_message, len+1);
 		MessageBoxW(NULL, muni, TEXT("Navit - Error"), MB_APPLMODAL|MB_OK|MB_ICONERROR);
