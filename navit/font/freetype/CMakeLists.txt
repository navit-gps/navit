module_add_library(font_freetype font_freetype.c)

if (FRIBIDI_FOUND)
	include_directories(${FRIBIDI_INCLUDE_DIRS})
	set_property(
		TARGET font_freetype
		APPEND PROPERTY COMPILE_DEFINITIONS USE_FRIBIDI=1
<<<<<<< HEAD
	)
=======
		)
>>>>>>> 2a103031
	if (NOT FRIBIDI2_FOUND)
		set_property(
			TARGET font_freetype
			APPEND PROPERTY COMPILE_DEFINITIONS FRIBIDIOLD=1
<<<<<<< HEAD
		)
=======
			)
>>>>>>> 2a103031
	endif (NOT FRIBIDI2_FOUND)
endif (FRIBIDI_FOUND)<|MERGE_RESOLUTION|>--- conflicted
+++ resolved
@@ -5,19 +5,11 @@
 	set_property(
 		TARGET font_freetype
 		APPEND PROPERTY COMPILE_DEFINITIONS USE_FRIBIDI=1
-<<<<<<< HEAD
-	)
-=======
 		)
->>>>>>> 2a103031
 	if (NOT FRIBIDI2_FOUND)
 		set_property(
 			TARGET font_freetype
 			APPEND PROPERTY COMPILE_DEFINITIONS FRIBIDIOLD=1
-<<<<<<< HEAD
-		)
-=======
 			)
->>>>>>> 2a103031
 	endif (NOT FRIBIDI2_FOUND)
 endif (FRIBIDI_FOUND)