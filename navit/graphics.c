/**
 * Navit, a modular navigation system.
 * Copyright (C) 2005-2008 Navit Team
 *
 * This program is free software; you can redistribute it and/or
 * modify it under the terms of the GNU General Public License
 * version 2 as published by the Free Software Foundation.
 *
 * This program is distributed in the hope that it will be useful,
 * but WITHOUT ANY WARRANTY; without even the implied warranty of
 * MERCHANTABILITY or FITNESS FOR A PARTICULAR PURPOSE.  See the
 * GNU General Public License for more details.
 *
 * You should have received a copy of the GNU General Public License
 * along with this program; if not, write to the
 * Free Software Foundation, Inc., 51 Franklin Street, Fifth Floor,
 * Boston, MA  02110-1301, USA.
 */

//##############################################################################################################
//#
//# File: graphics.c
//# Description:
//# Comment:
//# Authors: Martin Schaller (04/2008)
//#
//##############################################################################################################

#include <stdlib.h>
#include <glib.h>
#include <stdio.h>
#include <math.h>
#include "config.h"
#include "debug.h"
#include "string.h"
#include "draw_info.h"
#include "point.h"
#include "graphics.h"
#include "projection.h"
#include "item.h"
#include "xmlconfig.h"
#include "map.h"
#include "coord.h"
#include "transform.h"
#include "plugin.h"
#include "profile.h"
#include "mapset.h"
#include "layout.h"
#include "route.h"
#include "util.h"
#include "callback.h"
#include "file.h"
#include "event.h"
#include "navit.h"

/**
 * @brief maximum amount of coordinates to allocate on stack using g_alloca
 */
#define ALLOCA_COORD_LIMIT 16384

//##############################################################################################################
//# Description:
//# Comment:
//# Authors: Martin Schaller (04/2008)
//##############################################################################################################
/**
 * @brief graphics object
 * A graphics object serves as the target for drawing operations.
 * It encapsulates various settings, and a drawing target, such as an image buffer or a window.
 * Currently, in Navit, there is always one main graphics object, which is used to draw the
 * map, and optionally additional graphics objects for overlays.
 * @see graphics_overlay_new()
 * @see struct graphics_gc
 */
struct graphics {
    struct graphics* parent;
    struct graphics_priv *priv;
    struct graphics_methods meth;
    char *default_font;
    int font_len;
    struct graphics_font **font;
    struct graphics_gc *gc[3];
    struct attr **attrs;
    struct callback_list *cbl;
    struct point_rect r;
    int gamma,brightness,contrast;
    int colormgmt;
    int font_size;
    GList *selection;
    int disabled;
    /*
     * Counter for z_order of displayitems;
    */
    int current_z_order;
    GHashTable *image_cache_hash;
    /* for dpi compensation */
    int dpi_factor;
};

struct display_context {
    struct graphics *gra;
    struct element *e;
    struct graphics_gc *gc;
    struct graphics_gc *gc_background;
    struct graphics_image *img;
    enum projection pro;
    int mindist;
    struct transformation *trans;
    enum item_type type;
    int maxlen;
};

#define HASH_SIZE 1024
struct hash_entry {
    enum item_type type;
    struct displayitem *di;
};


struct displaylist {
    int busy;
    int workload;
    struct callback *cb;
    struct layout *layout, *layout_hashed;
    struct display_context dc;
    int order, order_hashed, max_offset;
    struct mapset *ms;
    struct mapset_handle *msh;
    struct map *m;
    int conv;
    struct map_selection *sel;
    struct map_rect *mr;
    struct callback *idle_cb;
    struct event_idle *idle_ev;
    unsigned int seq;
    struct hash_entry hash_entries[HASH_SIZE];
};


struct displaylist_icon_cache {
    unsigned int seq;

};

static void circle_to_points(const struct point *center, int diameter, int scale, int start, int len, struct point *res,
                             int *pos, int dir);
static void graphics_process_selection(struct graphics *gra, struct displaylist *dl);
static void graphics_gc_init(struct graphics *this_);


static int graphics_dpi_scale(struct graphics * gra, int p) {
    int result;
    if(gra == NULL)
        return p;
    result = p * gra->dpi_factor;
    return result;
}
static struct point graphics_dpi_scale_point(struct graphics * gra, struct point *p) {
    struct point result = {-1,-1};
    if(!p)
        return result;
    result.x = graphics_dpi_scale(gra, p->x);
    result.y = graphics_dpi_scale(gra, p->y);
    return result;
}
static int graphics_dpi_unscale(struct graphics * gra, int p) {
    int result;
    if(gra == NULL)
        return p;
    result = p / gra->dpi_factor;
    return result;
}
static struct point graphics_dpi_unscale_point(struct graphics * gra, struct point *p) {
    struct point result = {-1,-1};
    if(!p)
        return result;
    result.x = graphics_dpi_unscale(gra, p->x);
    result.y = graphics_dpi_unscale(gra, p->y);
    return result;
}

static void clear_hash(struct displaylist *dl) {
    int i;
    for (i = 0 ; i < HASH_SIZE ; i++)
        dl->hash_entries[i].type=type_none;
}

static struct hash_entry *get_hash_entry(struct displaylist *dl, enum item_type type) {
    int hashidx=(type*2654435761UL) & (HASH_SIZE-1);
    int offset=dl->max_offset;
    do {
        if (!dl->hash_entries[hashidx].type)
            return NULL;
        if (dl->hash_entries[hashidx].type == type)
            return &dl->hash_entries[hashidx];
        hashidx=(hashidx+1)&(HASH_SIZE-1);
    } while (offset-- > 0);
    return NULL;
}

static struct hash_entry *set_hash_entry(struct displaylist *dl, enum item_type type) {
    int hashidx=(type*2654435761UL) & (HASH_SIZE-1);
    int offset=0;
    for (;;) {
        if (!dl->hash_entries[hashidx].type) {
            dl->hash_entries[hashidx].type=type;
            if (dl->max_offset < offset)
                dl->max_offset=offset;
            return &dl->hash_entries[hashidx];
        }
        if (dl->hash_entries[hashidx].type == type)
            return &dl->hash_entries[hashidx];
        hashidx=(hashidx+1)&(HASH_SIZE-1);
        offset++;
    }
    return NULL;
}

/**
 * @brief Sets a generic attribute of the graphics instance
 *
 * This will only set one of the supported generic graphics attributes (currently {@code gamma},
 * {@code brightness}, {@code contrast} or {@code font_size}) and fail for other attribute types.
 *
 * To set an attribute provided by a graphics plugin, use {@link graphics_set_attr(struct graphics *, struct attr *)}
 * instead.
 *
 * @param gra The graphics instance
 * @param attr The attribute to set
 *
 * @return True if the attribute was set, false if not
 */
static int graphics_set_attr_do(struct graphics *gra, struct attr *attr) {
    switch (attr->type) {
    case attr_gamma:
        gra->gamma=attr->u.num;
        break;
    case attr_brightness:
        gra->brightness=attr->u.num;
        break;
    case attr_contrast:
        gra->contrast=attr->u.num;
        break;
    case attr_font_size:
        gra->font_size=attr->u.num;
        return 1;
    default:
        return 0;
    }
    gra->colormgmt=(gra->gamma != 65536 || gra->brightness != 0 || gra->contrast != 65536);
    graphics_gc_init(gra);
    return 1;
}

/**
 * @brief Sets an attribute of the graphics instance
 *
 * This method first tries to set one of the private attributes implemented by the current graphics
 * plugin. If this fails, it tries to set one of the generic attributes.
 *
 * If the graphics plugin does not supply a {@code set_attr} method, this method currently does nothing
 * and returns true, even if the attribute is a generic one.
 *
 * @param gra The graphics instance
 * @param attr The attribute to set
 *
 * @return True if the attribute was successfully set, false otherwise.
 */
int graphics_set_attr(struct graphics *gra, struct attr *attr) {
    int ret=1;
    /* FIXME if gra->meth doesn't have a setter, we don't even try the generic attrs - is that what we want? */
    dbg(lvl_debug,"enter");
    if (gra->meth.set_attr)
        ret=gra->meth.set_attr(gra->priv, attr);
    if (!ret)
        ret=graphics_set_attr_do(gra, attr);
    return ret != 0;
}

void graphics_set_rect(struct graphics *gra, struct point_rect *pr) {
    gra->r=*pr;
}

/**
 * @brief unscale coordinates coming from the graphics backend via callback.
 *
 * @param l pointer to callback list
 * @param pcount number of parameters attached to this callback
 * @param p list of parameters
 * @param context context handed over by callback_list_add_patch_function, gra in this case.
 * @return nothing
 */
static void graphics_dpi_patch (struct callback_list *l, enum attr_type type, int pcount, void **p, void * context) {
    /* this is black magic. We scaled all coordinates to the graphics backend
     * to compensate screen dpi. Since the backends communicate back via the callback
     * list, we hook this function to unscale the coordinates coming back to
     * navit before actually calling the callbacks.
     */
    struct graphics * gra;
    gra = (struct graphics *) context;
    if(gra == NULL)
        return;

    if((type == attr_resize) && (pcount >= 2)) {
        int w, h;
        w = GPOINTER_TO_INT(p[0]);
        h = GPOINTER_TO_INT(p[1]);
        dbg(lvl_debug,"scaling attr_resize %d, %d, %d", pcount, w, h);
        p[0] = GINT_TO_POINTER(graphics_dpi_unscale(gra,w));
        p[1] = GINT_TO_POINTER(graphics_dpi_unscale(gra,h));
    }
    if((type == attr_button) && (pcount >=3)) {
        struct point * pnt;
        pnt = (struct point *) p[2];
        dbg(lvl_debug,"scaling attr_button %d, %d, %d", pcount, pnt->x, pnt->y);
        *pnt = graphics_dpi_unscale_point(gra, pnt);
    }
    if((type == attr_motion) && (pcount >=1)) {
        struct point * pnt;
        pnt = (struct point *) p[0];
        dbg(lvl_debug,"scaling attr_motion %d, %d, %d", pcount, pnt->x, pnt->y);
        *pnt = graphics_dpi_unscale_point(gra, pnt);
    }
    /* any more?  attr_keypress doesn't come with coordinates */
}

/**
 * Creates a new graphics object
 * attr type required
 * @param <>
 * @returns <>
 * @author Martin Schaller (04/2008)
*/
struct graphics * graphics_new(struct attr *parent, struct attr **attrs) {
    struct graphics *this_;
    struct attr *type_attr, cbl_attr, *real_dpi_attr, *virtual_dpi_attr;
    struct graphics_priv * (*graphicstype_new)(struct navit *nav, struct graphics_methods *meth, struct attr **attrs,
            struct callback_list *cbl);

    if (! (type_attr=attr_search(attrs, attr_type))) {
        dbg(lvl_error,"Graphics plugin type is not set.");
        return NULL;
    }

    graphicstype_new=plugin_get_category_graphics(type_attr->u.str);
    if (! graphicstype_new) {
        dbg(lvl_error,"Failed to load graphics plugin %s.", type_attr->u.str);
        return NULL;
    }

    this_=g_new0(struct graphics, 1);
    this_->attrs=attr_list_dup(attrs);
    /* start with no scaling */
    this_->dpi_factor=1;
    this_->cbl=callback_list_new();
    cbl_attr.type=attr_callback_list;
    cbl_attr.u.callback_list=this_->cbl;
    callback_list_add_patch_function (this_->cbl, graphics_dpi_patch, (void*) this_);
    this_->attrs=attr_generic_add_attr(this_->attrs, &cbl_attr);
    this_->priv=(*graphicstype_new)(parent->u.navit, &this_->meth, this_->attrs, this_->cbl);
    this_->brightness=0;
    this_->contrast=65536;
    this_->gamma=65536;
    this_->font_size=20;
    this_->image_cache_hash = g_hash_table_new_full(g_str_hash, g_str_equal,g_free,g_free);
    /*get dpi */
    virtual_dpi_attr=attr_search(attrs, attr_virtual_dpi);
    real_dpi_attr=attr_search(attrs, attr_real_dpi);
    if(virtual_dpi_attr != NULL) {
        navit_float virtual_dpi, real_dpi=0;
        virtual_dpi=virtual_dpi_attr->u.num;
        if(real_dpi_attr != NULL)
            real_dpi=real_dpi_attr->u.num;
        else
            real_dpi=graphics_get_dpi(this_);
        if((real_dpi != 0) && (virtual_dpi != 0)) {
            this_->dpi_factor = round(real_dpi / virtual_dpi);
            if(this_->dpi_factor < 1)
                this_->dpi_factor = 1;
            dbg(lvl_error,"Using virtual dpi %f, real dpi %f factor %d", virtual_dpi, real_dpi, this_->dpi_factor);
        }
    }
    if(this_->dpi_factor != 1)
        callback_list_call_attr_2(this_->cbl, attr_resize, GINT_TO_POINTER(navit_get_width(parent->u.navit)),
                                  GINT_TO_POINTER(navit_get_height(parent->u.navit)));
    while (*attrs) {
        graphics_set_attr_do(this_,*attrs);
        attrs++;
    }
    return this_;
}

/**
 * @brief Gets an attribute of the graphics instance
 *
 * This function searches the attribute list of the graphics object for an attribute of a given type and
 * stores it in the attr parameter.
 * <p>
 * Searching for attr_any or attr_any_xml is supported.
 * <p>
 * An iterator can be specified to get multiple attributes of the same type:
 * The first call will return the first match from attr; each subsequent call
 * with the same iterator will return the next match. If no more matching
 * attributes are found in either of them, false is returned.
 * <p>
 * Note that currently this will only return the generic attributes which can be set with
 * {@link graphics_set_attr_do(struct graphics *, struct attr *)}. Attributes implemented by a graphics
 * plugin cannot be retrieved with this method.
 *
 * @param this The graphics instance
 * @param type The attribute type to search for
 * @param attr Points to a {@code struct attr} which will receive the attribute
 * @param iter An iterator. This parameter may be NULL.
 *
 * @return True if a matching attribute was found, false if not.
 *
 * @author Martin Schaller (04/2008)
*/
int graphics_get_attr(struct graphics *this_, enum attr_type type, struct attr *attr, struct attr_iter *iter) {
    return attr_generic_get_attr(this_->attrs, NULL, type, attr, iter);
}

/**
 * @brief Create a new graphics overlay.
 * An overlay is a graphics object that is independent of the main graphics object. When
 * drawing everything to a window, the overlay will be shown on top of the main graphics
 * object. Navit uses overlays for OSD elements and for the vehicle on the map.
 * This allows updating OSD elements and the vehicle without redrawing the map.
 *
 * @param parent parent graphics context (should be the main graphics context as returned by
 *        graphics_new)
 * @param p drawing position for the overlay
 * @param w width of overlay
 * @param h height of overlay
 * @param wraparound use wraparound (0/1). If set, position, width and height "wrap around":
 * negative position coordinates wrap around the window, negative width/height specify
 * difference to window width/height.
 * @returns new overlay
 * @author Martin Schaller (04/2008)
*/
struct graphics * graphics_overlay_new(struct graphics *parent, struct point *p, int w, int h, int wraparound) {
    struct graphics *this_;
    struct point_rect pr;
    struct point p_scaled;
    int w_scaled, h_scaled;
    if (!parent->meth.overlay_new)
        return NULL;
    this_=g_new0(struct graphics, 1);
    this_->dpi_factor = parent->dpi_factor;
    p_scaled=graphics_dpi_scale_point(parent,p);
    w_scaled=graphics_dpi_scale(parent,w);
    h_scaled=graphics_dpi_scale(parent,h);
    this_->priv=parent->meth.overlay_new(parent->priv, &this_->meth, &p_scaled, w_scaled, h_scaled, wraparound);
    this_->image_cache_hash = parent->image_cache_hash;
    this_->parent = parent;
    pr.lu.x=0;
    pr.lu.y=0;
    pr.rl.x=w;
    pr.rl.y=h;
    this_->font_size=20;
    graphics_set_rect(this_, &pr);
    if (!this_->priv) {
        g_free(this_);
        this_=NULL;
    }
    return this_;
}

/**
 * @brief Alters the size, position and wraparound for an overlay
 *
 * @param this_ The overlay's graphics struct
 * @param p The new position of the overlay
 * @param w The new width of the overlay
 * @param h The new height of the overlay
 * @param wraparound The new wraparound of the overlay
 */
void graphics_overlay_resize(struct graphics *this_, struct point *p, int w, int h, int wraparound) {
    struct point p_scaled;
    int w_scaled, h_scaled;
    if (! this_->meth.overlay_resize) {
        return;
    }

    p_scaled = graphics_dpi_scale_point(this_,p);
    w_scaled = graphics_dpi_scale(this_,w);
    h_scaled =graphics_dpi_scale(this_,h);
    this_->meth.overlay_resize(this_->priv, &p_scaled, w_scaled, h_scaled, wraparound);
}

static void graphics_gc_init(struct graphics *this_) {
    struct color background= { COLOR_BACKGROUND_ };
    struct color black= { COLOR_BLACK_ };
    struct color white= { COLOR_WHITE_ };
    if (!this_->gc[0] || !this_->gc[1] || !this_->gc[2])
        return;
    graphics_gc_set_background(this_->gc[0], &background );
    graphics_gc_set_foreground(this_->gc[0], &background );
    graphics_gc_set_background(this_->gc[1], &black );
    graphics_gc_set_foreground(this_->gc[1], &white );
    graphics_gc_set_background(this_->gc[2], &white );
    graphics_gc_set_foreground(this_->gc[2], &black );
}



/**
 * FIXME
 * @param <>
 * @returns <>
 * @author Martin Schaller (04/2008)
*/
void graphics_init(struct graphics *this_) {
    if (this_->gc[0])
        return;
    this_->gc[0]=graphics_gc_new(this_);
    this_->gc[1]=graphics_gc_new(this_);
    this_->gc[2]=graphics_gc_new(this_);
    graphics_gc_init(this_);
    graphics_background_gc(this_, this_->gc[0]);
}

/**
 * FIXME
 * @param <>
 * @returns <>
 * @author Martin Schaller (04/2008)
*/
void * graphics_get_data(struct graphics *this_, const char *type) {
    return (this_->meth.get_data(this_->priv, type));
}

void graphics_add_callback(struct graphics *this_, struct callback *cb) {
    callback_list_add(this_->cbl, cb);
}

void graphics_remove_callback(struct graphics *this_, struct callback *cb) {
    callback_list_remove(this_->cbl, cb);
}

/**
 * FIXME
 * @param <>
 * @returns <>
 * @author Martin Schaller (04/2008)
*/
struct graphics_font * graphics_font_new(struct graphics *gra, int size, int flags) {

    return graphics_named_font_new(gra, gra->default_font, size, flags);
}

struct graphics_font * graphics_named_font_new(struct graphics *gra, char *font, int size, int flags) {
    struct graphics_font *this_;

    this_=g_new0(struct graphics_font,1);
    this_->priv=gra->meth.font_new(gra->priv, &this_->meth, font, graphics_dpi_scale(gra,size), flags);
    return this_;
}

void graphics_font_destroy(struct graphics_font *gra_font) {
    if(!gra_font)
        return;
    gra_font->meth.font_destroy(gra_font->priv);
    g_free(gra_font);
}

/**
 * Destroy graphics
 * Called when navit exits
 * @param gra The graphics instance
 * @returns nothing
 * @author David Tegze (02/2011)
 */
void graphics_free(struct graphics *gra) {
    if (!gra)
        return;

    /* If it's not an overlay, free the image cache. */
    if(!gra->parent) {
        struct graphics_image *img;
        GList *ll, *l;

        /* We can't specify context (pointer to struct graphics) for g_hash_table_new to have it passed to free function
           so we have to free img->priv manually, the rest would be freed by g_hash_table_destroy. GHashTableIter isn't used because it
           broke n800 build at r5107.
        */
        for(ll=l=g_hash_to_list(gra->image_cache_hash); l; l=g_list_next(l)) {
            img=l->data;
            if (img && gra->meth.image_free)
                gra->meth.image_free(gra->priv, img->priv);
        }
        g_list_free(ll);
        g_hash_table_destroy(gra->image_cache_hash);
    }

    attr_list_free(gra->attrs);
    graphics_gc_destroy(gra->gc[0]);
    graphics_gc_destroy(gra->gc[1]);
    graphics_gc_destroy(gra->gc[2]);
    g_free(gra->default_font);
    graphics_font_destroy_all(gra);
    g_free(gra->font);
    gra->meth.graphics_destroy(gra->priv);
    g_free(gra);
}

/**
 * Free all loaded fonts.
 * Used when switching layouts.
 * @param gra The graphics instance
 * @returns nothing
 * @author Sarah Nordstrom (05/2008)
 */
void graphics_font_destroy_all(struct graphics *gra) {
    int i;
    for(i = 0 ; i < gra->font_len; i++) {
        if(!gra->font[i]) continue;
        gra->font[i]->meth.font_destroy(gra->font[i]->priv);
        g_free(gra->font[i]);
        gra->font[i] = NULL;
    }
}

/**
 * Create a new graphics context.
 * @param gra associated graphics object for the new context
 * @returns new graphics context
 * @author Martin Schaller (04/2008)
*/
struct graphics_gc * graphics_gc_new(struct graphics *gra) {
    struct graphics_gc *this_;

    this_=g_new0(struct graphics_gc,1);
    this_->priv=gra->meth.gc_new(gra->priv, &this_->meth);
    this_->gra=gra;
    return this_;
}

/**
 * Destroy a graphics context, freeing associated resources.
 * @param gc context to destroy
 * @author Martin Schaller (04/2008)
*/
void graphics_gc_destroy(struct graphics_gc *gc) {
    if (!gc)
        return;
    gc->meth.gc_destroy(gc->priv);
    g_free(gc);
}

static void graphics_convert_color(struct graphics *gra, struct color *in, struct color *out) {
    *out=*in;
    if (gra->brightness) {
        out->r+=gra->brightness;
        out->g+=gra->brightness;
        out->b+=gra->brightness;
    }
    if (gra->contrast != 65536) {
        out->r=out->r*gra->contrast/65536;
        out->g=out->g*gra->contrast/65536;
        out->b=out->b*gra->contrast/65536;
    }
    if (out->r < 0)
        out->r=0;
    if (out->r > 65535)
        out->r=65535;
    if (out->g < 0)
        out->g=0;
    if (out->g > 65535)
        out->g=65535;
    if (out->b < 0)
        out->b=0;
    if (out->b > 65535)
        out->b=65535;
    if (gra->gamma != 65536) {
        out->r=pow(out->r/65535.0,gra->gamma/65536.0)*65535.0;
        out->g=pow(out->g/65535.0,gra->gamma/65536.0)*65535.0;
        out->b=pow(out->b/65535.0,gra->gamma/65536.0)*65535.0;
    }
}

/**
 * Set foreground color.
 * @param gc graphics context to set color for
 * @param c color to set
 * @author Martin Schaller (04/2008)
*/
void graphics_gc_set_foreground(struct graphics_gc *gc, struct color *c) {
    struct color cn;
    if (gc->gra->colormgmt) {
        graphics_convert_color(gc->gra, c, &cn);
        c=&cn;
    }
    gc->meth.gc_set_foreground(gc->priv, c);
}

/**
 * FIXME
 * @param <>
 * @returns <>
 * @author Martin Schaller (04/2008)
*/
void graphics_gc_set_background(struct graphics_gc *gc, struct color *c) {
    struct color cn;
    if (gc->gra->colormgmt) {
        graphics_convert_color(gc->gra, c, &cn);
        c=&cn;
    }
    gc->meth.gc_set_background(gc->priv, c);
}

/**
 * Set textured background to current graphics context.
 * @param gc Graphics context handle
 * @param img Allocated image
 * @returns void
 * @author metalstrolch (04/2020)
*/
void graphics_gc_set_texture(struct graphics_gc *gc, struct graphics_image *img) {
    if(graphics_gc_has_texture(gc))
        gc->meth.gc_set_texture(gc->priv, img->priv);
}

/**
 * Check if graphic context supports textured backgrounds
 * @param gc Graphics context handle
 * @returns true if supported otherwise false.
 * @author metalstrolch (04/2020)
*/
gboolean graphics_gc_has_texture(struct graphics_gc *gc) {
    if(gc->meth.gc_set_texture != NULL)
        return TRUE;
    return FALSE;
}

/**
 * FIXME
 * @param <>
 * @returns <>
 * @author Martin Schaller (04/2008)
*/
void graphics_gc_set_linewidth(struct graphics_gc *gc, int width) {
    gc->meth.gc_set_linewidth(gc->priv, graphics_dpi_scale(gc->gra, width));
}

/**
 * FIXME
 * @param <>
 * @returns <>
 * @author Martin Schaller (04/2008)
*/
void graphics_gc_set_dashes(struct graphics_gc *gc, int width, int offset, unsigned char dash_list[], int n) {
    if (gc->meth.gc_set_dashes) {
        int a;
        unsigned char * dash_list_scaled = g_alloca(sizeof (unsigned char) * n);
        for(a = 0; a < n; a ++) {
            dash_list_scaled[a]=graphics_dpi_scale(gc->gra,dash_list[a]);
        }
        gc->meth.gc_set_dashes(gc->priv, graphics_dpi_scale(gc->gra,width), graphics_dpi_scale(gc->gra,offset),
                               dash_list_scaled, n);
    }
}

/**
 * @brief Create a new image from file path, optionally scaled to w and h pixels.
 *
 * @param gra the graphics instance
 * @param path path of the image to load
 * @param w width to rescale to, or IMAGE_W_H_UNSET for original width
 * @param h height to rescale to, or IMAGE_W_H_UNSET for original height
 * @returns <>
 * @author Martin Schaller (04/2008)
*/
struct graphics_image * graphics_image_new_scaled(struct graphics *gra, char *path, int w, int h) {
    return graphics_image_new_scaled_rotated(gra, path, w, h, 0);
}

static void image_new_helper(struct graphics *gra, struct graphics_image *this_, char *path, char *name, int width,
                             int height, int rotate, int zip) {
    int i=0;
    int stdsizes[]= {8,12,16,22,24,32,36,48,64,72,96,128,192,256};
    const int numstdsizes=sizeof(stdsizes)/sizeof(int);
    int sz;
    int mode=1;
    int bmstd=0;
    sz=width>0?width:height;
    while (mode<=8) {
        char *new_name=NULL;
        int n;
        switch (mode) {
        case 1:
            /* The best variant both for cpu usage and quality would be prescaled png of a needed size */
            mode++;
            if (width != IMAGE_W_H_UNSET && height != IMAGE_W_H_UNSET) {
                new_name=g_strdup_printf("%s_%d_%d.png", name, width, height);
            }
            break;
        case 2:
            mode++;
            /* Try to load image by the exact name given by user. For example, if she wants to
              scale some prescaled png variant to a new size given as function params, or have
              default png image to be displayed unscaled. */
            new_name=g_strdup(path);
            break;
        case 3:
            mode++;
            /* Next, try uncompressed and compressed svgs as they should give best quality but
               rendering might take more cpu resources when the image is displayed for the first time */
            new_name=g_strdup_printf("%s.svg", name);
            break;
        case 4:
            mode++;
            new_name=g_strdup_printf("%s.svgz", name);
            break;
        case 5:
            mode++;
            i=0;
            /* If we have no size specifiers, try the default png now */
            if(sz<=0) {
                new_name=g_strdup_printf("%s.png", name);
                break;
            }
            /* Find best matching size from standard row */
            for(bmstd=0; bmstd<numstdsizes; bmstd++)
                if(stdsizes[bmstd]>sz)
                    break;
            i=1;
        /* Fall through */
        case 6:
            /* Select best matching image from standard row */
            if(sz>0) {
                /* If size were specified, start with bmstd and then try standard sizes in row
                 * bmstd, bmstd+1, bmstd+2, .. numstdsizes-1, bmstd-1, bmstd-2, .., 0 */
                n=bmstd+i;
                if((bmstd+i)>=numstdsizes)
                    n=numstdsizes-i-1;

                if(++i==numstdsizes)
                    mode++;
            } else {
                /* If no size were specified, start with the smallest standard size and then try following ones */
                n=i++;
                if(i==numstdsizes)
                    mode+=2;
            }
            if(n<0||n>=numstdsizes)
                break;
            new_name=g_strdup_printf("%s_%d_%d.png", name, stdsizes[n],stdsizes[n]);
            break;

        case 7:
            /* Scaling the default prescaled png of unknown size to the needed size will give random quality loss */
            mode++;
            new_name=g_strdup_printf("%s.png", name);
            break;
        case 8:
            /* xpm format is used as a last resort, because its not widely supported and we are moving to svg and png formats */
            mode++;
            new_name=g_strdup_printf("%s.xpm", name);
            break;
        }
        if (! new_name)
            continue;

        this_->width=width;
        this_->height=height;
        dbg(lvl_debug,"Trying to load image '%s' for '%s' at %dx%d", new_name, path, width, height);
        if (zip) {
            unsigned char *start;
            int len;
            if (file_get_contents(new_name, &start, &len)) {
                struct graphics_image_buffer buffer= {"buffer:",graphics_image_type_unknown};
                buffer.start=start;
                buffer.len=len;
                this_->hot = graphics_dpi_scale_point(gra,&this_->hot);
                if(this_->width != IMAGE_W_H_UNSET)
                    this_->width = graphics_dpi_scale(gra,this_->width);
                if(this_->height != IMAGE_W_H_UNSET)
                    this_->height = graphics_dpi_scale(gra,this_->height);
                this_->priv=gra->meth.image_new(gra->priv, &this_->meth, (char *)&buffer, &this_->width, &this_->height, &this_->hot,
                                                rotate);
                this_->hot = graphics_dpi_unscale_point(gra,&this_->hot);
                if(this_->width != IMAGE_W_H_UNSET)
                    this_->width = graphics_dpi_unscale(gra,this_->width);
                if(this_->height != IMAGE_W_H_UNSET)
                    this_->height = graphics_dpi_unscale(gra,this_->height);
                g_free(start);
            }
        } else {
            if (strcmp(new_name,"buffer:")) {
                this_->hot = graphics_dpi_scale_point(gra,&this_->hot);
                if(this_->width != IMAGE_W_H_UNSET)
                    this_->width = graphics_dpi_scale(gra,this_->width);
                if(this_->height != IMAGE_W_H_UNSET)
                    this_->height = graphics_dpi_scale(gra,this_->height);
                this_->priv=gra->meth.image_new(gra->priv, &this_->meth, new_name, &this_->width, &this_->height, &this_->hot, rotate);
                this_->hot = graphics_dpi_unscale_point(gra,&this_->hot);
                if(this_->width != IMAGE_W_H_UNSET)
                    this_->width = graphics_dpi_unscale(gra,this_->width);
                if(this_->height != IMAGE_W_H_UNSET)
                    this_->height = graphics_dpi_unscale(gra,this_->height);
            }
        }
        if (this_->priv) {
            dbg(lvl_info,"Using image '%s' for '%s' at %dx%d", new_name, path, width, height);
            g_free(new_name);
            break;
        }
        g_free(new_name);
    }
}

/**
 * @brief Create a new image from file path, optionally scaled to w and h pixels and rotated.
 *
 * @param gra the graphics instance
 * @param path path of the image to load
 * @param w width to rescale to, or IMAGE_W_H_UNSET for original width
 * @param h height to rescale to, or IMAGE_W_H_UNSET for original height
 * @param rotate angle to rotate the image, in 90 degree steps (not supported by all plugins).
 * @returns <>
 * @author Martin Schaller (04/2008)
*/
struct graphics_image * graphics_image_new_scaled_rotated(struct graphics *gra, char *path, int w, int h, int rotate) {
    struct graphics_image *this_;
    char* hash_key = g_strdup_printf("%s*%d*%d*%d",path,w,h,rotate);
    struct file_wordexp *we;
    int i;
    char **paths;
    if ( g_hash_table_lookup_extended( gra->image_cache_hash, hash_key, NULL, (gpointer)&this_) ) {
        g_free(hash_key);
        dbg(lvl_debug,"Found cached image%sfor '%s'",this_?" ":" miss ",path);
        return this_;
    }

    this_=g_new0(struct graphics_image,1);
    this_->height=h;
    this_->width=w;

    we=file_wordexp_new(path);
    paths=file_wordexp_get_array(we);

    for(i=0; i<file_wordexp_get_count(we) && !this_->priv; i++) {
        char *ext;
        char *s, *name;
        char *pathi=paths[i];
        int len=strlen(pathi);
        int i,k;
        int newwidth=IMAGE_W_H_UNSET, newheight=IMAGE_W_H_UNSET;

        ext=g_utf8_strrchr(pathi,-1,'.');
        i=pathi-ext+len;

        /* Dont allow too long or too short file name extensions*/
        if(ext && ((i>5) || (i<1)))
            ext=NULL;

        /* Search for _w_h name part, begin from char before extension if it exists */
        if(ext)
            s=ext-1;
        else
            s=pathi+len;

        k=1;
        while(s>pathi && g_ascii_isdigit(*s)) {
            if(newheight<0)
                newheight=0;
            newheight+=(*s-'0')*k;
            k*=10;
            s--;
        }

        if(k>1 && s>pathi && *s=='_') {
            k=1;
            s--;
            while(s>pathi && g_ascii_isdigit(*s)) {
                if(newwidth<0)
                    newwidth=0;
                newwidth+=(*s-'0')*k;;
                k*=10;
                s--;
            }
        }

        if(k==1 || s<=pathi || *s!='_') {
            newwidth=IMAGE_W_H_UNSET;
            newheight=IMAGE_W_H_UNSET;
            if(ext)
                s=ext;
            else
                s=pathi+len;

        }

        /* If exact h and w values were given as function parameters, they take precedence over values guessed from the image name */
        if(w!=IMAGE_W_H_UNSET)
            newwidth=w;
        if(h!=IMAGE_W_H_UNSET)
            newheight=h;

        name=g_strndup(pathi,s-pathi);
        image_new_helper(gra, this_, pathi, name, newwidth, newheight, rotate, 0);
        if (!this_->priv && strstr(pathi, ".zip/"))
            image_new_helper(gra, this_, pathi, name, newwidth, newheight, rotate, 1);
        g_free(name);
    }

    file_wordexp_destroy(we);

    if (! this_->priv) {
        dbg(lvl_error,"No image for '%s'", path);
        g_free(this_);
        this_=NULL;
    }

    g_hash_table_insert(gra->image_cache_hash, hash_key,  (gpointer)this_ );

    return this_;
}

/**
 * Create a new image from file path
 * @param gra the graphics instance
 * @param path path of the image to load
 * @returns <>
 * @author Martin Schaller (04/2008)
*/
struct graphics_image * graphics_image_new(struct graphics *gra, char *path) {
    return graphics_image_new_scaled_rotated(gra, path, IMAGE_W_H_UNSET, IMAGE_W_H_UNSET, 0);
}

/**
 * FIXME
 * @param <>
 * @returns <>
 * @author Martin Schaller (04/2008)
*/
void graphics_image_free(struct graphics *gra, struct graphics_image *img) {
    /* Image is cached inside gra->image_cache_hash. So it would be freed only when graphics is destroyed => Do nothing here. */
}

/**
 * @brief Start or finish a set of drawing operations.
 *
 * graphics_draw_mode(draw_mode_begin) must be invoked before performing any drawing
 * operations; this allows the graphics driver to perform any necessary setup.
 * graphics_draw_mode(draw_mode_end) must be invoked to finish a set of drawing operations;
 * this will typically clean up drawing resources and display the drawing result.
 * @param this_ graphics object that is being drawn to
 * @param mode specify beginning or end of drawing
 * @author Martin Schaller (04/2008)
*/
void graphics_draw_mode(struct graphics *this_, enum draw_mode_num mode) {
    this_->meth.draw_mode(this_->priv, mode);
}

/**
 * FIXME
 * @param <>
 * @returns <>
 * @author Martin Schaller (04/2008)
*/
void graphics_draw_lines(struct graphics *this_, struct graphics_gc *gc, struct point *p, int count) {
    struct point * p_scaled;
    int a;
    if(count < ALLOCA_COORD_LIMIT)
        p_scaled = g_alloca(sizeof (struct point)* count);
    else
        p_scaled = g_malloc(sizeof (struct point)* count);

    for(a=0; a < count; a ++)
        p_scaled[a] = graphics_dpi_scale_point(this_,&(p[a]));
    this_->meth.draw_lines(this_->priv, gc->priv, p_scaled, count);
    if(count >= ALLOCA_COORD_LIMIT)
        g_free(p_scaled);
}

/**
 * @brief Draw a circle
 * @param this_ The graphics instance on which to draw
 * @param gc The graphics context
 * @param p The coordinates of the center of the circle
 * @param r The radius of the circle
 *
 * @author Martin Schaller (04/2008)
*/
void graphics_draw_circle(struct graphics *this_, struct graphics_gc *gc, struct point *p, int r) {
    struct point *pnt;
    int i=0;
    if((r*4+64) < ALLOCA_COORD_LIMIT)
        pnt=g_alloca(sizeof(struct point)*(r*4+64));
    else
        pnt=g_malloc(sizeof(struct point)*(r*4+64));

    if(this_->meth.draw_circle) {
        struct point p_scaled;
        p_scaled = graphics_dpi_scale_point(this_,p);
        this_->meth.draw_circle(this_->priv, gc->priv, &p_scaled, graphics_dpi_scale(this_,r));
    } else {
        /* do not scale circle_to_points */
        circle_to_points(p, r, 0, -1, 1026, pnt, &i, 1);
        pnt[i] = pnt[0];
        i++;
        graphics_draw_lines(this_, gc, pnt, i);
    }
    if((r*4+64) >= ALLOCA_COORD_LIMIT)
        g_free(pnt);
}

/**
 * FIXME
 * @param <>
 * @returns <>
 * @author Martin Schaller (04/2008)
*/
void graphics_draw_rectangle(struct graphics *this_, struct graphics_gc *gc, struct point *p, int w, int h) {
    struct point p_scaled;
    p_scaled = graphics_dpi_scale_point(this_,p);
    this_->meth.draw_rectangle(this_->priv, gc->priv, &p_scaled, graphics_dpi_scale(this_,w), graphics_dpi_scale(this_,h));
}

/**
 * @brief Draw a plain polygon on the display
 *
 * @param gra The graphics instance on which to draw
 * @param gc The graphics context
 * @param[in] pin An array of points forming the polygon
 * @param count_in The number of elements inside @p pin
 */
static void graphics_draw_polygon(struct graphics *gra, struct graphics_gc *gc, struct point *pin, int count_in) {
    if (! gra->meth.draw_polygon) {
        return;
    } else {
        struct point * pin_scaled;
        int a;
        if(count_in < ALLOCA_COORD_LIMIT)
            pin_scaled =  g_alloca(sizeof (struct point)*count_in);
        else
            pin_scaled =  g_malloc(sizeof (struct point)*count_in);

        for(a=0; a < count_in; a ++)
            pin_scaled[a] = graphics_dpi_scale_point(gra,&(pin[a]));
        gra->meth.draw_polygon(gra->priv, gc->priv, pin_scaled, count_in);
        if(count_in >= ALLOCA_COORD_LIMIT)
            g_free(pin_scaled);
    }
}

/**
 * @brief Draw a plain polygon with holes on the display
 *
 * @param gra The graphics instance on which to draw
 * @param gc The graphics context
 * @param[in] pin An array of points forming the polygon
 * @param count_in The number of elements inside @p pin
 * @param hole_count The number of hole polygons to cut out
 * @param pcount array of [hole_count] integers giving the number of
 *        points per hole
 * @param holes array of point arrays for the hole polygons
 */
static void graphics_draw_polygon_with_holes(struct graphics *gra, struct graphics_gc *gc, struct point *pin,
        int count_in, int hole_count, int* ccount, struct point **holes) {
    if (! gra->meth.draw_polygon_with_holes) {
        /* TODO: add attr to configure if polygons with holes should be drawn without
         *       the holes if no graphics support for this is present.
         */
        graphics_draw_polygon(gra, gc, pin, count_in);
        return;
    } else {
        struct point * pin_scaled;
        struct point ** holes_scaled;
        int a;
        int b;
        if(count_in < ALLOCA_COORD_LIMIT) {
            pin_scaled = g_alloca(sizeof (struct point)*count_in);
        } else {
            pin_scaled = g_malloc(sizeof (struct point)*count_in);
        }
        if(hole_count < ALLOCA_COORD_LIMIT) {
            holes_scaled = g_alloca(sizeof (struct point *)*hole_count);
        } else {
            holes_scaled = g_malloc(sizeof (struct point *)*hole_count);
        }
        /* scale the outline */
        for(a=0; a < count_in; a ++)
            pin_scaled[a] = graphics_dpi_scale_point(gra,&(pin[a]));
        /*scale the holes */
        for(b=0; b < hole_count; b ++) {
            holes_scaled[b] = g_malloc(sizeof(*(holes_scaled[b])) * ccount[b]);
            for(a=0; a < ccount[b]; a ++)
                holes_scaled[b][a] = graphics_dpi_scale_point(gra,&(holes[b][a]));
        }
        gra->meth.draw_polygon_with_holes(gra->priv, gc->priv, pin_scaled, count_in, hole_count, ccount, holes_scaled);
        /* free the hole arrays */
        for(b=0; b < hole_count; b ++)
            g_free(holes_scaled[b]);
        if(count_in >= ALLOCA_COORD_LIMIT)
            g_free(pin_scaled);
        if(hole_count >= ALLOCA_COORD_LIMIT)
            g_free(holes_scaled);
    }
}

/**
 * @brief Draw a plain polygon with holes on the display
 *
 * @param gra The graphics instance on which to draw
 * @param gc The graphics context
 * @param[in] pin An array of points forming the polygon
 * @param count_in The number of elements inside @p pin
 * @param hole_count The number of hole polygons to cut out
 * @param pcount array of [hole_count] integers giving the number of
 *        points per hole
 * @param holes array of point arrays for the hole polygons
 */
static void graphics_draw_polygon_with_holes(struct graphics *gra, struct graphics_gc *gc, struct point *pin,
        int count_in, int hole_count, int* ccount, struct point **holes) {
    if (! gra->meth.draw_polygon_with_holes) {
        /* TODO: add attr to configure if polygons with holes should be drawn without
         *       the holes if no graphics support for this is present.
         */
        graphics_draw_polygon(gra, gc, pin, count_in);
        return;
    } else {
        struct point * pin_scaled = g_alloca(sizeof (struct point)*count_in);
        struct point ** holes_scaled = g_alloca(sizeof (struct point *)*hole_count);
        int a;
        int b;
        /* scale the outline */
        for(a=0; a < count_in; a ++)
            pin_scaled[a] = graphics_dpi_scale_point(gra,&(pin[a]));
        /*scale the holes */
        for(b=0; b < hole_count; b ++) {
            holes_scaled[b] = g_malloc(sizeof(*(holes_scaled[b])) * ccount[b]);
            for(a=0; a < ccount[b]; a ++)
                holes_scaled[b][a] = graphics_dpi_scale_point(gra,&(holes[b][a]));
        }
        gra->meth.draw_polygon_with_holes(gra->priv, gc->priv, pin_scaled, count_in, hole_count, ccount, holes_scaled);
        /* free the hole arrays */
        for(b=0; b < hole_count; b ++)
            g_free(holes_scaled[b]);
    }
}

void graphics_draw_rectangle_rounded(struct graphics *this_, struct graphics_gc *gc, struct point *plu, int w, int h,
                                     int r, int fill) {
    struct point *p;
    struct point pi0= {plu->x+r,plu->y+r};
    struct point pi1= {plu->x+w-r,plu->y+r};
    struct point pi2= {plu->x+w-r,plu->y+h-r};
    struct point pi3= {plu->x+r,plu->y+h-r};
    int i=0;
    if((r*4+32) < ALLOCA_COORD_LIMIT)
        p=g_alloca(sizeof(struct point)*(r*4+32));
    else
        p=g_malloc(sizeof(struct point)*(r*4+32));

    circle_to_points(&pi2, r*2, 0, -1, 258, p, &i, 1);
    circle_to_points(&pi1, r*2, 0, 255, 258, p, &i, 1);
    circle_to_points(&pi0, r*2, 0, 511, 258, p, &i, 1);
    circle_to_points(&pi3, r*2, 0, 767, 258, p, &i, 1);
    p[i]=p[0];
    i++;
    if (fill)
        graphics_draw_polygon(this_,gc,p,i);
    else
        graphics_draw_lines(this_,gc,p,i);
    if((r*4+32) >= ALLOCA_COORD_LIMIT)
        g_free(p);
}


/**
 * FIXME
 * @param <>
 * @returns <>
 * @author Martin Schaller (04/2008)
*/
void graphics_draw_text(struct graphics *this_, struct graphics_gc *gc1, struct graphics_gc *gc2,
                        struct graphics_font *font, char *text, struct point *p, int dx, int dy) {
    struct point p_scaled;
    p_scaled = graphics_dpi_scale_point(this_,p);
    this_->meth.draw_text(this_->priv, gc1->priv, gc2 ? gc2->priv : NULL, font->priv, text, &p_scaled, dx, dy);
}


/**
 * FIXME
 * @param <>
 * @returns <>
 * @author Martin Schaller (04/2008)
*/
void graphics_get_text_bbox(struct graphics *this_, struct graphics_font *font, char *text, int dx, int dy,
                            struct point *ret, int estimate) {
    this_->meth.get_text_bbox(this_->priv, font->priv, text, dx, dy, ret, estimate);
    ret[0]=graphics_dpi_unscale_point(this_,&(ret[0]));
    ret[1]=graphics_dpi_unscale_point(this_,&(ret[1]));
    ret[2]=graphics_dpi_unscale_point(this_,&(ret[2]));
    ret[3]=graphics_dpi_unscale_point(this_,&(ret[3]));
}

/**
 * FIXME
 * @param <>
 * @returns <>
 * @author Martin Schaller (04/2008)
*/
void graphics_overlay_disable(struct graphics *this_, int disable) {
    this_->disabled = disable;
    if (this_->meth.overlay_disable)
        this_->meth.overlay_disable(this_->priv, disable);
}

int  graphics_is_disabled(struct graphics *this_) {
    return this_->disabled || (this_->parent && this_->parent->disabled);
}

/**
 * FIXME
 * @param <>
 * @returns <>
 * @author Martin Schaller (04/2008)
*/
void graphics_draw_image(struct graphics *this_, struct graphics_gc *gc, struct point *p, struct graphics_image *img) {
    struct point p_scaled;
    p_scaled = graphics_dpi_scale_point(this_,p);
    this_->meth.draw_image(this_->priv, gc->priv, &p_scaled, img->priv);
}

/**
 * FIXME
 * @param <>
 * @returns <>
 * @author Martin Schaller (04/2008)
*/
static void graphics_draw_image_warp(struct graphics *this_, struct graphics_gc *gc, struct point *p, int count,
                                     struct graphics_image *img) {
    if(this_->meth.draw_image_warp) {
        struct point * p_scaled;
        int a;
        if(count < ALLOCA_COORD_LIMIT)
            p_scaled =  g_alloca(sizeof (struct point)*count);
        else
            p_scaled =  g_malloc(sizeof (struct point)*count);

        for(a=0; a < count; a ++)
            p_scaled[a] = graphics_dpi_scale_point(this_,&(p[a]));
        this_->meth.draw_image_warp(this_->priv, gc->priv, p_scaled, count, img->priv);
        if(count >= ALLOCA_COORD_LIMIT)
            g_free(p_scaled);
    } else {
        dbg(lvl_error,"draw_image_warp not supported by graphics driver");
    }
}

//##############################################################################################################
//# Description:
//# Comment:
//# Authors: Martin Schaller (04/2008)
//##############################################################################################################
int graphics_draw_drag(struct graphics *this_, struct point *p) {
    struct point p_scaled;
    if (!this_->meth.draw_drag)
        return 0;
    p_scaled = graphics_dpi_scale_point(this_,p);
    this_->meth.draw_drag(this_->priv, &p_scaled);
    return 1;
}

void graphics_background_gc(struct graphics *this_, struct graphics_gc *gc) {
    this_->meth.background_gc(this_->priv, gc ? gc->priv : NULL);
}


/**
 * @brief Shows the native on-screen keyboard or other input method
 *
 * This method is a wrapper around the respective method of the graphics plugin.
 *
 * The caller should populate the {@code kbd} argument with appropriate {@code mode} and {@code lang}
 * members so the graphics plugin can determine the best matching layout.
 *
 * If an input method is shown, the graphics plugin should try to select the configuration which best
 * matches the specified {@code mode}. For example, if {@code mode} specifies a numeric layout, the
 * graphics plugin should select a numeric keyboard layout (if available), or the equivalent for another
 * input method (such as setting stroke recognition to identify strokes as numbers). Likewise, when an
 * alphanumeric-uppercase mode is requested, it should switch to uppercase input.
 *
 * Implementations should, however, consider that Navit's internal keyboard allows the user to switch
 * modes at will (the only exception being degree mode) and thus must not "lock" the user into a limited
 * layout with no means to switch to a general-purpose one. For example, house number entry in an
 * address search dialog may default to numeric mode, but since some house numbers may contain
 * non-numeric characters, a pure numeric keyboard is suitable only if the user has the option to switch
 * to an alphanumeric layout.
 *
 * When multiple alphanumeric layouts are available, the graphics plugin should use the {@code lang}
 * argument to determine the best layout.
 *
 * When selecting an input method, preference should always be given to the default or last selected
 * input method and configuration if it matches the requested {@code mode} and {@code lang}.
 *
 * If the native input method is going to obstruct parts of Navit's UI, the graphics plugin should set
 * {@code kbd->w} and {@code kbd->h} to the height and width to the appropriate value in pixels. A value
 * of -1 indicates that the input method fills the entire available width or height of the space
 * available to Navit. On windowed platforms, where the on-screen input method and Navit's window may be
 * moved relative to each other as needed and can be displayed alongside each other, the graphics plugin
 * should report 0 for both dimensions.
 *
 * @param this_ The graphics instance
 * @param kbd The keyboard instance
 *
 * @return 1 if the native keyboard is going to be displayed, 0 if not, -1 if the method is not
 * supported by the plugin
 */
int graphics_show_native_keyboard (struct graphics *this_, struct graphics_keyboard *kbd) {
    int ret;
    if (!this_->meth.show_native_keyboard)
        ret = -1;
    else
        ret = this_->meth.show_native_keyboard(kbd);
    dbg(lvl_debug, "return %d", ret);
    return ret;
}


/**
 * @brief Hides the native on-screen keyboard or other input method
 *
 * This method is a wrapper around the respective method of the graphics plugin.
 *
 * A call to this function indicates that Navit no longer needs the input method and is about to reclaim
 * any screen real estate it may have previously reserved for the input method.
 *
 * On platforms that don't support overlapping windows this means that the on-screen input method should
 * be hidden, as it may otherwise obstruct parts of Navit's UI.
 *
 * On windowed platforms, where on-screen input methods can be displayed alongside Navit or moved around
 * as needed, the graphics driver should instead notify the on-screen method that it is no longer
 * expecting user input, allowing the input method to take the appropriate action.
 *
 * The graphics plugin must free any data it has stored in {@code kbd->gra_priv} and reset the pointer
 * to {@code NULL} to indicate it has done so.
 *
 * The caller may free {@code kbd} after this function returns.
 *
 * @param this The graphics instance
 * @param kbd The keyboard instance
 *
 * @return True if the call was successfully passed to the plugin, false if the method is not supported
 * by the plugin
 */
int graphics_hide_native_keyboard (struct graphics *this_, struct graphics_keyboard *kbd) {
    if (!this_->meth.hide_native_keyboard)
        return 0;
    this_->meth.hide_native_keyboard(kbd);
    return 1;
}

#include "attr.h"
#include "popup.h"
#include <stdio.h>

struct displayitem_poly_holes {
    int count;
    int *ccount;
    struct coord ** coords;
};

/**
 * @brief graphics display item structure
 *
 * The graphics item passes the ap items and other items with this structure
 * to the graphics drawing routines. The struct is only a stub. It is allocated
 * including "count -1" struct coord's following c[0], if "holes" not NULL, by a
 * polygon hole structure, and if label != NULL, a series of zero terminated
 * strings followed by another zero for label.
*/
struct displayitem {
    struct displayitem *next;
    struct item item;
    char *label;
    struct displayitem_poly_holes * holes;
    int z_order;
    int flags;
    int count;
    struct coord c[0];
};

/**
 * FIXME
 * @param <>
 * @returns <>
 * @author Martin Schaller (04/2008)
*/
static void xdisplay_free(struct displaylist *dl) {
    int i;
    for (i = 0 ; i < HASH_SIZE ; i++) {
        struct displayitem *di=dl->hash_entries[i].di;
        while (di) {
            struct displayitem *next=di->next;
            g_free(di);
            di=next;
        }
        dl->hash_entries[i].di=NULL;
    }
}

/**
 * @brief add the holes structure into preallocated area after displayitem
 *
 * @param item to extract holes from
 * @param hole_count precounted number of holes
 * @param p changeable pointer to buffer. Advanced by the size used
 * @returns pointer to newly created holes structure
 */
static inline struct displayitem_poly_holes *  display_add_holes(struct item *item,int hole_count,  char ** p) {
    struct attr attr;
    struct displayitem_poly_holes* holes;
    holes=(struct displayitem_poly_holes *) *p;
    *p+=sizeof(*holes);
    holes->count=0;
    holes->ccount = (int *) *p;
    *p+=hole_count * sizeof(int);
    holes->coords = (struct coord **)*p;
    *p+=hole_count * sizeof(struct coord *);
    item_attr_rewind(item);
    while(item_attr_get(item, attr_poly_hole, &attr)) {
        holes->coords[holes->count] = (struct coord *)*p;
        holes->ccount[holes->count] = attr.u.poly_hole->coord_count;
        memcpy(holes->coords[holes->count], attr.u.poly_hole->coord, holes->ccount[holes->count] * sizeof(struct coord));
        *p += holes->ccount[holes->count] * sizeof(struct coord);
        holes->count ++;
    }
    return holes;
}

/**
 * FIXME
 * @param <>
 * @returns <>
 * @author Martin Schaller (04/2008)
*/
static void display_add(struct hash_entry *entry, struct item *item, int count, struct coord *c, char **label,
                        int label_count) {
    struct displayitem *di;
    int len,i;
    char *p;
    struct attr attr;
    int hole_count=0;
    int hole_total_coords=0;
    int holes_length;
<<<<<<< HEAD
=======
    int flags=0;
>>>>>>> a447aee5

    /* calculate number of bytes required */
    /* own length */
    len=sizeof(*di)+count*sizeof(*c);
    /* add length of lables including closing zero */
    if (label && label_count) {
        for (i = 0 ; i < label_count ; i++) {
            if (label[i])
                len+=strlen(label[i])+1;
            else
                len++;
        }
    }
<<<<<<< HEAD
=======
    /* check for and remember flags (for underground drawing) */
    item_attr_rewind(item);
    if(item_attr_get(item, attr_flags, &attr)) {
        flags = attr.u.num;
    }
>>>>>>> a447aee5
    /* add length for holes */
    item_attr_rewind(item);
    while(item_attr_get(item, attr_poly_hole, &attr)) {
        hole_count ++;
        hole_total_coords += attr.u.poly_hole->coord_count;
    }
    holes_length = sizeof(struct displayitem_poly_holes) + hole_count * sizeof(int) + hole_count * sizeof(
                       struct coord *) + hole_total_coords * sizeof(struct coord);
    if(hole_count > 0)
        dbg(lvl_debug,"got %d holes with %d coords total", hole_count, hole_total_coords);
    len += holes_length;

    p=g_malloc(len);

    di=(struct displayitem *)p;
    p+=sizeof(*di)+count*sizeof(*c);
    di->item=*item;
    di->z_order=0;
<<<<<<< HEAD
=======
    di->flags=flags;
>>>>>>> a447aee5
    di->holes=NULL;
    if(hole_count > 0) {
        di->holes = display_add_holes(item, hole_count, &p);
    }
    if (label && label_count) {
        di->label=p;
        for (i = 0 ; i < label_count ; i++) {
            if (label[i]) {
                strcpy(p, label[i]);
                p+=strlen(label[i])+1;
            } else
                *p++='\0';
        }
    } else
        di->label=NULL;
    di->count=count;
    memcpy(di->c, c, count*sizeof(*c));
    di->next=entry->di;
    entry->di=di;
}


/**
 * FIXME
 * @param <>
 * @returns <>
 * @author Martin Schaller (04/2008)
*/
static void label_line(struct graphics *gra, struct graphics_gc *fg, struct graphics_gc *bg, struct graphics_font *font,
                       struct point *p, int count, char *label) {
    int i,x,y,tl,tlm,th,thm,tlsq,l;
    float lsq;
    double dx,dy;
    struct point p_t;
    struct point pb[5];

    if (gra->meth.get_text_bbox) {
        graphics_get_text_bbox(gra,font,label,0x10000, 0x00, pb, 1);
        tl=(pb[2].x-pb[0].x);
        th=(pb[0].y-pb[1].y);
    } else {
        tl=strlen(label)*4;
        th=8;
    }
    tlm=tl*32;
    thm=th*36;
    tlsq = tlm*tlm;
    for (i = 0 ; i < count-1 ; i++) {
        dx=p[i+1].x-p[i].x;
        dx*=32;
        dy=p[i+1].y-p[i].y;
        dy*=32;
        lsq = dx*dx+dy*dy;
        if (lsq > tlsq) {
            l=(int)sqrtf(lsq);
            x=p[i].x;
            y=p[i].y;
            if (dx < 0) {
                dx=-dx;
                dy=-dy;
                x=p[i+1].x;
                y=p[i+1].y;
            }
            x+=(l-tlm)*dx/l/64;
            y+=(l-tlm)*dy/l/64;
            x-=dy*thm/l/64;
            y+=dx*thm/l/64;
            p_t.x=x;
            p_t.y=y;
            if (x < gra->r.rl.x && x + tl > gra->r.lu.x && y + tl > gra->r.lu.y && y - tl < gra->r.rl.y)
                graphics_draw_text(gra, fg, bg, font, label, &p_t, dx*0x10000/l, dy*0x10000/l);
        }
    }
}

static void display_draw_arrow(struct point *p, navit_float dx, navit_float dy, navit_float width,
                               struct display_context *dc,
                               struct graphics *gra, int filled) {
    struct point pnt[4];
    /* half the width in every direction */
    width /= 2;
    pnt[0]=pnt[1]=pnt[2]=*p;
    pnt[0].x+=-dx*width+dy*width;
    pnt[0].y+=-dy*width-dx*width;
    pnt[2].x+=-dx*width-dy*width;
    pnt[2].y+=-dy*width+dx*width;
    if(filled) {
        /* close the loop */
        pnt[3]=pnt[0];
        graphics_draw_polygon(gra, dc->gc, pnt, 4);
    } else {
        graphics_draw_lines(gra, dc->gc, pnt, 3);
    }

}

/**
 * @brief draw arrows along a multi polygon line
 *
 * This function draws arrows along a multi polygon line, and scales the
 * arrows according to current view settings by interpolating sizes at
 * given arrow position,
 *
 * @param gra current graphics instance handle
 * @param dc current drawing context
 * @param pnt array of points for this polyline
 * @param count number of points in pnt
 * @param width arrray of integers giving the expexted line width at the corresponding point
 * @param filled. True to draw filled arrows, false to draw only line arrows.
 */
static void display_draw_arrows(struct graphics *gra, struct display_context *dc, struct point *pnt, int count,
                                int *width, int filled) {
    navit_float dx,dy,dw,l;
    int i;
    struct point p;
    int w;
    for (i = 0 ; i < count-1 ; i++) {
        /* get the X and Y size */
        dx=pnt[i+1].x-pnt[i].x;
        dy=pnt[i+1].y-pnt[i].y;
        dw=width[i+1] - width[i];
        /* calculate the length of the way segment */
        l=navit_sqrt(dx*dx+dy*dy);
        if (l) {
            /* length is not zero */
            /* calculate the vector per length */
            dx=dx/l;
            dy=dy/l;
            dw=dw/l;
            /* different behaviour for oneway arrows than for routing graph ones */
            if(filled) {
                if(l > (2*width[i])) {
                    /* print arrow at middle point */
                    p=pnt[i];
                    p.x+=dx*(l/2);
                    p.y+=dy*(l/2);
                    w=width[i];
                    w+=dw*(l/2);
                    display_draw_arrow(&p, dx, dy, w, dc, gra, filled);
                }
                /* if line is quite long, print arrows at 1/4 and 3/4 length */
                if(l > (20*width[i])) {
                    /* at 1/4 the line length */
                    p=pnt[i];
                    p.x+=dx*(l/4);
                    p.y+=dy*(l/4);
                    w=width[i];
                    w+=dw*(l/4);
                    display_draw_arrow(&p, dx, dy, w, dc, gra, filled);
                    /* at 3/4 the arrow length */
                    p=pnt[i+1];
                    p.x-=dx*(l/4);
                    p.y-=dy*(l/4);
                    w=width[i+1];
                    w-=dw*(l/4);
                    display_draw_arrow(&p, dx, dy, w, dc, gra, filled);
                }
            } else {
                /*FIXME: what if line length was smaller than 15?*/
                /* print arrow 15 units from start */
                p=pnt[i];
                p.x+=dx*15;
                p.y+=dy*15;
                display_draw_arrow(&p, dx, dy, 20, dc, gra, filled);
                /* print arrow 15 units before end */
                p=pnt[i+1];
                p.x-=dx*15;
                p.y-=dy*15;
                display_draw_arrow(&p, dx, dy, 20, dc, gra, filled);
            }
        }
    }
}

static int intersection(struct point * a1, int adx, int ady, struct point * b1, int bdx, int bdy, struct point * res) {
    int n, a, b;
    dbg(lvl_debug,"%d,%d - %d,%d x %d,%d-%d,%d",a1->x,a1->y,a1->x+adx,a1->y+ady,b1->x,b1->y,b1->x+bdx,b1->y+bdy);
    n = bdy * adx - bdx * ady;
    a = bdx * (a1->y - b1->y) - bdy * (a1->x - b1->x);
    b = adx * (a1->y - b1->y) - ady * (a1->x - b1->x);
    dbg(lvl_debug,"a %d b %d n %d",a,b,n);
    if (n < 0) {
        n = -n;
        a = -a;
        b = -b;
    }
    if (n == 0)
        return 0;
    res->x = a1->x + a * adx / n;
    res->y = a1->y + a * ady / n;
    dbg(lvl_debug,"%d,%d",res->x,res->y);
    return 1;
}

struct circle {
    short x,y,fowler;
} circle64[]= {
    {0,128,0},
    {13,127,13},
    {25,126,25},
    {37,122,38},
    {49,118,53},
    {60,113,67},
    {71,106,85},
    {81,99,104},
    {91,91,128},
    {99,81,152},
    {106,71,171},
    {113,60,189},
    {118,49,203},
    {122,37,218},
    {126,25,231},
    {127,13,243},
    {128,0,256},
    {127,-13,269},
    {126,-25,281},
    {122,-37,294},
    {118,-49,309},
    {113,-60,323},
    {106,-71,341},
    {99,-81,360},
    {91,-91,384},
    {81,-99,408},
    {71,-106,427},
    {60,-113,445},
    {49,-118,459},
    {37,-122,474},
    {25,-126,487},
    {13,-127,499},
    {0,-128,512},
    {-13,-127,525},
    {-25,-126,537},
    {-37,-122,550},
    {-49,-118,565},
    {-60,-113,579},
    {-71,-106,597},
    {-81,-99,616},
    {-91,-91,640},
    {-99,-81,664},
    {-106,-71,683},
    {-113,-60,701},
    {-118,-49,715},
    {-122,-37,730},
    {-126,-25,743},
    {-127,-13,755},
    {-128,0,768},
    {-127,13,781},
    {-126,25,793},
    {-122,37,806},
    {-118,49,821},
    {-113,60,835},
    {-106,71,853},
    {-99,81,872},
    {-91,91,896},
    {-81,99,920},
    {-71,106,939},
    {-60,113,957},
    {-49,118,971},
    {-37,122,986},
    {-25,126,999},
    {-13,127,1011},
};

/**
 * @brief Create a set of points on a circle or on a circular arc
 *
 * @param center Center point of the circle
 * @param diameter Diameter of the circle
 * @param scale Unused
 * @param start Position of the first point on the circle (in 1/1024th of the circle), -1 being the bottom of the circle, 511 being the top of the circle
 * @param len Length of the arc on the circle, relative to start (in 1/1024th of the circle), 514 is half a circle, 1028 is a full circle (or 1027 if first and last points are connected with a line)
 * @param[out] res Returned an array of points that will form the resulting circle
 * @param[out] pos Index of the last point filled inside array @p res
 * @param dir Direction of the circle (valid values are 1 (counter-clockwise) or -1 (clockwise), other values may lead to unknown result)
 */
static void circle_to_points(const struct point *center, int diameter, int scale, int start, int len, struct point *res,
                             int *pos, int dir) {
    struct circle *c;
    int count=64;
    int end=start+len;
    int i,step;
    c=circle64;
    if (diameter > 128)
        step=1;
    else if (diameter > 64)
        step=2;
    else if (diameter > 16)
        step=4;
    else if (diameter > 4)
        step=8;
    else
        step=16;
    if (len > 0) {
        while (start < 0) {
            start+=1024;
            end+=1024;
        }
        while (end > 0) {
            i=0;
            while (i < count && c[i].fowler <= start)
                i+=step;
            while (i < count && c[i].fowler < end) {
                if (1< *pos || 0<dir) {
                    res[*pos].x=center->x+((c[i].x*diameter+128)>>8);
                    res[*pos].y=center->y+((c[i].y*diameter+128)>>8);
                    (*pos)+=dir;
                }
                i+=step;
            }
            end-=1024;
            start-=1024;
        }
    } else {
        while (start > 1024) {
            start-=1024;
            end-=1024;
        }
        while (end < 1024) {
            i=count-1;
            while (i >= 0 && c[i].fowler >= start)
                i-=step;
            while (i >= 0 && c[i].fowler > end) {
                if (1< *pos || 0<dir) {
                    res[*pos].x=center->x+((c[i].x*diameter+128)>>8);
                    res[*pos].y=center->y+((c[i].y*diameter+128)>>8);
                    (*pos)+=dir;
                }
                i-=step;
            }
            start+=1024;
            end+=1024;
        }
    }
}


static int fowler(int dy, int dx) {
    int adx, ady;		/* Absolute Values of Dx and Dy */
    int code;		/* Angular Region Classification Code */

    adx = (dx < 0) ? -dx : dx;      /* Compute the absolute values. */
    ady = (dy < 0) ? -dy : dy;

    code = (adx < ady) ? 1 : 0;
    if (dx < 0)
        code += 2;
    if (dy < 0)
        code += 4;

    switch (code) {
    case 0:
        return (dx == 0) ? 0 : 128*ady / adx;   /* [  0, 45] */
    case 1:
        return (256 - (128*adx / ady)); /* ( 45, 90] */
    case 3:
        return (256 + (128*adx / ady)); /* ( 90,135) */
    case 2:
        return (512 - (128*ady / adx)); /* [135,180] */
    case 6:
        return (512 + (128*ady / adx)); /* (180,225] */
    case 7:
        return (768 - (128*adx / ady)); /* (225,270) */
    case 5:
        return (768 + (128*adx / ady)); /* [270,315) */
    case 4:
        return (1024 - (128*ady / adx));/* [315,360) */
    }
    return 0;
}

struct draw_polyline_shape {
    int wi;
    int step;
    int fow;
    int dx,dy;
    int dxw,dyw;
    int l,lscale;
};
struct draw_polyline_context {
    int prec;
    int ppos,npos;
    struct point *res;
    struct draw_polyline_shape shape;
    struct draw_polyline_shape prev_shape;
};

static void draw_shape_update(struct draw_polyline_shape *shape) {
    shape->dxw = -(shape->dx * shape->wi * shape->lscale) / shape->l;
    shape->dyw = (shape->dy * shape->wi * shape->lscale) / shape->l;
}

static void draw_shape(struct draw_polyline_context *ctx, struct point *pnt, int wi) {
    int dxs,dys,lscales;
    int lscale=16;
    int l;
    struct draw_polyline_shape *shape=&ctx->shape;
    struct draw_polyline_shape *prev=&ctx->prev_shape;

    *prev=*shape;
    if (prev->wi != wi && prev->l) {
        prev->wi=wi;
        draw_shape_update(prev);
    }
    shape->wi=wi;
    shape->dx = (pnt[1].x - pnt[0].x);
    shape->dy = (pnt[1].y - pnt[0].y);
    if (wi > 16)
        shape->step=4;
    else if (wi > 8)
        shape->step=8;
    else
        shape->step=16;
    dxs=shape->dx*shape->dx;
    dys=shape->dy*shape->dy;
    lscales=lscale*lscale;
    if (dxs + dys > lscales)
        l = uint_sqrt(dxs+dys)*lscale;
    else
        l = uint_sqrt((dxs+dys)*lscales);

    shape->fow=fowler(-shape->dy, shape->dx);
    dbg(lvl_debug,"fow=%d",shape->fow);
    if (! l)
        l=1;
    if (wi*lscale > 10000)
        lscale=10000/wi;
    dbg_assert(wi*lscale <= 10000);
    shape->l=l;
    shape->lscale=lscale;
    shape->wi=wi;
    draw_shape_update(shape);
}

static void draw_point(struct draw_polyline_shape *shape, struct point *src, struct point *dst, int pos) {
    if (pos) {
        dst->x=(src->x*2-shape->dyw)/2;
        dst->y=(src->y*2-shape->dxw)/2;
    } else {
        dst->x=(src->x*2+shape->dyw)/2;
        dst->y=(src->y*2+shape->dxw)/2;
    }
}

static void draw_begin(struct draw_polyline_context *ctx, struct point *p) {
    struct draw_polyline_shape *shape=&ctx->shape;
    int i;
    for (i = 0 ; i <= 32 ; i+=shape->step) {
        ctx->res[ctx->ppos].x=(p->x*256+(shape->dyw*circle64[i].y)+(shape->dxw*circle64[i].x))/256;
        ctx->res[ctx->ppos].y=(p->y*256+(shape->dxw*circle64[i].y)-(shape->dyw*circle64[i].x))/256;
        ctx->ppos++;
    }
}

static int draw_middle(struct draw_polyline_context *ctx, struct point *p) {
    int delta=ctx->prev_shape.fow-ctx->shape.fow;
    if (delta > 512)
        delta-=1024;
    if (delta < -512)
        delta+=1024;
    if (delta < 16 && delta > -16) {
        draw_point(&ctx->shape, p, &ctx->res[ctx->npos--], 0);
        draw_point(&ctx->shape, p, &ctx->res[ctx->ppos++], 1);
        return 1;
    }
    dbg(lvl_debug,"delta %d",delta);
    if (delta > 0) {
        struct point pos,poso;
        draw_point(&ctx->shape, p, &pos, 1);
        draw_point(&ctx->prev_shape, p, &poso, 1);
        if (delta >= 256)
            return 0;
        if (intersection(&pos, ctx->shape.dx, ctx->shape.dy, &poso, ctx->prev_shape.dx, ctx->prev_shape.dy,
                         &ctx->res[ctx->ppos])) {
            ctx->ppos++;
            draw_point(&ctx->prev_shape, p, &ctx->res[ctx->npos--], 0);
            draw_point(&ctx->shape, p, &ctx->res[ctx->npos--], 0);
            return 1;
        }
    } else {
        struct point neg,nego;
        draw_point(&ctx->shape, p, &neg, 0);
        draw_point(&ctx->prev_shape, p, &nego, 0);
        if (delta <= -256)
            return 0;
        if (intersection(&neg, ctx->shape.dx, ctx->shape.dy, &nego, ctx->prev_shape.dx, ctx->prev_shape.dy,
                         &ctx->res[ctx->npos])) {
            ctx->npos--;
            draw_point(&ctx->prev_shape, p, &ctx->res[ctx->ppos++], 1);
            draw_point(&ctx->shape, p, &ctx->res[ctx->ppos++], 1);
            return 1;
        }
    }
    return 0;
}

static void draw_end(struct draw_polyline_context *ctx, struct point *p) {
    int i;
    struct draw_polyline_shape *shape=&ctx->prev_shape;
    for (i = 0 ; i <= 32 ; i+=shape->step) {
        ctx->res[ctx->npos].x=(p->x*256+(shape->dyw*circle64[i].y)-(shape->dxw*circle64[i].x))/256;
        ctx->res[ctx->npos].y=(p->y*256+(shape->dxw*circle64[i].y)+(shape->dyw*circle64[i].x))/256;
        ctx->npos--;
    }
}

static void draw_init_ctx(struct draw_polyline_context *ctx, int maxpoints) {
    ctx->prec=1;
    ctx->ppos=maxpoints/2;
    ctx->npos=maxpoints/2-1;
}


static void graphics_draw_polyline_as_polygon(struct graphics *gra, struct graphics_gc *gc,
        struct point *pnt, int count, int *width) {
    int maxpoints=200;
    struct draw_polyline_context ctx;
    int i=0;
    int max_circle_points=20;
    if (count < 2)
        return;
    ctx.shape.l=0;
    ctx.shape.wi=0;
    if(maxpoints < ALLOCA_COORD_LIMIT)
        ctx.res=g_alloca(sizeof(struct point)*maxpoints);
    else
        ctx.res=g_malloc(sizeof(struct point)*maxpoints);
    i=0;
    draw_init_ctx(&ctx, maxpoints);
    draw_shape(&ctx, pnt, *width++);
    draw_begin(&ctx,&pnt[0]);
    for (i = 1 ; i < count -1 ; i++) {
        draw_shape(&ctx, pnt+i, *width++);
        if (ctx.npos < max_circle_points || ctx.ppos >= maxpoints-max_circle_points || !draw_middle(&ctx,&pnt[i])) {
            draw_end(&ctx,&pnt[i]);
            ctx.res[ctx.npos]=ctx.res[ctx.ppos-1];
            graphics_draw_polygon(gra, gc, ctx.res+ctx.npos, ctx.ppos-ctx.npos);
            draw_init_ctx(&ctx, maxpoints);
            draw_begin(&ctx,&pnt[i]);
        }
    }
    draw_shape(&ctx, &pnt[count-2], *width++);
    ctx.prev_shape=ctx.shape;
    draw_end(&ctx,&pnt[count-1]);
    ctx.res[ctx.npos]=ctx.res[ctx.ppos-1];
    graphics_draw_polygon(gra, gc, ctx.res+ctx.npos, ctx.ppos-ctx.npos);
    if(maxpoints >= ALLOCA_COORD_LIMIT)
        g_free(ctx.res);
}


struct wpoint {
    int x,y,w;
};

enum relative_pos {
    INSIDE   = 0,
    LEFT_OF  = 1,
    RIGHT_OF = 2,
    ABOVE    = 4,
    BELOW    = 8
};

static int relative_pos(struct wpoint *p, struct point_rect *r) {
    int relative_pos=INSIDE;
    if (p->x < r->lu.x)
        relative_pos=LEFT_OF;
    else if (p->x > r->rl.x)
        relative_pos=RIGHT_OF;
    if (p->y < r->lu.y)
        relative_pos |=ABOVE;
    else if (p->y > r->rl.y)
        relative_pos |=BELOW;
    return relative_pos;
}

static void clip_line_endoint_to_rect_edge(struct wpoint *p, int rel_pos, int dx, int dy, int dw,
        struct point_rect *clip_rect) {
    // We must cast to float to avoid integer
    // overflow (i.e. undefined behaviour) at high
    // zoom levels.
    if (rel_pos & LEFT_OF) {
        p->y+=(((float)clip_rect->lu.x)-p->x)*dy/dx;
        p->w+=(((float)clip_rect->lu.x)-p->x)*dw/dx;
        p->x=clip_rect->lu.x;
    } else if (rel_pos & RIGHT_OF) {
        p->y+=(((float)clip_rect->rl.x)-p->x)*dy/dx;
        p->w+=(((float)clip_rect->rl.x)-p->x)*dw/dx;
        p->x=clip_rect->rl.x;
    } else if (rel_pos & ABOVE) {
        p->x+=(((float)clip_rect->lu.y)-p->y)*dx/dy;
        p->w+=(((float)clip_rect->lu.y)-p->y)*dw/dy;
        p->y=clip_rect->lu.y;
    } else if (rel_pos & BELOW) {
        p->x+=(((float)clip_rect->rl.y)-p->y)*dx/dy;
        p->w+=(((float)clip_rect->rl.y)-p->y)*dw/dy;
        p->y=clip_rect->rl.y;
    }
}

enum clip_result {
    CLIPRES_INVISIBLE     = 0,
    CLIPRES_VISIBLE       = 1,
    CLIPRES_START_CLIPPED = 2,
    CLIPRES_END_CLIPPED   = 4,
};

static int clip_line(struct wpoint *p1, struct wpoint *p2, struct point_rect *clip_rect) {
    int rel_pos1,rel_pos2;
    int ret = CLIPRES_VISIBLE;
    int dx,dy,dw;
    rel_pos1=relative_pos(p1, clip_rect);
    if (rel_pos1!=INSIDE)
        ret |= CLIPRES_START_CLIPPED;
    rel_pos2=relative_pos(p2, clip_rect);
    if (rel_pos2!=INSIDE)
        ret |= CLIPRES_END_CLIPPED;
    dx=p2->x-p1->x;
    dy=p2->y-p1->y;
    dw=p2->w-p1->w;
    while ((rel_pos1!=INSIDE) || (rel_pos2!=INSIDE)) {
        if (rel_pos1 & rel_pos2)
            return CLIPRES_INVISIBLE;
        clip_line_endoint_to_rect_edge(p1, rel_pos1, dx, dy, dw, clip_rect);
        rel_pos1=relative_pos(p1, clip_rect);
        if (rel_pos1 & rel_pos2)
            return CLIPRES_INVISIBLE;
        clip_line_endoint_to_rect_edge(p2, rel_pos2, dx, dy, dw, clip_rect);
        rel_pos2=relative_pos(p2, clip_rect);
    }
    return ret;
}

/**
 * @brief Draw polyline on the display
 *
 * Polylines are a serie of lines connected to each other.
 *
 * @param gra The graphics instance on which to draw
 * @param gc The graphics context
 * @param[in] pin An array of points forming the polygon
 * @param count_in The number of elements inside @p pin
 * @param[in] width An array of width matching the line starting from the corresponding @p pa (if all equal, all lines will have the same width)
 * @param poly A boolean indicating whether the polyline should be closed to form a polygon (only the contour of this polygon will be drawn)
 */
void graphics_draw_polyline_clipped(struct graphics *gra, struct graphics_gc *gc, struct point *pa, int count,
                                    int *width, int poly) {
    struct point *points_to_draw;
    int *w;
    struct wpoint segment_start,segment_end;
    int i,points_to_draw_cnt=0;
    int clip_result;
    int r_width, r_height;
    struct point_rect r=gra->r;

    if(count < ALLOCA_COORD_LIMIT) {
        points_to_draw=g_alloca(sizeof(struct point)*(count+1));
        w=g_alloca(sizeof(int)*(count+1));
    } else {
        points_to_draw=g_malloc(sizeof(struct point)*(count+1));
        w=g_malloc(sizeof(int)*(count+1));
    }

    r_width=r.rl.x-r.lu.x;
    r_height=r.rl.y-r.lu.y;

    // Expand clipping rect by 1/3 so wide, slanted lines do not
    // partially end before screen border.
    // Ideally we would expand by the line width here, but in 3D
    // mode the width is variable and needs clipping itself, so that
    // would get complicated. Anyway, 1/3 of screen size should be
    // enough...
    r.lu.x-=r_width/3;
    r.lu.y-=r_height/3;
    r.rl.x+=r_width/3;
    r.rl.y+=r_height/3;
    // Iterate over line segments, push them into points_to_draw
    // until we reach a completely invisible segment...
    for (i = 0 ; i < count ; i++) {
        if (i) {
            segment_start.x=pa[i-1].x;
            segment_start.y=pa[i-1].y;
            segment_start.w=width[(i-1)];
            segment_end.x=pa[i].x;
            segment_end.y=pa[i].y;
            segment_end.w=width[i];
            dbg(lvl_debug, "Segment: [%d, %d] - [%d, %d]...", segment_start.x, segment_start.y, segment_end.x, segment_end.y);
            clip_result=clip_line(&segment_start, &segment_end, &r);
            if (clip_result != CLIPRES_INVISIBLE) {
                dbg(lvl_debug, "....clipped to [%d, %d] - [%d, %d]", segment_start.x, segment_start.y, segment_end.x, segment_end.y);
                if ((i == 1) || (clip_result & CLIPRES_START_CLIPPED)) {
                    points_to_draw[points_to_draw_cnt].x=segment_start.x;
                    points_to_draw[points_to_draw_cnt].y=segment_start.y;
                    w[points_to_draw_cnt]=segment_start.w;
                    points_to_draw_cnt++;
                }
                points_to_draw[points_to_draw_cnt].x=segment_end.x;
                points_to_draw[points_to_draw_cnt].y=segment_end.y;
                w[points_to_draw_cnt]=segment_end.w;
                points_to_draw_cnt++;
            }
            if ((i == count-1) || (clip_result & CLIPRES_END_CLIPPED)) {
                // ... then draw the resulting polyline
                if (points_to_draw_cnt > 1) {
                    if (poly) {
                        graphics_draw_polyline_as_polygon(gra, gc, points_to_draw, points_to_draw_cnt, w);
                    } else
                        graphics_draw_lines(gra, gc, points_to_draw, points_to_draw_cnt);
                    points_to_draw_cnt=0;
                }
            }
        }
    }
    if(count >= ALLOCA_COORD_LIMIT) {
        g_free(points_to_draw);
        g_free(w);
    }
}

static int is_inside(struct point *p, struct point_rect *r, int edge) {
    switch(edge) {
    case 0:
        return p->x >= r->lu.x;
    case 1:
        return p->x <= r->rl.x;
    case 2:
        return p->y >= r->lu.y;
    case 3:
        return p->y <= r->rl.y;
    default:
        return 0;
    }
}

static void poly_intersection(struct point *p1, struct point *p2, struct point_rect *r, int edge, struct point *ret) {
    int dx=p2->x-p1->x;
    int dy=p2->y-p1->y;
    switch(edge) {
    case 0:
        ret->y=p1->y+((float)r->lu.x-p1->x)*dy/dx;
        ret->x=r->lu.x;
        break;
    case 1:
        ret->y=p1->y+((float)r->rl.x-p1->x)*dy/dx;
        ret->x=r->rl.x;
        break;
    case 2:
        ret->x=p1->x+((float)r->lu.y-p1->y)*dx/dy;
        ret->y=r->lu.y;
        break;
    case 3:
        ret->x=p1->x+((float)r->rl.y-p1->y)*dx/dy;
        ret->y=r->rl.y;
        break;
    }
}

/**
 * @brief clip a polygon inside a rectangle
 *
 * This function clippes a given polygon inside a rectangle. It writes the result into provided buffer.
 *
 * @param[in] r rectangle to clip into
 * @param[in] pin point array of input polygon
 * @param[in] count_in number of points in pin
 * @param[out] out preallocated buffer of at least count_in *8 +1 points size
 * @param[out] count_out size of out number of points, number of points used in out at return
 */
static void graphics_clip_polygon(struct point_rect * r, struct point * in, int count_in, struct point *out,
                                  int* count_out) {
    /* get a temp buffer to store points after one direction clipping.
     * since we are clipping 4 directions, result is always in out at the end*/
    struct point *temp;
    struct point *pout;
    struct point *pin;
    int edge;
    int count;

    /* sanity check */
    if((r == NULL) || (in == NULL) || (out == NULL) || (count_out == NULL) || (*count_out < count_in*8+1)) {
        return;
    }

    /* prepare buffers. We have two buffers that we flip over.
     * 1. the output buffer
     * 2. temp
     */
    if (count_in < ALLOCA_COORD_LIMIT) {
        temp=g_alloca(sizeof(struct point) * (count_in < ALLOCA_COORD_LIMIT ? count_in*8+1:0));
    } else {
        /* too big. Allocate a buffer (slower) */
        temp=g_new(struct point, count_in*8+1);
    }
    /* use temp as first buffer. So we get the final result in out*/
    pout = temp;
    /* start with input polygon */
    pin=in;
    /* start with number of points of source polygon*/
    count=count_in;

    /* clip all four directions of a rectangle */
    for (edge = 0 ; edge < 4 ; edge++) {
        int i;
        /* p is first element in current buffer */
        struct point *p=pin;
        /* s is lasst element in current buffer */
        struct point *s=pin+count-1;
        /* nothing written yet */
        *count_out=0;

        /* iterate all points in current buffer */
        for (i = 0 ; i < count ; i++) {
            if (is_inside(p, r, edge)) {
                if (! is_inside(s, r, edge)) {
                    struct point pi;
                    /* current segment crosses border from outside to inside. Add crossing point with border first */
                    poly_intersection(s,p,r,edge,&pi);
                    pout[(*count_out)++]=pi;
                }
                /* add point if inside */
                pout[(*count_out)++]=*p;
            } else {
                if (is_inside(s, r, edge)) {
                    struct point pi;
                    /*current segment crosses border from inside to outside. Add crossing point with border */
                    poly_intersection(p,s,r,edge,&pi);
                    pout[(*count_out)++]=pi;
                }
                /* skip point if outside */
            }
            /* move one coordinate forward */
            s=p;
            p++;
        }
        /* use result of last clipping for next */
        count=*count_out;

        /* switch buffer */
        if(pout == temp) {
            pout=out;
            pin=temp;
        } else {
            pin=out;
            pout=temp;
        }
    }

    /* have clipped poly in out. And number of points now in *count_out */

    /* if we had to allocate the buffer, we need to free it */
    if (count_in >= ALLOCA_COORD_LIMIT) {
        g_free(temp);
    }
    return;
}

/**
 * @brief Draw a plain polygon on the display
 *
 * @param gra The graphics instance on which to draw
 * @param gc The graphics context
 * @param[in] pin An array of points forming the polygon
 * @param count_in The number of elements inside @p pin
 */
void graphics_draw_polygon_clipped(struct graphics *gra, struct graphics_gc *gc, struct point *pin, int count_in) {
    struct point_rect r=gra->r;
    struct point *clipped;
    int count_out = count_in*8+1;

    /* prepare buffer */
    if (count_in < ALLOCA_COORD_LIMIT) {
        /* use on stack buffer */
        clipped=g_alloca(sizeof(struct point) * (count_in < ALLOCA_COORD_LIMIT ? count_in*8+1:0));
    } else {
        /* too big. allocate buffer (slower) */
        clipped=g_new(struct point, count_in*8+1);
    }

    graphics_clip_polygon(&r, pin, count_in, clipped, &count_out);
    graphics_draw_polygon(gra, gc, clipped, count_out);

    /* if we had to allocate buffer, free it */
    if (count_in >= ALLOCA_COORD_LIMIT) {
        g_free(clipped);
    }
}

/**
 * @brief Draw a plain polygon with holes on the display
 *
 * @param gra The graphics instance on which to draw
 * @param gc The graphics context
 * @param[in] pin An array of points forming the polygon
 * @param count_in The number of elements inside @p pin
 * @param hole_count The number of hole polygons to cut out
 * @param pcount array of [hole_count] integers giving the number of
 *        points per hole
 * @param holes array of point arrays for the hole polygons
 */
static void graphics_draw_polygon_with_holes_clipped(struct graphics *gra, struct graphics_gc *gc, struct point *pin,
        int count_in, int hole_count, int* ccount, struct point **holes) {
    int i;
    struct point_rect r=gra->r;
    struct point *clipped;
    int total_count_in;
    int count_out;
    int count_used;
    int found_hole_count;
    int *found_ccount;
    struct point ** found_holes;
    int need_free;
    /* get total node count for polygon plus all holes */
    total_count_in = count_in;
    for(i = 0; i < hole_count; i ++) {
        total_count_in += ccount[i];
    }
    count_out = total_count_in*8+1+hole_count;

    /* prepare buffer for outer and all holes!*/
    if (count_out < ALLOCA_COORD_LIMIT) {
        /* use on stack buffer */
        clipped=g_alloca(sizeof(struct point) * count_out);
        /* no need to free on stack buffer */
        need_free=0;
    } else {
        /* too big. allocate buffer (slower) */
        clipped=g_new(struct point, count_out);
        /* remember to free this, as we change count_out soon */
        need_free=1;
    }
    count_used=0;

    /* prepare arrays for new holes */
    if(hole_count < ALLOCA_COORD_LIMIT) {
        found_ccount=g_alloca(sizeof(int)* hole_count);
        found_holes=g_alloca(sizeof(struct point*)* hole_count);
    } else {
        found_ccount=g_malloc(sizeof(int)* hole_count);
        found_holes=g_malloc(sizeof(struct point*)* hole_count);
    }
    found_hole_count=0;

    /* clip outer polygon */
    graphics_clip_polygon(&r, pin, count_in, clipped, &count_out);
    count_used += count_out;
    /* clip the holes */
    for (i=0; i < hole_count; i ++) {
        struct point* buffer = clipped + count_used;
        int count = total_count_in*8+1+hole_count - count_used;
        graphics_clip_polygon(&r, holes[i], ccount[i], buffer, &count);
        count_used +=count;
        if(count > 0) {
            /* only if there are points left after clipping */
            found_ccount[found_hole_count]=count;
            found_holes[found_hole_count]=buffer;
            found_hole_count ++;
        }
    }
    /* call drawing function */
    graphics_draw_polygon_with_holes(gra, gc, clipped, count_out, found_hole_count, found_ccount, found_holes);
    if(hole_count >= ALLOCA_COORD_LIMIT) {
        g_free(found_ccount);
        g_free(found_holes);
    }
    /* if we had to allocate buffer, free it */
    if (need_free) {
        g_free(clipped);
    }
}

static void display_context_free(struct display_context *dc) {
    if (dc->gc)
        graphics_gc_destroy(dc->gc);
    if (dc->gc_background)
        graphics_gc_destroy(dc->gc_background);
    if (dc->img)
        graphics_image_free(dc->gra, dc->img);
    dc->gc=NULL;
    dc->gc_background=NULL;
    dc->img=NULL;
}

static struct graphics_font *get_font(struct graphics *gra, int size) {
    if (size > 64)
        size=64;
    if (size >= gra->font_len) {
        gra->font=g_renew(struct graphics_font *, gra->font, size+1);
        while (gra->font_len <= size)
            gra->font[gra->font_len++]=NULL;
    }
    if (! gra->font[size])
        gra->font[size]=graphics_font_new(gra, size*gra->font_size, 0);
    return gra->font[size];
}

void graphics_draw_text_std(struct graphics *this_, int text_size, char *text, struct point *p) {
    struct graphics_font *font=get_font(this_, text_size);
    struct point bbox[4];
    int i;

    graphics_get_text_bbox(this_, font, text, 0x10000, 0, bbox, 0);
    for (i = 0 ; i < 4 ; i++) {
        bbox[i].x+=p->x;
        bbox[i].y+=p->y;
    }
    graphics_draw_rectangle(this_, this_->gc[2], &bbox[1], bbox[2].x-bbox[0].x, bbox[0].y-bbox[1].y+5);
    graphics_draw_text(this_, this_->gc[1], this_->gc[2], font, text, p, 0x10000, 0);
}

char *graphics_icon_path(const char *icon) {
    static char *navit_sharedir;
    char *ret=NULL;
    struct file_wordexp *wordexp=NULL;
    dbg(lvl_debug,"enter %s",icon);
    if (strchr(icon, '$')) {
        wordexp=file_wordexp_new(icon);
        if (file_wordexp_get_count(wordexp))
            icon=file_wordexp_get_array(wordexp)[0];
    }
    if (strchr(icon,'/'))
        ret=g_strdup(icon);
    else {
#ifdef HAVE_API_ANDROID
        ret=g_strdup_printf("res/drawable/%s",icon);
#else
        if (! navit_sharedir)
            navit_sharedir = getenv("NAVIT_SHAREDIR");
        ret=g_strdup_printf("%s/icons/%s", navit_sharedir, icon);
#endif
    }
    if (wordexp)
        file_wordexp_destroy(wordexp);
    return ret;
}

char *graphics_texture_path(const char *texture) {
    static char *navit_sharedir;
    char *ret=NULL;
    struct file_wordexp *wordexp=NULL;
    dbg(lvl_debug,"enter %s",texture);
    if (strchr(texture, '$')) {
        wordexp=file_wordexp_new(texture);
        if (file_wordexp_get_count(wordexp))
            texture=file_wordexp_get_array(wordexp)[0];
    }
    if (strchr(texture,'/'))
        ret=g_strdup(texture);
    else {
#ifdef HAVE_API_ANDROID
//TODO: Fix path for textures on android. Leave the same as for icons for now
//
        ret=g_strdup_printf("res/drawable/%s",texture);
#else
        if (! navit_sharedir)
            navit_sharedir = getenv("NAVIT_SHAREDIR");
        ret=g_strdup_printf("%s/textures/%s", navit_sharedir, texture);
#endif
    }
    if (wordexp)
        file_wordexp_destroy(wordexp);
    return ret;
}

static int limit_count(struct coord *c, int count) {
    int i;
    for (i = 1 ; i < count ; i++) {
        if (c[i].x == c[0].x && c[i].y == c[0].y)
            return i+1;
    }
    return count;
}

/**
 * @brief Draw a multi-line text next to a specified point @p pref
 *
 * @param gra The graphics instance on which to draw
 * @param fg The graphics color to use to draw the text
 * @param bg The graphics background color to use to draw the text
 * @param font The font to use to draw the text
 * @param pref The position to draw the text (draw at the right and vertically aligned relatively to this point)
 * @param label The text to draw (may contain '\n' for multiline text, if so lines will be stacked vertically)
 * @param line_spacing The delta between each line (set its value at to least the font text size, to be readable)
 */
static void multiline_label_draw(struct graphics *gra, struct graphics_gc *fg, struct graphics_gc *bg,
                                 struct graphics_font *font, struct point pref, const char *label, int line_spacing) {

    char *input_label=g_strdup(label);
    char *label_lines[10];	/* Max 10 lines of text */
    int label_nblines=0;
    int label_linepos=0;
    char *startline=input_label;
    char *endline=startline;
    while (endline && *endline!='\0') {
        while (*endline!='\0' && *endline!='\n') { /* Search for new line */
            endline=g_utf8_next_char(endline);
        }
        if (*endline=='\0')
            endline=NULL;	/* This means we reached the end of string */
        if (endline) /* Test if we got a new line character ('\n') */
            *endline='\0';	/* Terminate string at line ('\n') and print this line */
        label_lines[label_nblines++]=startline;
        if (endline==NULL)	/* endline is NULL, this was the last line of the multi-line string */
            break;
        endline++;	/* No need for g_utf8_next_char() here, as we know '\n' is a single byte UTF-8 char */
        startline=endline;	/* Start processing next line, by setting startline to its first character */
    }
    if (label_nblines>(sizeof(label_lines)/sizeof(char
                       *))) {	/* Does label_nblines overflows the number of entries in array label_lines? */
        dbg(lvl_warning,"Too many lines (%d) in label \"%s\", truncating to %lu", label_nblines, label,
            sizeof(label_lines)/sizeof(char *));
        label_nblines=sizeof(label_lines)/sizeof(char *);
    }
    /* Horizontally, we position the label next to the specified point (on the right handside) */
    pref.x+=1;
    /* Vertically, we center the text with respect to specified point */
    pref.y-=(label_nblines*line_spacing)/2;

    /* Parse all stored lines, and display them */
    for (label_linepos=0; label_linepos<label_nblines; label_linepos++) {
        graphics_draw_text(gra, fg, bg, font, label_lines[label_linepos],
                           &pref, 0x10000, 0);
        pref.y+=line_spacing;
    }
    g_free(input_label);
}

/**
 * @brief coordnate transfor hole coordinates
 *
 * This function transform a whole set of polygon holes. It therefore allocates memory
 * attached to a displayitem_poly_holes structure and call transform
 *
 * @param trans transformation to be used
 * @param pro projection to be used
 * @param in filled holes structure to transform
 * @param out structure to place result in. Remember to deallocate!
 * @param mindist minimal distance between points
 */
static inline void displayitem_transform_holes(struct transformation *trans, enum projection pro,
        struct displayitem_poly_holes * in, struct displayitem_poly_holes * out, int mindist) {
    if(out == NULL)
        return;
    out->count = 0;
    out->ccount=NULL;
    out->coords=NULL;
    if((in != NULL) && (in->count > 0)) {
        int a;
        /* alloc space for hole conversion. To be freed with displayitem_free_holes later*/
        out->count = in->count;
        out->ccount = g_malloc0(sizeof(*(out->ccount)) * in->count);
        out->coords = g_malloc0(sizeof(*(out->coords)) * in->count);
        for(a = 0; a < in->count; a ++) {
            in->ccount[a]=limit_count(in->coords[a], in->ccount[a]);
            out->coords[a]=g_malloc0(sizeof(*(out->coords[a])) * in->ccount[a]);
            out->ccount[a]=transform(trans, pro, in->coords[a], (struct point *)(out->coords[a]), in->ccount[a], mindist, 0, NULL);
        }
    }
}

/**
 * @brief free hole structure allocated by displayitem_transform_holes
 *
 * @param holes structure to deallocate
 */
static void displayitem_free_holes(struct displayitem_poly_holes * holes) {
    if(holes == NULL)
        return;
    if(holes->count > 0) {
        int a;
        for(a=0; a < holes->count; a ++) {
            g_free(holes->coords[a]);
        }
        g_free(holes->ccount);
        g_free(holes->coords);
    }
}


<<<<<<< HEAD
static inline void displayitem_draw_polygon (struct display_context * dc, struct graphics * gra, struct point * pa,
        int count, struct displayitem_poly_holes * holes) {
    /*TODO: implement a "clipped" version of graphics_draw_polygon_with_holes*/
    if((holes != NULL) && (holes->count > 0))
        graphics_draw_polygon_with_holes(gra, dc->gc, pa, count, holes->count, holes->ccount, (struct point **)holes->coords);
=======
static inline void displayitem_draw_polygon (struct display_context * dc, struct graphics * gra,
        struct point * pa, int count, struct displayitem_poly_holes * holes) {

    /* Set texture if any, and supported by graphics */
    if((graphics_gc_has_texture(dc->gc)) && (dc->e->u.polygon.src != NULL)) {
        char * path;
        struct graphics_image * texture;
        path=graphics_texture_path(dc->e->u.polygon.src);
        texture = graphics_image_new_scaled_rotated(gra, path, dc->e->u.polygon.width, dc->e->u.polygon.height,
                  dc->e->u.polygon.rotation);
        g_free(path);
        if(texture != NULL)
            graphics_gc_set_texture(dc->gc, texture);
    }
    if((holes != NULL) && (holes->count > 0))
        graphics_draw_polygon_with_holes_clipped(gra, dc->gc, pa, count, holes->count, holes->ccount,
                (struct point **)holes->coords);
>>>>>>> a447aee5
    else
        graphics_draw_polygon_clipped(gra, dc->gc, pa, count);
}

static inline void displayitem_draw_polyline(struct display_context * dc, struct element * e, struct graphics * gra,
        struct point * pa, int count, int *width) {
    int i;
    graphics_gc_set_linewidth(dc->gc, 1);
    if (e->u.polyline.width > 0 && e->u.polyline.dash_num > 0)
        graphics_gc_set_dashes(dc->gc, e->u.polyline.width, e->u.polyline.offset, e->u.polyline.dash_table,
                               e->u.polyline.dash_num);
    for (i = 0 ; i < count ; i++) {
        if (width[i] < 2)
            width[i]=2;
    }
    graphics_draw_polyline_clipped(gra, dc->gc, pa, count, width, e->u.polyline.width > 1);
}

static inline void displayitem_draw_circle(struct displayitem *di,struct display_context *dc, struct element * e,
        struct graphics * gra, struct point * pa, int count) {
    if (count) {
        if (e->u.circle.width > 1)
            graphics_gc_set_linewidth(dc->gc, e->u.polyline.width);
        graphics_draw_circle(gra, dc->gc, pa, e->u.circle.radius);
        if (di->label && e->text_size) {
            struct graphics_font *font=get_font(gra, e->text_size);
            struct graphics_gc *gc_background=dc->gc_background;
            if (! gc_background && e->u.circle.background_color.a) {
                gc_background=graphics_gc_new(gra);
                graphics_gc_set_foreground(gc_background, &e->u.circle.background_color);
                dc->gc_background=gc_background;
            }
            if (font) {
                struct point p;
                /* Set p to the center of the circle */
                p.x=pa[0].x+(e->u.circle.radius/2);
                p.y=pa[0].y+(e->u.circle.radius/2);
                multiline_label_draw(gra, dc->gc, gc_background, font, p, di->label, e->text_size+1);
            } else
                dbg(lvl_error,"Failed to get font with size %d",e->text_size);
        }
    }
}

static inline void displayitem_draw_text(struct displayitem *di,struct display_context *dc, struct element * e,
        struct graphics * gra,  struct point * pa, int count,  struct displayitem_poly_holes * holes) {
    if (count && di->label) {
        struct graphics_font *font=get_font(gra, e->text_size);
        struct graphics_gc *gc_background=dc->gc_background;
        if (! gc_background && e->u.text.background_color.a) {
            gc_background=graphics_gc_new(gra);
            graphics_gc_set_foreground(gc_background, &e->u.text.background_color);
            dc->gc_background=gc_background;
        }
        if (font) {
            int a;
            label_line(gra, dc->gc, gc_background, font, pa, count, di->label);
            if(holes != NULL) {
                for(a = 0; a < holes->count; a ++)
                    label_line(gra, dc->gc, gc_background, font, (struct point *)holes->coords[a], holes->ccount[a], di->label);
            }
        } else
            dbg(lvl_error,"Failed to get font with size %d",e->text_size);
    }
}

static inline void displayitem_draw_icon(struct displayitem *di,struct display_context *dc, struct element * e,
<<<<<<< HEAD
        struct graphics * gra, struct point * pa, int count) {
    if (count) {
        struct graphics_image *img=dc->img;
        if (!img || item_is_custom_poi(di->item)) {
            char *path;
=======
        struct graphics * gra, struct point * pa, int count, struct layout * l) {
    if (count) {
        struct graphics_image *img=dc->img;
        if (!img || item_is_custom_poi(di->item)) {
            int icon_width =  e->u.icon.width;
            int icon_height = e->u.icon.height;
            char *path;
            /* get the standard icon size out of the layout if unset */
            if(l != NULL) {
                if(icon_height==-1)
                    icon_height=l->icon_h;
                if(icon_width==-1)
                    icon_width=l->icon_w;
            }
>>>>>>> a447aee5
            if (item_is_custom_poi(di->item)) {
                char *icon;
                char *src;
                if (img)
                    graphics_image_free(dc->gra, img);
                src=e->u.icon.src;
                if (!src || !src[0])
                    src="%s";
                icon=g_strdup_printf(src,di->label+strlen(di->label)+1);
                path=graphics_icon_path(icon);
                g_free(icon);
            } else
                path=graphics_icon_path(e->u.icon.src);
<<<<<<< HEAD
            img=graphics_image_new_scaled_rotated(gra, path, e->u.icon.width, e->u.icon.height, e->u.icon.rotation);
=======
            img=graphics_image_new_scaled_rotated(gra, path, icon_width, icon_height, e->u.icon.rotation);
>>>>>>> a447aee5
            if (img)
                dc->img=img;
            else
                dbg(lvl_debug,"failed to load icon '%s'", path);
            g_free(path);
        }
        if (img) {
            struct point p;
            if (e->u.icon.x != -1 || e->u.icon.y != -1) {
                p.x=pa[0].x - e->u.icon.x;
                p.y=pa[0].y - e->u.icon.y;
            } else {
                p.x=pa[0].x - img->hot.x;
                p.y=pa[0].y - img->hot.y;
            }
            graphics_draw_image(gra, gra->gc[0], &p, img);
        }
    }
}

static inline void displayitem_draw_image (struct displayitem *di, struct display_context *dc, struct graphics * gra,
        struct point * pa, int count) {
    dbg(lvl_debug,"image: '%s'", di->label);
    struct graphics_image *img=dc->img;
    if (gra->meth.draw_image_warp) {
        img=graphics_image_new_scaled_rotated(gra, di->label, IMAGE_W_H_UNSET, IMAGE_W_H_UNSET, 0);
        if (img)
            graphics_draw_image_warp(gra, gra->gc[0], pa, count, img);
    } else
        dbg(lvl_error,"draw_image_warp not supported by graphics driver drawing '%s'", di->label);
}

/**
 * @brief Draw a displayitem element
 *
 * This function will invoke the appropriate draw primitive depending on the type of the element to draw
 *
 * @brief di The displayitem to draw
 * @brief l current layout for getting defaults and underground alpha
 * @brief dc The display_context to use to draw items
 */
<<<<<<< HEAD
static void displayitem_draw(struct displayitem *di, void *dummy, struct display_context *dc) {
    int *width=g_alloca(sizeof(int)*dc->maxlen);
    int limit=0;
    struct point *pa=g_alloca(sizeof(struct point)*dc->maxlen);
    struct graphics *gra=dc->gra;
    struct element *e=dc->e;
=======
static void displayitem_draw(struct displayitem *di, struct layout *l, struct display_context *dc) {
    int *width;
    int limit=0;
    struct point *pa;
    struct graphics *gra=dc->gra;
    struct element *e=dc->e;
    int draw_underground=0;

    if (dc->maxlen < ALLOCA_COORD_LIMIT) {
        width=g_alloca(sizeof(int)*dc->maxlen);
        pa=g_alloca(sizeof(struct point)*dc->maxlen);
    } else {
        width=g_malloc(sizeof(int)*dc->maxlen);
        pa=g_malloc(sizeof(struct point)*dc->maxlen);
    }
>>>>>>> a447aee5

    while (di) {
        int count=di->count,mindist=dc->mindist;
        struct displayitem_poly_holes t_holes;
        t_holes.count=0;

        di->z_order=++(gra->current_z_order);

<<<<<<< HEAD
        if (! dc->gc) {
            struct graphics_gc * gc=graphics_gc_new(gra);
            graphics_gc_set_foreground(gc, &e->color);
=======
        /* Skip elements that are to be drawn on oneway streets only
         * if street is not oneway or roundabout */
        if((e->oneway) && ((!(di->flags & AF_ONEWAY)) || (di->flags & AF_ROUNDABOUT))) {
            di=di->next;
            continue;
        }

        if (! dc->gc) {
            struct graphics_gc * gc=graphics_gc_new(gra);
>>>>>>> a447aee5
            dc->gc=gc;
            graphics_gc_set_foreground(dc->gc, &e->color);
        }

        /* If the element id flagged AF_UNDERGROUND, we apply predefined transparenc to it if
         * it's not the text. */
        if((di->flags & AF_UNDERGROUND) && (dc->e->type != element_text)) {
            if(!draw_underground) {
                struct color fg_color = e->color;
                fg_color.a= (l != NULL) ? l->underground_alpha: UNDERGROUND_ALPHA_;
                graphics_gc_set_foreground(dc->gc, &fg_color);
                draw_underground=1;
            }
        } else {
            if(draw_underground) {
                graphics_gc_set_foreground(dc->gc, &e->color);
                draw_underground=0;
            }
        }

        if (item_type_is_area(dc->type) && (dc->e->type == element_polyline || dc->e->type == element_text))
            limit = 0;

        displayitem_transform_holes(dc->trans, dc->pro, di->holes, &t_holes, mindist);

        if (limit)
            count=limit_count(di->c, count);
        if (dc->type == type_poly_water_tiled)
            mindist=0;
        if (dc->e->type == element_polyline)
            count=transform(dc->trans, dc->pro, di->c, pa, count, mindist, e->u.polyline.width, width);
        else if (dc->e->type == element_arrows)
            count=transform(dc->trans, dc->pro, di->c, pa, count, mindist, e->u.arrows.width, width);
        else
            count=transform(dc->trans, dc->pro, di->c, pa, count, mindist, 0, NULL);
        switch (e->type) {
        case element_polygon:
            displayitem_draw_polygon(dc, gra, pa, count, &t_holes);
            break;
        case element_polyline:
            displayitem_draw_polyline(dc, e, gra, pa, count, width);
            break;
        case element_circle:
            displayitem_draw_circle(di, dc, e, gra, pa, count);
            break;
        case element_text:
            displayitem_draw_text(di, dc, e, gra, pa,  count, &t_holes);
            break;
        case element_icon:
<<<<<<< HEAD
            displayitem_draw_icon(di, dc, e, gra, pa, count);
=======
            displayitem_draw_icon(di, dc, e, gra, pa, count, l);
>>>>>>> a447aee5
            break;
        case element_image:
            displayitem_draw_image (di, dc,  gra, pa, count);
            break;
        case element_arrows:
<<<<<<< HEAD
            display_draw_arrows(gra,dc->gc,pa,count);
=======
            display_draw_arrows(gra,dc,pa,count, width, e->oneway);
>>>>>>> a447aee5
            break;
        default:
            dbg(lvl_error, "Unhandled element type %d", e->type);

        }
        /* free space allocated for holes */
        displayitem_free_holes(&t_holes);

        di=di->next;
    }
    if (dc->maxlen >= ALLOCA_COORD_LIMIT) {
        g_free(width);
        g_free(pa);
    }
}
/**
 * FIXME
 * @param <>
 * @returns <>
 * @author Martin Schaller (04/2008)
*/
static void xdisplay_draw_elements(struct graphics *gra, struct displaylist *display_list, struct itemgra *itm,
                                   struct layout * l) {
    struct element *e;
    GList *es,*types;
    struct display_context *dc=&display_list->dc;
    struct hash_entry *entry;

    es=itm->elements;
    while (es) {
        e=es->data;
        dc->e=e;
        types=itm->type;
        while (types) {
            dc->type=GPOINTER_TO_INT(types->data);
            entry=get_hash_entry(display_list, dc->type);
            if (entry && entry->di) {
                displayitem_draw(entry->di, l, dc);
                display_context_free(dc);
            }
            types=g_list_next(types);
        }
        es=g_list_next(es);
    }
}

void graphics_draw_itemgra(struct graphics *gra, struct itemgra *itm, struct transformation *t, char *label) {
    GList *es;
    struct display_context dc;
    int max_coord=32;
    char *buffer;
    struct displayitem *di;
    if (max_coord < ALLOCA_COORD_LIMIT) {
        buffer=g_alloca(sizeof(struct displayitem)+max_coord*sizeof(struct coord));
    } else {
        buffer=g_malloc(sizeof(struct displayitem)+max_coord*sizeof(struct coord));
    }
    di=(struct displayitem *)buffer;

    es=itm->elements;
    di->item.type=type_none;
    di->item.id_hi=0;
    di->item.id_lo=0;
    di->item.map=NULL;
    di->z_order=0;
    di->label=label;
    di->holes=NULL;
    dc.gra=gra;
    dc.gc=NULL;
    dc.gc_background=NULL;
    dc.img=NULL;
    dc.pro=projection_screen;
    dc.mindist=0;
    dc.trans=t;
    dc.type=type_none;
    dc.maxlen=max_coord;
    while (es) {
        struct element *e=es->data;
        if (e->coord_count) {
            if (e->coord_count > max_coord) {
                dbg(lvl_error,"maximum number of coords reached: %d > %d",e->coord_count,max_coord);
                di->count=max_coord;
            } else
                di->count=e->coord_count;
            memcpy(di->c, e->coord, di->count*sizeof(struct coord));
        } else {
            di->c[0].x=0;
            di->c[0].y=0;
            di->count=1;
        }
        dc.e=e;
        di->next=NULL;
        displayitem_draw(di, NULL, &dc);
        display_context_free(&dc);
        es=g_list_next(es);
    }
    if (max_coord >= ALLOCA_COORD_LIMIT) {
        g_free(buffer);
    }
}

/**
 * FIXME
 * @param <>
 * @returns <>
 * @author Martin Schaller (04/2008)
*/
static void xdisplay_draw_layer(struct displaylist *display_list, struct graphics *gra, struct layer *lay, int order,
                                struct layout * l) {
    GList *itms;
    struct itemgra *itm;

    itms=lay->itemgras;
    while (itms) {
        itm=itms->data;
        if (order >= itm->order.min && order <= itm->order.max)
            xdisplay_draw_elements(gra, display_list, itm, l);
        itms=g_list_next(itms);
    }
}


/**
 * FIXME
 * @param <>
 * @returns <>
 * @author Martin Schaller (04/2008)
*/
static void xdisplay_draw(struct displaylist *display_list, struct graphics *gra, struct layout *l, int order) {
    GList *lays;
    struct layer *lay;

    gra->current_z_order=0;
    lays=l->layers;
    while (lays) {
        lay=lays->data;
        if (lay->active) {
            if (lay->ref)
                lay=lay->ref;
            xdisplay_draw_layer(display_list, gra, lay, order, l);
        }
        lays=g_list_next(lays);
    }
}

/**
 * FIXME
 * @param <>
 * @returns <>
 * @author Martin Schaller (04/2008)
*/
extern void *route_selection;

static void displaylist_update_layers(struct displaylist *displaylist, GList *layers, int order) {
    while (layers) {
        struct layer *layer=layers->data;
        GList *itemgras;
        if (layer->ref)
            layer=layer->ref;
        itemgras=layer->itemgras;
        while (itemgras) {
            struct itemgra *itemgra=itemgras->data;
            GList *types=itemgra->type;
            if (itemgra->order.min <= order && itemgra->order.max >= order) {
                while (types) {
                    enum item_type type=(enum item_type) types->data;
                    set_hash_entry(displaylist, type);
                    types=g_list_next(types);
                }
            }
            itemgras=g_list_next(itemgras);
        }
        layers=g_list_next(layers);
    }
}

static void displaylist_update_hash(struct displaylist *displaylist) {
    displaylist->max_offset=0;
    clear_hash(displaylist);
    displaylist_update_layers(displaylist, displaylist->layout->layers, displaylist->order);
    dbg(lvl_debug,"max offset %d",displaylist->max_offset);
}


/**
 * @brief Returns selection structure based on displaylist transform, projection and order.
 * Use this function to get map selection if you are going to fetch complete item data from the map based on displayitem reference.
 * @param displaylist
 * @returns Pointer to selection structure
 */
struct map_selection *displaylist_get_selection(struct displaylist *displaylist) {
    return transform_get_selection(displaylist->dc.trans, displaylist->dc.pro, displaylist->order);
}

/**
 * @brief Compare displayitems based on their zorder values.
 * Use with g_list_insert_sorted to sort less shaded items to be before more shaded ones in the result list.
 */
static int displaylist_cmp_zorder(const struct displayitem *a, const struct displayitem *b) {
    if(a->z_order>b->z_order)
        return -1;
    if(a->z_order<b->z_order)
        return 1;
    return 0;
}

/**
 * @brief Returns list of displayitems clicked at given coordinates. The deeper item is in current layout, the deeper it will be in the list.
 * @param displaylist
 * @param p clicked point
 * @param radius radius of clicked area
 * @returns GList of displayitems
 */
GList *displaylist_get_clicked_list(struct displaylist *displaylist, struct point *p, int radius) {
    GList *l=NULL;
    struct displayitem *di;
    struct displaylist_handle *dlh=graphics_displaylist_open(displaylist);

    while ((di=graphics_displaylist_next(dlh))) {
        if (di->z_order>0 && graphics_displayitem_within_dist(displaylist, di, p,radius))
            l=g_list_insert_sorted(l,(gpointer) di, (GCompareFunc) displaylist_cmp_zorder);
    }

    graphics_displaylist_close(dlh);

    return l;
}



static void do_draw(struct displaylist *displaylist, int cancel, int flags) {
    struct item *item;
    int count,max=displaylist->dc.maxlen,workload=0;
    int used=0;
    struct coord *ca;
    struct attr attr,attr2;
    enum projection pro;
    int need_free=0;

    if (max < ALLOCA_COORD_LIMIT) {
        ca=g_alloca(sizeof(struct coord)*max);
        need_free=0;
    } else {
        ca=g_malloc(sizeof(struct coord)*max);
        need_free=1;
    }

    if (displaylist->order != displaylist->order_hashed || displaylist->layout != displaylist->layout_hashed) {
        displaylist_update_hash(displaylist);
        displaylist->order_hashed=displaylist->order;
        displaylist->layout_hashed=displaylist->layout;
    }
    profile(0,NULL);
    pro=transform_get_projection(displaylist->dc.trans);
    while (!cancel) {
        if (!displaylist->msh)
            displaylist->msh=mapset_open(displaylist->ms);
        if (!displaylist->m) {
            displaylist->m=mapset_next(displaylist->msh, 1);
            if (!displaylist->m) {
                mapset_close(displaylist->msh);
                displaylist->msh=NULL;
                break;
            }
            displaylist->dc.pro=map_projection(displaylist->m);
            displaylist->conv=map_requires_conversion(displaylist->m);
            if (route_selection)
                displaylist->sel=route_selection;
            else
                displaylist->sel=displaylist_get_selection(displaylist);
            displaylist->mr=map_rect_new(displaylist->m, displaylist->sel);
        }
        if (displaylist->mr) {
            while ((item=map_rect_get_item(displaylist->mr))) {
                int label_count=0;
                char *labels[2];
                struct hash_entry *entry;
                int coords_left;
                if (item == &busy_item) {
                    if (displaylist->workload) {
                        if (need_free) {
                            g_free(ca);
                        }
                        return;
                    } else
                        continue;
                }
                entry=get_hash_entry(displaylist, item->type);
                if (!entry)
                    continue;
                count=item_coord_get_within_selection(item, ca, item->type < type_line ? 1: max, displaylist->sel);
                /* abort if no coordinates within selection at all */
                if (! count)
                    continue;
                /* handle overflow */
                if (count == max) {
                    /* get required space */
                    item_coord_rewind(item);
                    coords_left=item_coords_left(item);
                    /* increase to required space, or double space if we couldn't get required space */
                    if(coords_left > 0) {
                        displaylist->dc.maxlen=(coords_left+2);
                    } else {
                        displaylist->dc.maxlen=max*2;
                    }
                    dbg(lvl_error,"point count overflow %d for %s "ITEM_ID_FMT". Increase to %d", count,item_to_name(item->type),
                        ITEM_ID_ARGS(*item), displaylist->dc.maxlen);
                    /* remember the new maximum */
                    max=displaylist->dc.maxlen;
                    /* get more memory */
                    if(need_free)
                        g_free(ca);
                    ca=g_malloc(sizeof(struct coord)*(displaylist->dc.maxlen));
                    need_free=1;
                    /* try again to get coordinates */
                    item_coord_rewind(item);
                    count=item_coord_get_within_selection(item, ca, item->type < type_line ? 1: max, displaylist->sel);
                    /* check if we got valid coordinates in second attempt. If not don't try to draw this at all */
                    if(count <= 0) {
                        continue;
                    }
                }
                /* transform the coordinates */
                if (displaylist->dc.pro != pro)
                    transform_from_to_count(ca, displaylist->dc.pro, ca, pro, count);

                /* remember the peak coordinates actually used */
                if(used < count)
                    used=count;

                if (item_is_custom_poi(*item)) {
                    if (item_attr_get(item, attr_icon_src, &attr2))
                        labels[1]=map_convert_string(displaylist->m, attr2.u.str);
                    else
                        labels[1]=NULL;
                    label_count=2;
                } else {
                    labels[1]=NULL;
                    label_count=0;
                }
                if (item_attr_get(item, attr_label, &attr)) {
                    labels[0]=attr.u.str;
                    if (!label_count)
                        label_count=2;
                } else
                    labels[0]=NULL;
                if (displaylist->conv && label_count) {
                    labels[0]=map_convert_string(displaylist->m, labels[0]);
                    display_add(entry, item, count, ca, labels, label_count);
                    map_convert_free(labels[0]);
                } else
                    display_add(entry, item, count, ca, labels, label_count);
                if (labels[1])
                    map_convert_free(labels[1]);
                workload++;
                if (workload == displaylist->workload) {
                    if (need_free) {
                        g_free(ca);
                    }
                    return;
                }
            }
            map_rect_destroy(displaylist->mr);
        }
        if (!route_selection)
            map_selection_destroy(displaylist->sel);
        displaylist->mr=NULL;
        displaylist->sel=NULL;
        displaylist->m=NULL;
    }
    profile(1,"process_selection\n");
    if (displaylist->idle_ev)
        event_remove_idle(displaylist->idle_ev);
    displaylist->idle_ev=NULL;
    callback_destroy(displaylist->idle_cb);
    displaylist->idle_cb=NULL;
    displaylist->busy=0;
    graphics_process_selection(displaylist->dc.gra, displaylist);
    profile(1,"draw\n");
    if (! cancel)
        graphics_displaylist_draw(displaylist->dc.gra, displaylist, displaylist->dc.trans, displaylist->layout, flags);
    map_rect_destroy(displaylist->mr);
    if (!route_selection)
        map_selection_destroy(displaylist->sel);
    mapset_close(displaylist->msh);
    displaylist->mr=NULL;
    displaylist->sel=NULL;
    displaylist->m=NULL;
    displaylist->msh=NULL;
    profile(1,"callback\n");
    callback_call_1(displaylist->cb, cancel);
    /* check if we can shrink item buffer next time */
    if((displaylist->dc.maxlen > ALLOCA_COORD_LIMIT) && (used < ALLOCA_COORD_LIMIT)) {
        dbg(lvl_debug, "Shrink memory. %d actually used", used);
        displaylist->dc.maxlen=ALLOCA_COORD_LIMIT;
    }
    /* clean up if required */
    if (need_free) {
        g_free(ca);
    }
    profile(0,"end\n");
}

/**
 * FIXME
 * @param <>
 * @returns <>
 * @author Martin Schaller (04/2008)
*/
void graphics_displaylist_draw(struct graphics *gra, struct displaylist *displaylist, struct transformation *trans,
                               struct layout *l, int flags) {
    int order=transform_get_order(trans);
    if(displaylist->dc.trans && displaylist->dc.trans!=trans)
        transform_destroy(displaylist->dc.trans);
    if(displaylist->dc.trans!=trans)
        displaylist->dc.trans=transform_dup(trans);
    displaylist->dc.gra=gra;
    displaylist->dc.mindist=flags&512?15:2;
    // FIXME find a better place to set the background color
    if (l) {
        graphics_gc_set_background(gra->gc[0], &l->color);
        graphics_gc_set_foreground(gra->gc[0], &l->color);
        g_free(gra->default_font);
        gra->default_font = g_strdup(l->font);
    }
    graphics_background_gc(gra, gra->gc[0]);
    if (flags & 1)
        callback_list_call_attr_0(gra->cbl, attr_predraw);
    graphics_draw_mode(gra, (flags & 8)?draw_mode_begin_clear:draw_mode_begin);
    if (!(flags & 2))
        graphics_draw_rectangle(gra, gra->gc[0], &gra->r.lu, gra->r.rl.x-gra->r.lu.x, gra->r.rl.y-gra->r.lu.y);
    if (l)	{
        order+=l->order_delta;
        xdisplay_draw(displaylist, gra, l, order>0?order:0);
    }
    if (flags & 1)
        callback_list_call_attr_0(gra->cbl, attr_postdraw);
    if (!(flags & 4))
        graphics_draw_mode(gra, draw_mode_end);
}

static void graphics_load_mapset(struct graphics *gra, struct displaylist *displaylist, struct mapset *mapset,
                                 struct transformation *trans, struct layout *l, int async, struct callback *cb, int flags) {
    int order=transform_get_order(trans);

    dbg(lvl_debug,"enter");
    if (displaylist->busy) {
        if (async == 1)
            return;
        do_draw(displaylist, 1, flags);
    }
    xdisplay_free(displaylist);
    dbg(lvl_debug,"order=%d", order);

    displaylist->dc.gra=gra;
    displaylist->ms=mapset;
    if(displaylist->dc.trans && displaylist->dc.trans!=trans)
        transform_destroy(displaylist->dc.trans);
    if(displaylist->dc.trans!=trans)
        displaylist->dc.trans=transform_dup(trans);
    displaylist->workload=async ? 100 : 0;
    displaylist->cb=cb;
    displaylist->seq++;
    if (l)
        order+=l->order_delta;
    displaylist->order=order>0?order:0;
    displaylist->busy=1;
    displaylist->layout=l;
    if (async) {
        if (! displaylist->idle_cb)
            displaylist->idle_cb=callback_new_3(callback_cast(do_draw), displaylist, 0, flags);
        displaylist->idle_ev=event_add_idle(50, displaylist->idle_cb);
    } else
        do_draw(displaylist, 0, flags);
}
/**
 * FIXME
 * @param <>
 * @returns <>
 * @author Martin Schaller (04/2008)
*/
void graphics_draw(struct graphics *gra, struct displaylist *displaylist, struct mapset *mapset,
                   struct transformation *trans, struct layout *l, int async, struct callback *cb, int flags) {
    graphics_load_mapset(gra, displaylist, mapset, trans, l, async, cb, flags);
}

int graphics_draw_cancel(struct graphics *gra, struct displaylist *displaylist) {
    if (!displaylist->busy)
        return 0;
    do_draw(displaylist, 1, 0);
    return 1;
}

/**
 * FIXME
 * @param <>
 * @returns <>
 * @author Martin Schaller (04/2008)
*/
struct displaylist_handle {
    struct displaylist *dl;
    struct displayitem *di;
    int hashidx;
};

/**
 * FIXME
 * @param <>
 * @returns <>
 * @author Martin Schaller (04/2008)
*/
struct displaylist_handle * graphics_displaylist_open(struct displaylist *displaylist) {
    struct displaylist_handle *ret;

    ret=g_new0(struct displaylist_handle, 1);
    ret->dl=displaylist;

    return ret;
}

/**
 * FIXME
 * @param <>
 * @returns <>
 * @author Martin Schaller (04/2008)
*/
struct displayitem * graphics_displaylist_next(struct displaylist_handle *dlh) {
    struct displayitem *ret;
    if (!dlh)
        return NULL;
    for (;;) {
        if (dlh->di) {
            ret=dlh->di;
            dlh->di=ret->next;
            break;
        }
        if (dlh->hashidx == HASH_SIZE) {
            ret=NULL;
            break;
        }
        if (dlh->dl->hash_entries[dlh->hashidx].type)
            dlh->di=dlh->dl->hash_entries[dlh->hashidx].di;
        dlh->hashidx++;
    }
    return ret;
}

/**
 * FIXME
 * @param <>
 * @returns <>
 * @author Martin Schaller (04/2008)
*/
void graphics_displaylist_close(struct displaylist_handle *dlh) {
    g_free(dlh);
}

/**
 * FIXME
 * @param <>
 * @returns <>
 * @author Martin Schaller (04/2008)
*/
struct displaylist * graphics_displaylist_new(void) {
    struct displaylist *ret=g_new0(struct displaylist, 1);

    ret->dc.maxlen=ALLOCA_COORD_LIMIT;

    return ret;
}

void graphics_displaylist_destroy(struct displaylist *displaylist) {
    if(displaylist->dc.trans)
        transform_destroy(displaylist->dc.trans);
    g_free(displaylist);

}


/**
 * Get the map item which given displayitem is based on.
 * NOTE: returned structure doesn't contain any attributes or coordinates. type, map, idhi and idlow seem to be the only useable members.
 * @param di pointer to displayitem structure
 * @returns Pointer to struct item
 * @author Martin Schaller (04/2008)
*/
struct item * graphics_displayitem_get_item(struct displayitem *di) {
    return &di->item;
}

/**
 * Get the number of this item as it was last displayed on the screen, dependent of current layout. Items with lower numbers
 * are shaded by items with higher ones when they overlap. Zero means item was not displayed at all. If the item is displayed twice, its topmost
 * occurence is used.
 * @param di pointer to displayitem structure
 * @returns z-order of current item.
*/
int graphics_displayitem_get_z_order(struct displayitem *di) {
    return di->z_order;
}


int graphics_displayitem_get_coord_count(struct displayitem *di) {
    return di->count;
}

/**
 * FIXME
 * @param <>
 * @returns <>
 * @author Martin Schaller (04/2008)
*/
char * graphics_displayitem_get_label(struct displayitem *di) {
    return di->label;
}

int graphics_displayitem_get_displayed(struct displayitem *di) {
    return 1;
}

/**
 * FIXME
 * @param <>
 * @returns <>
 * @author Martin Schaller (04/2008)
*/
static int within_dist_point(struct point *p0, struct point *p1, int dist) {
    if (p0->x == 32767 || p0->y == 32767 || p1->x == 32767 || p1->y == 32767)
        return 0;
    if (p0->x == -32768 || p0->y == -32768 || p1->x == -32768 || p1->y == -32768)
        return 0;
    if ((p0->x-p1->x)*(p0->x-p1->x) + (p0->y-p1->y)*(p0->y-p1->y) <= dist*dist) {
        return 1;
    }
    return 0;
}

/**
 * FIXME
 * @param <>
 * @returns <>
 * @author Martin Schaller (04/2008)
*/
static int within_dist_line(struct point *p, struct point *line_p0, struct point *line_p1, int dist) {
    int vx,vy,wx,wy;
    int c1,c2;
    struct point line_p;

    if (line_p0->x < line_p1->x) {
        if (p->x < line_p0->x - dist)
            return 0;
        if (p->x > line_p1->x + dist)
            return 0;
    } else {
        if (p->x < line_p1->x - dist)
            return 0;
        if (p->x > line_p0->x + dist)
            return 0;
    }
    if (line_p0->y < line_p1->y) {
        if (p->y < line_p0->y - dist)
            return 0;
        if (p->y > line_p1->y + dist)
            return 0;
    } else {
        if (p->y < line_p1->y - dist)
            return 0;
        if (p->y > line_p0->y + dist)
            return 0;
    }

    vx=line_p1->x-line_p0->x;
    vy=line_p1->y-line_p0->y;
    wx=p->x-line_p0->x;
    wy=p->y-line_p0->y;

    c1=vx*wx+vy*wy;
    if ( c1 <= 0 )
        return within_dist_point(p, line_p0, dist);
    c2=vx*vx+vy*vy;
    if ( c2 <= c1 )
        return within_dist_point(p, line_p1, dist);

    line_p.x=line_p0->x+vx*c1/c2;
    line_p.y=line_p0->y+vy*c1/c2;
    return within_dist_point(p, &line_p, dist);
}

/**
 * FIXME
 * @param <>
 * @returns <>
 * @author Martin Schaller (04/2008)
*/
static int within_dist_polyline(struct point *p, struct point *line_pnt, int count, int dist, int close) {
    int i;
    for (i = 0 ; i < count-1 ; i++) {
        if (within_dist_line(p,line_pnt+i,line_pnt+i+1,dist)) {
            return 1;
        }
    }
    if (close)
        return (within_dist_line(p,line_pnt,line_pnt+count-1,dist));
    return 0;
}

/**
 * FIXME
 * @param <>
 * @returns <>
 * @author Martin Schaller (04/2008)
*/
static int within_dist_polygon(struct point *p, struct point *poly_pnt, int count, int dist) {
    int i, j, c = 0;
    for (i = 0, j = count-1; i < count; j = i++) {
        if ((((poly_pnt[i].y <= p->y) && ( p->y < poly_pnt[j].y )) ||
                ((poly_pnt[j].y <= p->y) && ( p->y < poly_pnt[i].y))) &&
                (p->x < (poly_pnt[j].x - poly_pnt[i].x) * (p->y - poly_pnt[i].y) / (poly_pnt[j].y - poly_pnt[i].y) + poly_pnt[i].x))
            c = !c;
    }
    if (! c)
        return within_dist_polyline(p, poly_pnt, count, dist, 1);
    return c;
}

/**
 * FIXME
 * @param <>
 * @returns <>
 * @author Martin Schaller (04/2008)
*/
int graphics_displayitem_within_dist(struct displaylist *displaylist, struct displayitem *di, struct point *p,
                                     int dist) {
    int result;
    struct point *pa;
    int count;
    if (displaylist->dc.maxlen < ALLOCA_COORD_LIMIT) {
        pa=g_alloca(sizeof(struct point)*displaylist->dc.maxlen);
    } else {
        pa=g_malloc(sizeof(struct point)*displaylist->dc.maxlen);
    }

    count=transform(displaylist->dc.trans, displaylist->dc.pro, di->c, pa, di->count, 0, 0, NULL);

    if (di->item.type < type_line) {
        result =  within_dist_point(p, &pa[0], dist);
    } else if (di->item.type < type_area) {
        result =  within_dist_polyline(p, pa, count, dist, 0);
    } else
        result = within_dist_polygon(p, pa, count, dist);

    if (displaylist->dc.maxlen >= ALLOCA_COORD_LIMIT) {
        g_free(pa);
    }
    return result;
}


static void graphics_process_selection_item(struct displaylist *dl, struct item *item) {
#if 0 /* FIXME */
    struct displayitem di,*di_res;
    GHashTable *h;
    int count,max=dl->dc.maxlen;
    struct coord ca[max];
    struct attr attr;
    struct map_rect *mr;

    di.item=*item;
    di.label=NULL;
    di.count=0;
    h=g_hash_table_lookup(dl->dl, GINT_TO_POINTER(di.item.type));
    if (h) {
        di_res=g_hash_table_lookup(h, &di);
        if (di_res) {
            di.item.type=(enum item_type)item->priv_data;
            display_add(dl, &di.item, di_res->count, di_res->c, NULL, 0);
            return;
        }
    }
    mr=map_rect_new(item->map, NULL);
    item=map_rect_get_item_byid(mr, item->id_hi, item->id_lo);
    count=item_coord_get(item, ca, item->type < type_line ? 1: max);
    if (!item_attr_get(item, attr_label, &attr))
        attr.u.str=NULL;
    if (dl->conv && attr.u.str && attr.u.str[0]) {
        char *str=map_convert_string(item->map, attr.u.str);
        display_add(dl, item, count, ca, &str, 1);
        map_convert_free(str);
    } else
        display_add(dl, item, count, ca, &attr.u.str, 1);
    map_rect_destroy(mr);
#endif
}

void graphics_add_selection(struct graphics *gra, struct item *item, enum item_type type, struct displaylist *dl) {
    struct item *item_dup=g_new(struct item, 1);
    *item_dup=*item;
    item_dup->priv_data=(void *)type;
    gra->selection=g_list_append(gra->selection, item_dup);
    if (dl)
        graphics_process_selection_item(dl, item_dup);
}

void graphics_remove_selection(struct graphics *gra, struct item *item, enum item_type type, struct displaylist *dl) {
    GList *curr;
    int found;

    for (;;) {
        curr=gra->selection;
        found=0;
        while (curr) {
            struct item *sitem=curr->data;
            if (item_is_equal(*item,*sitem)) {
#if 0 /* FIXME */
                if (dl) {
                    struct displayitem di;
                    GHashTable *h;
                    di.item=*sitem;
                    di.label=NULL;
                    di.count=0;
                    di.item.type=type;
                    h=g_hash_table_lookup(dl->dl, GINT_TO_POINTER(di.item.type));
                    if (h)
                        g_hash_table_remove(h, &di);
                }
#endif
                g_free(sitem);
                gra->selection=g_list_remove(gra->selection, curr->data);
                found=1;
                break;
            }
        }
        if (!found)
            return;
    }
}

void graphics_clear_selection(struct graphics *gra, struct displaylist *dl) {
    while (gra->selection) {
        struct item *item=(struct item *)gra->selection->data;
        graphics_remove_selection(gra, item, (enum item_type)item->priv_data,dl);
    }
}

static void graphics_process_selection(struct graphics *gra, struct displaylist *dl) {
    GList *curr;

    curr=gra->selection;
    while (curr) {
        struct item *item=curr->data;
        graphics_process_selection_item(dl, item);
        curr=g_list_next(curr);
    }
}

/**
 * @brief get display resolution in DPI
 * This method returns the native display density in DPI
 * @param gra graphics handle
 * @returns dpi value. May be fraction therefore double.
 */
navit_float graphics_get_dpi(struct graphics *gra) {
    if (!gra->meth.get_dpi)
        return 0;
    return gra->meth.get_dpi(gra->priv);
}<|MERGE_RESOLUTION|>--- conflicted
+++ resolved
@@ -1201,47 +1201,6 @@
     }
 }
 
-/**
- * @brief Draw a plain polygon with holes on the display
- *
- * @param gra The graphics instance on which to draw
- * @param gc The graphics context
- * @param[in] pin An array of points forming the polygon
- * @param count_in The number of elements inside @p pin
- * @param hole_count The number of hole polygons to cut out
- * @param pcount array of [hole_count] integers giving the number of
- *        points per hole
- * @param holes array of point arrays for the hole polygons
- */
-static void graphics_draw_polygon_with_holes(struct graphics *gra, struct graphics_gc *gc, struct point *pin,
-        int count_in, int hole_count, int* ccount, struct point **holes) {
-    if (! gra->meth.draw_polygon_with_holes) {
-        /* TODO: add attr to configure if polygons with holes should be drawn without
-         *       the holes if no graphics support for this is present.
-         */
-        graphics_draw_polygon(gra, gc, pin, count_in);
-        return;
-    } else {
-        struct point * pin_scaled = g_alloca(sizeof (struct point)*count_in);
-        struct point ** holes_scaled = g_alloca(sizeof (struct point *)*hole_count);
-        int a;
-        int b;
-        /* scale the outline */
-        for(a=0; a < count_in; a ++)
-            pin_scaled[a] = graphics_dpi_scale_point(gra,&(pin[a]));
-        /*scale the holes */
-        for(b=0; b < hole_count; b ++) {
-            holes_scaled[b] = g_malloc(sizeof(*(holes_scaled[b])) * ccount[b]);
-            for(a=0; a < ccount[b]; a ++)
-                holes_scaled[b][a] = graphics_dpi_scale_point(gra,&(holes[b][a]));
-        }
-        gra->meth.draw_polygon_with_holes(gra->priv, gc->priv, pin_scaled, count_in, hole_count, ccount, holes_scaled);
-        /* free the hole arrays */
-        for(b=0; b < hole_count; b ++)
-            g_free(holes_scaled[b]);
-    }
-}
-
 void graphics_draw_rectangle_rounded(struct graphics *this_, struct graphics_gc *gc, struct point *plu, int w, int h,
                                      int r, int fill) {
     struct point *p;
@@ -1549,10 +1508,7 @@
     int hole_count=0;
     int hole_total_coords=0;
     int holes_length;
-<<<<<<< HEAD
-=======
     int flags=0;
->>>>>>> a447aee5
 
     /* calculate number of bytes required */
     /* own length */
@@ -1566,14 +1522,11 @@
                 len++;
         }
     }
-<<<<<<< HEAD
-=======
     /* check for and remember flags (for underground drawing) */
     item_attr_rewind(item);
     if(item_attr_get(item, attr_flags, &attr)) {
         flags = attr.u.num;
     }
->>>>>>> a447aee5
     /* add length for holes */
     item_attr_rewind(item);
     while(item_attr_get(item, attr_poly_hole, &attr)) {
@@ -1592,10 +1545,7 @@
     p+=sizeof(*di)+count*sizeof(*c);
     di->item=*item;
     di->z_order=0;
-<<<<<<< HEAD
-=======
     di->flags=flags;
->>>>>>> a447aee5
     di->holes=NULL;
     if(hole_count > 0) {
         di->holes = display_add_holes(item, hole_count, &p);
@@ -2773,13 +2723,6 @@
 }
 
 
-<<<<<<< HEAD
-static inline void displayitem_draw_polygon (struct display_context * dc, struct graphics * gra, struct point * pa,
-        int count, struct displayitem_poly_holes * holes) {
-    /*TODO: implement a "clipped" version of graphics_draw_polygon_with_holes*/
-    if((holes != NULL) && (holes->count > 0))
-        graphics_draw_polygon_with_holes(gra, dc->gc, pa, count, holes->count, holes->ccount, (struct point **)holes->coords);
-=======
 static inline void displayitem_draw_polygon (struct display_context * dc, struct graphics * gra,
         struct point * pa, int count, struct displayitem_poly_holes * holes) {
 
@@ -2797,7 +2740,6 @@
     if((holes != NULL) && (holes->count > 0))
         graphics_draw_polygon_with_holes_clipped(gra, dc->gc, pa, count, holes->count, holes->ccount,
                 (struct point **)holes->coords);
->>>>>>> a447aee5
     else
         graphics_draw_polygon_clipped(gra, dc->gc, pa, count);
 }
@@ -2865,13 +2807,6 @@
 }
 
 static inline void displayitem_draw_icon(struct displayitem *di,struct display_context *dc, struct element * e,
-<<<<<<< HEAD
-        struct graphics * gra, struct point * pa, int count) {
-    if (count) {
-        struct graphics_image *img=dc->img;
-        if (!img || item_is_custom_poi(di->item)) {
-            char *path;
-=======
         struct graphics * gra, struct point * pa, int count, struct layout * l) {
     if (count) {
         struct graphics_image *img=dc->img;
@@ -2886,7 +2821,6 @@
                 if(icon_width==-1)
                     icon_width=l->icon_w;
             }
->>>>>>> a447aee5
             if (item_is_custom_poi(di->item)) {
                 char *icon;
                 char *src;
@@ -2900,11 +2834,7 @@
                 g_free(icon);
             } else
                 path=graphics_icon_path(e->u.icon.src);
-<<<<<<< HEAD
-            img=graphics_image_new_scaled_rotated(gra, path, e->u.icon.width, e->u.icon.height, e->u.icon.rotation);
-=======
             img=graphics_image_new_scaled_rotated(gra, path, icon_width, icon_height, e->u.icon.rotation);
->>>>>>> a447aee5
             if (img)
                 dc->img=img;
             else
@@ -2946,14 +2876,6 @@
  * @brief l current layout for getting defaults and underground alpha
  * @brief dc The display_context to use to draw items
  */
-<<<<<<< HEAD
-static void displayitem_draw(struct displayitem *di, void *dummy, struct display_context *dc) {
-    int *width=g_alloca(sizeof(int)*dc->maxlen);
-    int limit=0;
-    struct point *pa=g_alloca(sizeof(struct point)*dc->maxlen);
-    struct graphics *gra=dc->gra;
-    struct element *e=dc->e;
-=======
 static void displayitem_draw(struct displayitem *di, struct layout *l, struct display_context *dc) {
     int *width;
     int limit=0;
@@ -2969,7 +2891,6 @@
         width=g_malloc(sizeof(int)*dc->maxlen);
         pa=g_malloc(sizeof(struct point)*dc->maxlen);
     }
->>>>>>> a447aee5
 
     while (di) {
         int count=di->count,mindist=dc->mindist;
@@ -2978,11 +2899,6 @@
 
         di->z_order=++(gra->current_z_order);
 
-<<<<<<< HEAD
-        if (! dc->gc) {
-            struct graphics_gc * gc=graphics_gc_new(gra);
-            graphics_gc_set_foreground(gc, &e->color);
-=======
         /* Skip elements that are to be drawn on oneway streets only
          * if street is not oneway or roundabout */
         if((e->oneway) && ((!(di->flags & AF_ONEWAY)) || (di->flags & AF_ROUNDABOUT))) {
@@ -2992,7 +2908,6 @@
 
         if (! dc->gc) {
             struct graphics_gc * gc=graphics_gc_new(gra);
->>>>>>> a447aee5
             dc->gc=gc;
             graphics_gc_set_foreground(dc->gc, &e->color);
         }
@@ -3012,7 +2927,6 @@
                 draw_underground=0;
             }
         }
-
         if (item_type_is_area(dc->type) && (dc->e->type == element_polyline || dc->e->type == element_text))
             limit = 0;
 
@@ -3042,21 +2956,13 @@
             displayitem_draw_text(di, dc, e, gra, pa,  count, &t_holes);
             break;
         case element_icon:
-<<<<<<< HEAD
-            displayitem_draw_icon(di, dc, e, gra, pa, count);
-=======
             displayitem_draw_icon(di, dc, e, gra, pa, count, l);
->>>>>>> a447aee5
             break;
         case element_image:
             displayitem_draw_image (di, dc,  gra, pa, count);
             break;
         case element_arrows:
-<<<<<<< HEAD
-            display_draw_arrows(gra,dc->gc,pa,count);
-=======
             display_draw_arrows(gra,dc,pa,count, width, e->oneway);
->>>>>>> a447aee5
             break;
         default:
             dbg(lvl_error, "Unhandled element type %d", e->type);
