/**
 * Navit, a modular navigation system.
 * Copyright (C) 2005-2017 Navit Team
 *
 * This program is free software; you can redistribute it and/or
 * modify it under the terms of the GNU General Public License
 * version 2 as published by the Free Software Foundation.
 *
 * This program is distributed in the hope that it will be useful,
 * but WITHOUT ANY WARRANTY; without even the implied warranty of
 * MERCHANTABILITY or FITNESS FOR A PARTICULAR PURPOSE.  See the
 * GNU General Public License for more details.
 *
 * You should have received a copy of the GNU General Public License
 * along with this program; if not, write to the
 * Free Software Foundation, Inc., 51 Franklin Street, Fifth Floor,
 * Boston, MA  02110-1301, USA.
 */

#include <glib.h>
#include <stdio.h>
#include <stdlib.h>

extern "C" {
#include "config.h"

#include "navit/callback.h"
#include "navit/color.h"
#include "navit/debug.h"
#include "navit/event.h"

#include "navit/point.h" /* needs to be before graphics.h */

#include "navit/graphics.h"
#include "navit/item.h"
#include "navit/keys.h"
#include "navit/navit.h"
#include "navit/plugin.h"
#include "navit/window.h"
}

#if defined(WINDOWS) || defined(WIN32) || defined(HAVE_API_WIN32_CE)
#include <windows.h>
#endif

#include "event_qt5.h"
#include "event_qt5.moc"
#include "graphics_qt5.h"
#include <QSocketNotifier>

struct event_watch {
    QSocketNotifier* sn;
    struct callback* cb;
    int fd;
};

static void event_qt5_remove_timeout(struct event_timeout* to);

qt5_navit_timer::qt5_navit_timer(QObject* parent)
    : QObject(parent) {
    timer_type = g_hash_table_new(NULL, NULL);
    timer_callback = g_hash_table_new(NULL, NULL);
    watches = g_hash_table_new(NULL, NULL);
    dbg(lvl_debug, "qt5_navit_timer object created");
}

void qt5_navit_timer::watchEvent(int id) {
    struct event_watch* ret = g_new0(struct event_watch, 1);
    ret = (struct event_watch*)g_hash_table_lookup(watches, (void*)(long)id);
    if (ret) {
        dbg(lvl_debug, "callback found, calling it");
        callback_call_0(ret->cb);
    }
}

<<<<<<< HEAD
void qt5_navit_timer::watchEvent(int id)
{
   struct event_watch* ret = g_new0(struct event_watch, 1);
   ret = (struct event_watch*)g_hash_table_lookup(watches, (void*)(long)id);
   if (ret) {
        dbg(lvl_debug, "callback found, calling it\n");
        callback_call_0(ret->cb);
    }
}

void qt5_navit_timer::timerEvent(QTimerEvent* event)
{
=======
void qt5_navit_timer::timerEvent(QTimerEvent* event) {
>>>>>>> da3e1e0c
    int id = event->timerId();
    void* multi = NULL;
    //        dbg(lvl_debug, "TimerEvent (%d)", id);
    struct callback* cb = (struct callback*)g_hash_table_lookup(timer_callback, (void*)(long)id);
    if (cb)
        callback_call_0(cb);
    /* remove timer if it was oneshot timer */
    if (g_hash_table_lookup_extended(timer_type, (void*)(long)id, NULL, &multi)) {
        /* it's still in the list */
        if (((int)(long)multi) == 0)
            event_qt5_remove_timeout((struct event_timeout*)(long)id);
    }
    //        dbg(lvl_debug, "TimerEvent (%d) leave", id);
}

qt5_navit_timer* qt5_timer = NULL;

static void event_qt5_main_loop_run(void) {

    dbg(lvl_debug, "enter");
    if (navit_app != NULL)
        navit_app->exec();
}

static void event_qt5_main_loop_quit(void) {
    dbg(lvl_debug, "enter");
    exit(0);
}

static struct event_watch* event_qt5_add_watch(int fd, enum event_watch_cond cond, struct callback* cb) {
    dbg(lvl_debug, "enter fd=%d", (int)(long)fd);
    struct event_watch* ret = g_new0(struct event_watch, 1);
    ret->fd = fd;
    ret->cb = cb;
    g_hash_table_insert(qt5_timer->watches, GINT_TO_POINTER(fd), ret);
    ret->sn = new QSocketNotifier(fd, QSocketNotifier::Read, qt5_timer);
    QObject::connect(ret->sn, SIGNAL(activated(int)), qt5_timer, SLOT(watchEvent(int)));
    return ret;
}

static void event_qt5_remove_watch(struct event_watch* ev) {
    dbg(lvl_debug, "enter");
    g_hash_table_remove(qt5_timer->watches, GINT_TO_POINTER(ev->fd));
    delete (ev->sn);
    g_free(ev);
}

static struct event_timeout* event_qt5_add_timeout(int timeout, int multi, struct callback* cb) {
    int id;
    dbg(lvl_debug, "add timeout %d, mul %d, %p ==", timeout, multi, cb);
    id = qt5_timer->startTimer(timeout);
    dbg(lvl_debug, "%d", id);
    g_hash_table_insert(qt5_timer->timer_callback, (void*)(long)id, cb);
    g_hash_table_insert(qt5_timer->timer_type, (void*)(long)id, (void*)(long)!!multi);
    return (struct event_timeout*)(long)id;
}

static void event_qt5_remove_timeout(struct event_timeout* to) {
    dbg(lvl_debug, "remove timeout (%d)", (int)(long)to);
    qt5_timer->killTimer((int)(long)to);
    g_hash_table_remove(qt5_timer->timer_callback, to);
    g_hash_table_remove(qt5_timer->timer_type, to);
}

static struct event_idle* event_qt5_add_idle(int priority, struct callback* cb) {
    dbg(lvl_debug, "add idle event");
    return (struct event_idle*)event_qt5_add_timeout(0, 1, cb);
}

static void event_qt5_remove_idle(struct event_idle* ev) {
    dbg(lvl_debug, "Remove idle timeout");
    event_qt5_remove_timeout((struct event_timeout*)ev);
}

static void event_qt5_call_callback(struct callback_list* cb) {
    dbg(lvl_debug, "enter");
}

static struct event_methods event_qt5_methods = {
    event_qt5_main_loop_run,
    event_qt5_main_loop_quit,
    event_qt5_add_watch,
    event_qt5_remove_watch,
    event_qt5_add_timeout,
    event_qt5_remove_timeout,
    event_qt5_add_idle,
    event_qt5_remove_idle,
    event_qt5_call_callback,
};

static struct event_priv* event_qt5_new(struct event_methods* meth) {
    *meth = event_qt5_methods;
    qt5_timer = new qt5_navit_timer(NULL);
    return NULL;
}

void qt5_event_init(void) {
    plugin_register_category_event("qt5", event_qt5_new);
}<|MERGE_RESOLUTION|>--- conflicted
+++ resolved
@@ -73,7 +73,6 @@
     }
 }
 
-<<<<<<< HEAD
 void qt5_navit_timer::watchEvent(int id)
 {
    struct event_watch* ret = g_new0(struct event_watch, 1);
@@ -86,9 +85,6 @@
 
 void qt5_navit_timer::timerEvent(QTimerEvent* event)
 {
-=======
-void qt5_navit_timer::timerEvent(QTimerEvent* event) {
->>>>>>> da3e1e0c
     int id = event->timerId();
     void* multi = NULL;
     //        dbg(lvl_debug, "TimerEvent (%d)", id);
