/**
 * Navit, a modular navigation system.
 * Copyright (C) 2005-2013 Navit Team
 *
 * This program is free software; you can redistribute it and/or
 * modify it under the terms of the GNU General Public License
 * version 2 as published by the Free Software Foundation.
 *
 * This program is distributed in the hope that it will be useful,
 * but WITHOUT ANY WARRANTY; without even the implied warranty of
 * MERCHANTABILITY or FITNESS FOR A PARTICULAR PURPOSE.  See the
 * GNU General Public License for more details.
 *
 * You should have received a copy of the GNU General Public License
 * along with this program; if not, write to the
 * Free Software Foundation, Inc., 51 Franklin Street, Fifth Floor,
 * Boston, MA  02110-1301, USA.
 */

#include <stdlib.h>
#include <gtk/gtk.h>
#include "gui_gtk_poi.h"
#include "popup.h"
#include "debug.h"
#include "navit_nls.h"
#include "coord.h"
#include "point.h"
#include "callback.h"
#include "graphics.h"
#include "navit.h"
#include "item.h"
#include "map.h"
#include "mapset.h"
#include "transform.h"
#include "attr.h"
#include "util.h"

#include "navigation.h"         /* for FEET_PER_METER and other conversion factors. */

<<<<<<< HEAD
GdkPixbuf *geticon(const char *name);

=======
/**
 * @brief Context passed around POI search function
 */
>>>>>>> 305d5f82
static struct gtk_poi_search {
    GtkWidget *entry_distance;
    GtkWidget *label_distance;
    GtkWidget *treeview_cat;
    GtkWidget *treeview_poi;
    GtkWidget *button_visit, *button_destination, *button_map;
    GtkListStore *store_poi;
    GtkListStore *store_cat;
    GtkTreeModel *store_poi_sorted;
    GtkTreeModel *store_cat_sorted;
    char *selected_cat;
    struct navit *nav;
} gtk_poi_search;

<<<<<<< HEAD
GdkPixbuf *geticon(const char *name) {
=======
/**
 * @brief Get a pixbuf representing an icon for the catalog
 *
 * @param name The name of the icon to use (eg: "pharmacy.png"
 * @return A pixbuf containing this icon of NULL if the icon could not be loaded
 */
static GdkPixbuf *geticon(const char *name) {
>>>>>>> 305d5f82
    GdkPixbuf *icon=NULL;
    GError *error=NULL;
    char *filename = graphics_icon_path(name);
    icon=gdk_pixbuf_new_from_file(filename,&error);
    if (error) {
        dbg(lvl_error, "failed to load icon '%s': %s", name, error->message);
        icon=NULL;
    }
    g_free(filename);
    return icon;
}

/** Build the category list model with icons. */
static GtkTreeModel *category_list_model(struct gtk_poi_search *search) {
    GtkTreeIter iter;
    gtk_list_store_append(search->store_cat, &iter);
    gtk_list_store_set(search->store_cat, &iter, 0,geticon("pharmacy.png"), 1, _("Pharmacy"), 2, "poi_pharmacy", -1);
    gtk_list_store_append(search->store_cat, &iter);
    gtk_list_store_set(search->store_cat, &iter, 0, geticon("restaurant.png"), 1, _("Restaurant"), 2, "poi_restaurant", -1);
    gtk_list_store_append(search->store_cat, &iter);
    gtk_list_store_set(search->store_cat, &iter,0, geticon("restaurant.png"), 1, _("Restaurant. Fast food"), 2,
                       "poi_fastfood", -1);
    gtk_list_store_append(search->store_cat, &iter);
    gtk_list_store_set(search->store_cat, &iter,0, geticon("hotel.png"), 1, _("Hotel"), 2, "poi_hotel", -1);
    gtk_list_store_append(search->store_cat, &iter);
    gtk_list_store_set(search->store_cat, &iter,0, geticon("parking.png"), 1, _("Car parking"), 2, "poi_car_parking", -1);
    gtk_list_store_append(search->store_cat, &iter);
    gtk_list_store_set(search->store_cat, &iter,0, geticon("fuel.png"), 1, _("Fuel station"), 2, "poi_fuel", -1);
    gtk_list_store_append(search->store_cat, &iter);
    gtk_list_store_set(search->store_cat, &iter,0, geticon("bank.png"), 1, _("Bank"), 2, "poi_bank", -1);
    gtk_list_store_append(search->store_cat, &iter);
    gtk_list_store_set(search->store_cat, &iter,0, geticon("hospital.png"), 1, _("Hospital"), 2, "poi_hospital", -1);
    gtk_list_store_append(search->store_cat, &iter);
    gtk_list_store_set(search->store_cat, &iter,0, geticon("cinema.png"), 1, _("Cinema"), 2, "poi_cinema", -1);
    gtk_list_store_append(search->store_cat, &iter);
    gtk_list_store_set(search->store_cat, &iter,0, geticon("rail_station.png"), 1, _("Train station"), 2,
                       "poi_rail_station", -1);
    gtk_list_store_append(search->store_cat, &iter);
    gtk_list_store_set(search->store_cat, &iter,0, geticon("school.png"), 1, _("School"), 2, "poi_school", -1);
    gtk_list_store_append(search->store_cat, &iter);
    gtk_list_store_set(search->store_cat, &iter,0, geticon("police.png"), 1, _("Police"), 2, "poi_police", -1);
    gtk_list_store_append(search->store_cat, &iter);
    gtk_list_store_set(search->store_cat, &iter,0, geticon("justice.png"), 1, _("Justice"), 2, "poi_justice", -1);
    gtk_list_store_append(search->store_cat, &iter);
    gtk_list_store_set(search->store_cat, &iter,0, geticon("taxi.png"), 1, _("Taxi"), 2, "poi_taxi", -1);
    gtk_list_store_append(search->store_cat, &iter);
    gtk_list_store_set(search->store_cat, &iter,0, geticon("shopping.png"), 1, _("Shopping"), 2, "poi_shopping", -1);
    return GTK_TREE_MODEL (search->store_cat_sorted);
}


/** Construct model of POIs from map information. */
static GtkTreeModel *model_poi (struct gtk_poi_search *search) {
    GtkTreeIter iter;
    struct map_selection *sel,*selm;
    struct coord coord_item,center;
    struct pcoord pc;
    struct mapset_handle *h;
    int search_distance_meters; /* distance to search the POI database, in meters, from the center of the screen. */
    int idist; /* idist appears to be the distance in meters from the center of the screen to a POI. */
    struct map *m;
    struct map_rect *mr;
    struct item *item;
    struct point cursor_position;
    enum item_type selected;

    /* Respect the Imperial attribute as we enlighten the user. */
    struct attr attr;
    int imperial = FALSE;  /* default to using metric measures. */
    if (navit_get_attr(gtk_poi_search.nav, attr_imperial, &attr, NULL))
        imperial=attr.u.num;

    if (imperial == FALSE) {
        /* Input is in kilometers */
        search_distance_meters=1000*atoi((char *) gtk_entry_get_text(GTK_ENTRY(search->entry_distance)));
        gtk_label_set_text(GTK_LABEL(search->label_distance),_("Select a search radius from screen center in km"));
    } else {
        /* Input is in miles. */
        search_distance_meters=atoi((char *) gtk_entry_get_text(GTK_ENTRY(search->entry_distance)))/METERS_TO_MILES;
        gtk_label_set_text(GTK_LABEL(search->label_distance),_("Select a search radius from screen center in miles"));
    }

    cursor_position.x=navit_get_width(search->nav)/2;
    cursor_position.y=navit_get_height(search->nav)/2;

    transform_reverse(navit_get_trans(search->nav), &cursor_position, &center);
    pc.pro = transform_get_projection(navit_get_trans(search->nav));
    pc.x = center.x;
    pc.y = center.y;

    //Search in the map, for pois
    sel=map_selection_rect_new(&pc,search_distance_meters*transform_scale(abs(center.y)+search_distance_meters*1.5),18);
    gtk_list_store_clear(search->store_poi);

    h=mapset_open(navit_get_mapset(search->nav));

    selected=item_from_name(search->selected_cat);
    while ((m=mapset_next(h, 1))) {
        selm=map_selection_dup_pro(sel, projection_mg, map_projection(m));
        mr=map_rect_new(m, selm);
        if (mr) {
            while ((item=map_rect_get_item(mr))) {
                struct attr label_attr;
                item_attr_get(item,attr_label,&label_attr);
                item_coord_get(item,&coord_item,1);
                idist=transform_distance(1,&center,&coord_item);
                if (item->type==selected && idist<=search_distance_meters) {
                    char direction[5];
                    gtk_list_store_append(search->store_poi, &iter);
                    get_compass_direction(direction,transform_get_angle_delta(&center,&coord_item,0),1);

                    /**
                     * If the user has selected imperial, translate idist from meters to
                     * feet. We convert to feet only, and not miles, because the code
                     * sorts on the numeric value of the distance, so it doesn't like two
                     * different units. Currently, the distance is an int. Can it be made
                     * a float? Possible future enhancement?
                     */
                    if (imperial != FALSE) {
                        idist = idist * (FEET_PER_METER); /* convert meters to feet. */
                    }

                    gtk_list_store_set(search->store_poi, &iter, 0,direction, 1,idist,
                                       2,g_strdup(label_attr.u.str), 3,coord_item.x, 4,coord_item.y,-1);
                }
            }
            map_rect_destroy(mr);
        }
        map_selection_destroy(selm);
    }
    map_selection_destroy(sel);
    mapset_close(h);

    return GTK_TREE_MODEL (search->store_poi_sorted);
}

/** Enable button if there is a selected row. */
static void treeview_poi_changed(GtkWidget *widget, struct gtk_poi_search *search) {
    GtkTreePath *path;
    GtkTreeViewColumn *focus_column;
    GtkTreeIter iter;

    gtk_tree_view_get_cursor(GTK_TREE_VIEW(search->treeview_cat), &path, &focus_column);
    if(!path) return;
    if(!gtk_tree_model_get_iter(GTK_TREE_MODEL(search->store_cat_sorted), &iter, path)) return;

    gtk_widget_set_sensitive(search->button_visit,TRUE);
    gtk_widget_set_sensitive(search->button_map,TRUE);
    gtk_widget_set_sensitive(search->button_destination,TRUE);
}

/** Reload the POI list and disable buttons. */
static void treeview_poi_reload(GtkWidget *widget, struct gtk_poi_search *search) {
    GtkTreePath *path;
    GtkTreeViewColumn *focus_column;
    GtkTreeIter iter;

    gtk_widget_set_sensitive(search->button_visit,FALSE);
    gtk_widget_set_sensitive(search->button_map,FALSE);
    gtk_widget_set_sensitive(search->button_destination,FALSE);

    gtk_tree_view_get_cursor(GTK_TREE_VIEW(search->treeview_cat), &path, &focus_column);
    if(!path) return;
    if(!gtk_tree_model_get_iter(GTK_TREE_MODEL(search->store_cat_sorted), &iter, path)) return;
    gtk_tree_model_get(GTK_TREE_MODEL(search->store_cat_sorted), &iter, 2, &search->selected_cat, -1);
    gtk_tree_view_set_model(GTK_TREE_VIEW (search->treeview_poi), model_poi(search));
}

/**
 * @brief Callback invoked when 'Destination' is clicked in a POI contextual window
 *
 * Set the selected POI as destination
 *
 * @param widget The widget that has been clicked
 * @param search A pointer to private data containing the POI search context
 */
static void button_destination_clicked(GtkWidget *widget, struct gtk_poi_search *search) {
    GtkTreePath *path;
    GtkTreeViewColumn *focus_column;
    GtkTreeIter iter;
    long int lat, lon;
    char *label;
    char *category;
    char buffer[2000];

    //Get category
    gtk_tree_view_get_cursor(GTK_TREE_VIEW(search->treeview_cat), &path, &focus_column);
    if(!path) return;
    if(!gtk_tree_model_get_iter(GTK_TREE_MODEL(search->store_cat_sorted), &iter, path)) return;
    gtk_tree_model_get(GTK_TREE_MODEL(search->store_cat_sorted), &iter, 1, &category, -1);

    //Get label, lat, lon
    gtk_tree_view_get_cursor(GTK_TREE_VIEW(search->treeview_poi), &path, &focus_column);
    if(!path) return;
    if(!gtk_tree_model_get_iter(GTK_TREE_MODEL(search->store_poi_sorted), &iter, path)) return;
    gtk_tree_model_get(GTK_TREE_MODEL(search->store_poi_sorted), &iter, 2, &label, -1);
    gtk_tree_model_get(GTK_TREE_MODEL(search->store_poi_sorted), &iter, 3, &lat, -1);
    gtk_tree_model_get(GTK_TREE_MODEL(search->store_poi_sorted), &iter, 4, &lon, -1);
    sprintf(buffer, _("POI %s. %s"), category, label);
    navit_populate_search_results_map(search->nav, NULL, NULL); 	/* Remove any highlighted point on the map */

    struct pcoord dest;
    dest.x=lat;
    dest.y=lon;
    dest.pro=1;
    navit_set_destination(search->nav, &dest, buffer, 1);
    dbg(lvl_debug,_("Set destination to %ld, %ld "),lat,lon);
}

/**
 * @brief Callback invoked when 'Map' is clicked in a POI contextual window
 *
 * Show the POI's position in the map
 *
 * @param widget The widget that has been clicked
 * @param search A pointer to private data containing the POI search context
 */
static void button_map_clicked(GtkWidget *widget, struct gtk_poi_search *search) {
    GtkTreePath *path;
    GtkTreeViewColumn *focus_column;
    GtkTreeIter iter;
    long int lat,lon;
    char *label;
    GList* p;

    gtk_tree_view_get_cursor(GTK_TREE_VIEW(search->treeview_poi), &path, &focus_column);
    if(!path) return;
    if(!gtk_tree_model_get_iter(GTK_TREE_MODEL(search->store_poi_sorted), &iter, path)) return;
    gtk_tree_model_get(GTK_TREE_MODEL(search->store_poi_sorted), &iter, 2, &label, -1);
    gtk_tree_model_get(GTK_TREE_MODEL(search->store_poi_sorted), &iter, 3, &lat, -1);
    gtk_tree_model_get(GTK_TREE_MODEL(search->store_poi_sorted), &iter, 4, &lon, -1);

    struct pcoord point;	/* The geographical position of the selected POI point */
    point.x=lat;
    point.y=lon;
    point.pro=1;
    GList* list = NULL;
    struct lcoord *result = g_new0(struct lcoord, 1);
    result->c.x=lat;
    result->c.y=lon;
    result->label=g_strdup(label);
    list = g_list_prepend(list, result);
    navit_populate_search_results_map(search->nav, list, NULL);
    /* Parse the GList starting at list and free all payloads before freeing the list itself */
    for(p=list; p; p=g_list_next(p)) {
        if (((struct lcoord *)(p->data))->label)
            g_free(((struct lcoord *)(p->data))->label);
    }
    g_list_free(list);
    navit_set_center(search->nav, &point,1);
    dbg(lvl_debug,_("Set map to %ld, %ld "),lat,lon);
}

/**
 * @brief Callback invoked when 'Visit before' is clicked in a POI contextual window
 *
 * Set POI as a waypoint to visit before an existing destination
 *
 * @param widget The widget that has been clicked
 * @param search A pointer to private data containing the POI search context
 */
static void button_visit_clicked(GtkWidget *widget, struct gtk_poi_search *search) {
    GtkTreePath *path;
    GtkTreeViewColumn *focus_column;
    GtkTreeIter iter;
    long int lat,lon;

    gtk_tree_view_get_cursor(GTK_TREE_VIEW(search->treeview_poi), &path, &focus_column);
    if(!path) return;
    if(!gtk_tree_model_get_iter(GTK_TREE_MODEL(search->store_poi_sorted), &iter, path)) return;
    gtk_tree_model_get(GTK_TREE_MODEL(search->store_poi_sorted), &iter, 3, &lat, -1);
    gtk_tree_model_get(GTK_TREE_MODEL(search->store_poi_sorted), &iter, 4, &lon, -1);
    dbg(lvl_debug,_("Set next visit to %ld, %ld "),lat,lon);
    navit_populate_search_results_map(search->nav, NULL, NULL);	/* Remove any highlighted point on the map */

    struct pcoord dest;
    dest.x=lat;
    dest.y=lon;
    dest.pro=1;
    popup_set_visitbefore(search->nav,&dest,0);
}

/**
 * @brief Create the POI search UI window and connect objects to functions
 *
 * @param nav The navit instance
 */
void gtk_gui_poi(struct navit *nav) {
    GtkWidget *window2,*vbox, *keyboard, *table;
    GtkWidget *label_category, *label_poi;
    GtkWidget *listbox_cat, *listbox_poi;
    GtkCellRenderer *renderer;

    struct gtk_poi_search *search=&gtk_poi_search;
    search->nav=nav;

    navit_populate_search_results_map(search->nav, NULL, NULL);	/* Remove any highlighted point on the map */
    window2 = gtk_window_new(GTK_WINDOW_TOPLEVEL);
    gtk_window_set_title(GTK_WINDOW(window2),_("POI search"));
    gtk_window_set_wmclass (GTK_WINDOW (window2), "navit", "Navit");
    gtk_window_set_default_size (GTK_WINDOW (window2),700,550);
    vbox = gtk_vbox_new(FALSE, 0);
    table = gtk_table_new(4, 4, FALSE);

    label_category = gtk_label_new(_("Select a category"));
    label_poi=gtk_label_new(_("Select a POI"));

    /* Respect the Imperial attribute as we enlighten the user. */
    struct attr attr;
    int imperial = FALSE;  /* default to using metric measures. */
    if (navit_get_attr(gtk_poi_search.nav, attr_imperial, &attr, NULL))
        imperial=attr.u.num;

    if (imperial == FALSE) {
        /* Input is in kilometers */
        search->label_distance = gtk_label_new(_("Select a search radius from screen center in km"));
    } else {
        /* Input is in miles. */
        search->label_distance = gtk_label_new(_("Select a search radius from screen center in miles"));
    }

    search->entry_distance=gtk_entry_new_with_max_length(2);
    gtk_entry_set_text(GTK_ENTRY(search->entry_distance),"10");

    search->treeview_cat=gtk_tree_view_new();
    listbox_cat = gtk_scrolled_window_new (NULL, NULL);
    gtk_scrolled_window_set_policy (GTK_SCROLLED_WINDOW (listbox_cat), GTK_POLICY_AUTOMATIC, GTK_POLICY_AUTOMATIC);
    gtk_scrolled_window_add_with_viewport(GTK_SCROLLED_WINDOW(listbox_cat),search->treeview_cat);
    search->store_cat = gtk_list_store_new (3, GDK_TYPE_PIXBUF, G_TYPE_STRING, G_TYPE_STRING);
    renderer=gtk_cell_renderer_pixbuf_new();
    gtk_tree_view_insert_column_with_attributes (GTK_TREE_VIEW (search->treeview_cat),-1, _(" "), renderer, "pixbuf", 0,
            NULL);
    renderer=gtk_cell_renderer_text_new();
    gtk_tree_view_insert_column_with_attributes (GTK_TREE_VIEW (search->treeview_cat),-1, _("Category"), renderer, "text",
            1, NULL);
    search->store_cat_sorted=gtk_tree_model_sort_new_with_model(GTK_TREE_MODEL(search->store_cat));
    gtk_tree_sortable_set_sort_column_id(GTK_TREE_SORTABLE(search->store_cat_sorted),1,GTK_SORT_ASCENDING);
    gtk_tree_view_set_model (GTK_TREE_VIEW (search->treeview_cat), category_list_model(search));

    search->treeview_poi=gtk_tree_view_new();
    listbox_poi = gtk_scrolled_window_new (NULL, NULL);
    gtk_scrolled_window_set_policy (GTK_SCROLLED_WINDOW (listbox_poi), GTK_POLICY_AUTOMATIC, GTK_POLICY_AUTOMATIC);
    gtk_scrolled_window_add_with_viewport(GTK_SCROLLED_WINDOW(listbox_poi),search->treeview_poi);
    search->store_poi = gtk_list_store_new (5, G_TYPE_STRING, G_TYPE_UINT, G_TYPE_STRING, G_TYPE_LONG, G_TYPE_LONG);
    renderer=gtk_cell_renderer_text_new();
    gtk_tree_view_insert_column_with_attributes (GTK_TREE_VIEW (search->treeview_poi),-1, _("Direction"), renderer, "text",
            0,NULL);
    renderer=gtk_cell_renderer_text_new();
    gtk_tree_view_insert_column_with_attributes (GTK_TREE_VIEW (search->treeview_poi),-1, _("Distance"), renderer, "text",
            1, NULL);
    renderer=gtk_cell_renderer_text_new();
    gtk_tree_view_insert_column_with_attributes (GTK_TREE_VIEW (search->treeview_poi),-1, _("Name"), renderer, "text", 2,
            NULL);
    search->store_poi_sorted=gtk_tree_model_sort_new_with_model(GTK_TREE_MODEL(search->store_poi));
    gtk_tree_sortable_set_sort_column_id(GTK_TREE_SORTABLE(search->store_poi_sorted),1,GTK_SORT_ASCENDING);

    search->button_visit = gtk_button_new_with_label(_("Visit Before"));
    search->button_destination = gtk_button_new_with_label(_("Destination"));
    search->button_map = gtk_button_new_with_label(_("Map"));
    gtk_widget_set_sensitive(search->button_visit,FALSE);
    gtk_widget_set_sensitive(search->button_map,FALSE);
    gtk_widget_set_sensitive(search->button_destination,FALSE);

    gtk_table_attach(GTK_TABLE(table), search->label_distance,      0, 1, 0, 1,  0, GTK_FILL, 0, 0);
    gtk_table_attach(GTK_TABLE(table), search->entry_distance,     1, 2, 0, 1,  0, GTK_FILL, 0, 0);
    gtk_table_attach(GTK_TABLE(table), label_category,     0, 1, 2, 3,  0, GTK_FILL, 0, 0);
    gtk_table_attach(GTK_TABLE(table), listbox_cat,        0, 1, 3, 4,  GTK_FILL|GTK_EXPAND, GTK_FILL|GTK_EXPAND, 0, 0);
    gtk_table_attach(GTK_TABLE(table), label_poi,          1, 4, 2, 3,  0, GTK_FILL, 0, 0);
    gtk_table_attach(GTK_TABLE(table), listbox_poi,        1, 4, 3, 4,  GTK_FILL|GTK_EXPAND, GTK_FILL|GTK_EXPAND, 0, 0);
    gtk_table_attach(GTK_TABLE(table), search->button_map,         0, 1, 4, 5,  GTK_FILL, GTK_FILL, 0, 0);
    gtk_table_attach(GTK_TABLE(table), search->button_visit,       1, 2, 4, 5,  GTK_FILL, GTK_FILL, 0, 0);
    gtk_table_attach(GTK_TABLE(table), search->button_destination, 2, 3, 4, 5,  GTK_FILL, GTK_FILL, 0, 0);
    gtk_box_pack_start(GTK_BOX(vbox), table, TRUE, TRUE, 0);

    g_signal_connect(G_OBJECT(search->entry_distance), "changed", G_CALLBACK(treeview_poi_reload), search);
    g_signal_connect(G_OBJECT(search->button_visit), "clicked", G_CALLBACK(button_visit_clicked), search);
    g_signal_connect(G_OBJECT(search->button_map), "clicked", G_CALLBACK(button_map_clicked), search);
    g_signal_connect(G_OBJECT(search->button_destination), "clicked", G_CALLBACK(button_destination_clicked), search);
    g_signal_connect(G_OBJECT(search->treeview_cat), "cursor_changed", G_CALLBACK(treeview_poi_reload), search);
    g_signal_connect(G_OBJECT(search->treeview_poi), "cursor_changed", G_CALLBACK(treeview_poi_changed), search);

    keyboard=gtk_socket_new();
    gtk_box_pack_end(GTK_BOX(vbox), keyboard, FALSE, FALSE, 0);
    gtk_container_add(GTK_CONTAINER(window2), vbox);
    gtk_widget_show_all(window2);
}
<|MERGE_RESOLUTION|>--- conflicted
+++ resolved
@@ -37,14 +37,11 @@
 
 #include "navigation.h"         /* for FEET_PER_METER and other conversion factors. */
 
-<<<<<<< HEAD
 GdkPixbuf *geticon(const char *name);
 
-=======
 /**
  * @brief Context passed around POI search function
  */
->>>>>>> 305d5f82
 static struct gtk_poi_search {
     GtkWidget *entry_distance;
     GtkWidget *label_distance;
@@ -59,17 +56,13 @@
     struct navit *nav;
 } gtk_poi_search;
 
-<<<<<<< HEAD
-GdkPixbuf *geticon(const char *name) {
-=======
 /**
  * @brief Get a pixbuf representing an icon for the catalog
  *
  * @param name The name of the icon to use (eg: "pharmacy.png"
  * @return A pixbuf containing this icon of NULL if the icon could not be loaded
  */
-static GdkPixbuf *geticon(const char *name) {
->>>>>>> 305d5f82
+GdkPixbuf *geticon(const char *name) {
     GdkPixbuf *icon=NULL;
     GError *error=NULL;
     char *filename = graphics_icon_path(name);
