--- conflicted
+++ resolved
@@ -529,12 +529,8 @@
         this->spacing = current_config->spacing;
     } else {
         this->spacing = this->config.spacing;
-<<<<<<< HEAD
-        dbg(lvl_info, "Overriding default spacing %d with value %d provided in config file", current_config->spacing, this->config.spacing);
-=======
         dbg(lvl_info, "Overriding default spacing %d with value %d provided in config file", current_config->spacing,
             this->config.spacing);
->>>>>>> 6389ce56
     }
     if (!this->fonts[0]) {
         int i,sizes[]= {100,66,50};
