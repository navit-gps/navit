--- conflicted
+++ resolved
@@ -2,11 +2,8 @@
 struct graphics_image;
 struct gui_priv;
 
-<<<<<<< HEAD
 #define STATE_INVISIBLE 1
 #define STATE_SELECTED 2
-=======
->>>>>>> da4b07d6
 #define STATE_HIGHLIGHTED 4
 #define STATE_SENSITIVE 8
 #define STATE_EDIT 16
