/**
 * @brief A structure to store configuration values.
 *
 * This structure stores configuration values for how gui elements in the internal GUI
 * should be drawn.
 */
struct gui_config_settings {

    /**
     * The base size (in fractions of a point) to use for text.
     */
    int font_size;
    /**
     * The size (in pixels) that xs style icons should be scaled to.
     * This icon size is typically used in various lists and should be set to value which allows a list row to be easily cliked or dragged.
     */
    int icon_xs;
    /**
     * The size (in pixels) that s style icons (small) should be scaled to, used for the menu top row icons
     */
    int icon_s;
    /**
     * The size (in pixels) that l style icons should be scaled to, used for icons defined in the menu html
     */
    int icon_l;
    /**
     * The default amount of spacing (in pixels) to place between GUI elements.
     */
    int spacing;

};

struct route_data {
    struct widget * route_table;
    int route_showing;
};

/**
 * Private data for the internal GUI.
 *
 * @author Martin Schaller (04/2008)
 */
struct gui_priv {
    struct navit *nav;
    struct attr self;
    struct window *win;
    struct graphics *gra;
    struct graphics_gc *background;
    struct graphics_gc *background2;
    struct graphics_gc *highlight_background;
    struct graphics_gc *foreground;
    struct graphics_gc *text_foreground;
    struct graphics_gc *text_background;
    struct color background_color, background2_color, text_foreground_color, text_background_color;
    int spacing;
    int font_size;
    char *font_name;
    int fullscreen;
    struct graphics_font *fonts[3];
    int icon_xs;						/**< The size (in pixels) that xs style icons should be scaled to.
										  *  This icon size can be too small to click it on some devices.
										  */
    int icon_s;							/**< The size (in pixels) that s style icons (small) should be scaled to */
    int icon_l;							/**< The size (in pixels) that l style icons should be scaled to */
    int pressed;
    struct widget *widgets;
    int widgets_count;
    int redraw;
    struct widget root;
    struct widget *highlighted,*editable;
    struct widget *highlighted_menu;
    struct pcoord clickp, vehiclep;
    struct attr *click_coord_geo, *position_coord_geo;
    struct search_list *sl;
    int ignore_button;
    int menu_on_map_click;
    char *on_map_click;
    int signal_on_map_click;
    char *country_iso2;
    int speech;
    int keyboard;						/**< Whether the internal GUI keyboard is enabled */
    int keyboard_required;				/**< Whether keyboard input is needed. This is only used by the
										  *  HTML menu, text entry dialogs do not use this member.
										  */
    struct gui_config_settings config;	/**< The setting information read from the configuration file.
										  *  values of -1 indicate no value was specified in the config file.
										  */
    struct event_idle *idle;
    struct callback *motion_cb,*button_cb,*resize_cb,*keypress_cb,*window_closed_cb,*idle_cb, *motion_timeout_callback;
    struct event_timeout *motion_timeout_event;
    struct point current;

    struct callback * vehicle_cb;
    struct route_data route_data;		/**< Stores information about the route. */

    struct gui_internal_data data;
    struct callback_list *cbl;
    int flags;
    int cols;
    struct attr osd_configuration;		/**< The OSD configuration, a set of flags controlling which OSD
	                                      *  items will be visible.
	                                      */
    int pitch;							/**< The pitch for the 3D map view. */
    int flags_town,flags_street,flags_house_number;
    int radius;
    int mouse_button_clicked_on_map;
    /* html */
    char *html_text;
    int html_depth;
    struct widget *html_container;
    int html_skip;
    char *html_anchor;
    char *href;
    int html_anchor_found;
    struct form *form;
    struct html {
        int skip;
        enum html_tag {
            html_tag_none,
            html_tag_a,
            html_tag_h1,
            html_tag_html,
            html_tag_img,
            html_tag_script,
            html_tag_form,
            html_tag_input,
            html_tag_div,
        } tag;
        char *command;
        char *name;
        char *href;
        char *refresh_cond;
        char *class;
        int font_size;
        struct widget *w;
        struct widget *container;
    } html[10];

    /* gestures */

    struct gesture_elem {
        long long msec;
        struct point p;
    } gesture_ring[GESTURE_RINGSIZE];
    int gesture_ring_last, gesture_ring_first;

    int hide_keys; //Flag to set the keyboard mode 1: hide impossible keys on search; 0: highlight them.
    int results_map_population;
<<<<<<< HEAD
    struct callback *deferred_exec_at_init;	/*!< A callback to be run when internal GUI has finished initializing */
=======
    int town_use_postal;
>>>>>>> 0eb1e227
};

struct menu_data {
    struct widget *search_list;
    struct widget *keyboard;
    struct widget *button_bar;
    struct widget *menu;
    int keyboard_mode;
    void (*redisplay)(struct gui_priv *priv, struct widget *widget, void *data);
    struct widget *redisplay_widget;
    char *href;
    struct attr refresh_callback_obj,refresh_callback;
};

struct heightline {
    struct heightline *next;
    int height;
    struct coord_rect bbox;
    int count;
    struct coord c[0];
};

struct diagram_point {
    struct diagram_point *next;
    struct coord c;
};
/* prototypes */
enum flags;
struct attr;
struct coord;
struct coord_geo;
struct graphics_image;
struct gui_priv;
struct heightline;
struct item;
struct map;
struct navit;
struct pcoord;
struct point;
struct vehicle;
struct widget;
struct graphics_image *image_new_xs(struct gui_priv *this, const char *name);
struct graphics_image *image_new_s(struct gui_priv *this, const char *name);
struct graphics_image *image_new_l(struct gui_priv *this, const char *name);
struct widget *gui_internal_button_navit_attr_new(struct gui_priv *this, const char *text, enum flags flags,
        struct attr *on, struct attr *off);
struct widget *gui_internal_button_map_attr_new(struct gui_priv *this, const char *text, enum flags flags,
        struct map *map, struct attr *on, struct attr *off, int deflt);
void gui_internal_say(struct gui_priv *this, struct widget *w, int questionmark);
void gui_internal_back(struct gui_priv *this, struct widget *w, void *data);
void gui_internal_cmd_return(struct gui_priv *this, struct widget *wm, void *data);
void gui_internal_cmd_main_menu(struct gui_priv *this, struct widget *wm, void *data);
struct widget *gui_internal_time_help(struct gui_priv *this);
void gui_internal_apply_config(struct gui_priv *this);
void gui_internal_select_waypoint(struct gui_priv *this, const char *title, const char *hint, struct widget *wm_,
                                  void (*cmd)(struct gui_priv *priv, struct widget *widget, void *data), void *data);
void gui_internal_call_linked_on_finish(struct gui_priv *this, struct widget *wm, void *data);
char *removecase(char *s);
void gui_internal_cmd_position_do(struct gui_priv *this, struct pcoord *pc_in, struct coord_geo *g_in,
                                  struct widget *wm, const char *name, int flags);
void gui_internal_cmd_position(struct gui_priv *this, struct widget *wm, void *data);
void gui_internal_cmd_bookmarks(struct gui_priv *this, struct widget *wm, void *data);
void gui_internal_keypress_do(struct gui_priv *this, char *key);
char *gui_internal_cmd_match_expand(char *pattern, struct attr **in);
int gui_internal_set(char *remove, char *add);
void gui_internal_cmd_map_download(struct gui_priv *this, struct widget *wm, void *data);
void gui_internal_menu_vehicle_settings(struct gui_priv *this, struct vehicle *v, char *name);
void gui_internal_cmd_vehicle_settings(struct gui_priv *this, struct widget *wm, void *data);
void gui_internal_evaluate(struct gui_priv *this, const char *command);
void gui_internal_enter(struct gui_priv *this, int ignore);
void gui_internal_leave(struct gui_priv *this);
void gui_internal_set_click_coord(struct gui_priv *this, struct point *p);
void gui_internal_enter_setup(struct gui_priv *this);
void gui_internal_cmd_menu(struct gui_priv *this, int ignore, char *href);
void gui_internal_cmd_log_clicked(struct gui_priv *this, struct widget *widget, void *data);
void gui_internal_check_exit(struct gui_priv *this);
void gui_internal_cmd_enter_coord_clicked(struct gui_priv *this, struct widget *widget, void *data);
int line_intersection(struct coord *a1, struct coord *a2, struct coord *b1, struct coord *b2, struct coord *res);
struct heightline *item_get_heightline(struct item *item);
void gui_internal_route_update(struct gui_priv *this, struct navit *navit, struct vehicle *v);
void gui_internal_route_screen_free(struct gui_priv *this_, struct widget *w);
void gui_internal_populate_route_table(struct gui_priv *this, struct navit *navit);
void plugin_init(void);
/* end of prototypes */<|MERGE_RESOLUTION|>--- conflicted
+++ resolved
@@ -146,11 +146,8 @@
 
     int hide_keys; //Flag to set the keyboard mode 1: hide impossible keys on search; 0: highlight them.
     int results_map_population;
-<<<<<<< HEAD
+    int town_use_postal;
     struct callback *deferred_exec_at_init;	/*!< A callback to be run when internal GUI has finished initializing */
-=======
-    int town_use_postal;
->>>>>>> 0eb1e227
 };
 
 struct menu_data {
