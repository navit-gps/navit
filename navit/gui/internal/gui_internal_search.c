#include <glib.h>
#include <stdlib.h>
#include "config.h"
#include "color.h"
#include "coord.h"
#include "point.h"
#include "callback.h"
#include "graphics.h"
#include "debug.h"
#include "navit.h"
#include "navit_nls.h"
#include "event.h"
#include "search.h"
#include "country.h"
#include "track.h"
#include "linguistics.h"
#include "gui_internal.h"
#include "gui_internal_widget.h"
#include "gui_internal_priv.h"
#include "gui_internal_html.h"
#include "gui_internal_menu.h"
#include "gui_internal_keyboard.h"
#include "gui_internal_search.h"

static void
gui_internal_search_country(struct gui_priv *this, struct widget *widget, void *data)
{
	gui_internal_prune_menu_count(this, 1, 0);
	gui_internal_search(this,_("Country"),"Country",0);
}

static void
gui_internal_search_town(struct gui_priv *this, struct widget *wm, void *data)
{
	if (this->sl)
		search_list_select(this->sl, attr_country_all, 0, 0);
	g_free(this->country_iso2);
	this->country_iso2=NULL;
	gui_internal_search(this,_("Town"),"Town",0);
}

static void
gui_internal_search_street(struct gui_priv *this, struct widget *widget, void *data)
{
	search_list_select(this->sl, attr_town_or_district_name, 0, 0);
	gui_internal_search(this,_("Street"),"Street",0);
}

static void
gui_internal_search_house_number(struct gui_priv *this, struct widget *widget, void *data)
{
	search_list_select(this->sl, attr_street_name, 0, 0);
	gui_internal_search(this,_("House number"),"House number",0);
}

void
gui_internal_search_idle_end(struct gui_priv *this)
{
	if (this->idle) {
		event_remove_idle(this->idle);
		this->idle=NULL;
	}
	if (this->idle_cb) {
		callback_destroy(this->idle_cb);
		this->idle_cb=NULL;
	}
}

static int
gui_internal_search_cmp(gconstpointer _a, gconstpointer _b)
{
  struct widget *a=(struct widget *)_a, *b=(struct widget *)_b;
  char *sa,*sb;
  int r;
  if(!b)
  if((!a || a->type!=widget_table_row || !a->text) && (!b || b->type!=widget_table_row || !b->text))
  	return 0;
  if(!a || a->type!=widget_table_row || !a->text)
  	return -1;
  if(!b || b->type!=widget_table_row || !b->text)
  	return 1;
  r=a->datai-b->datai;
  if(r<0)
  	return -1;
  if(r>0)
  	return 1;
  sa=removecase(a->text);
  sb=removecase(b->text);
  r=strcmp(sa,sb);
  dbg(lvl_debug,"%s %s %d\n",sa,sb,r);
  g_free(sa);
  g_free(sb);
  return r;
}

static char *
postal_str(struct search_list_result *res, int level)
{
	char *ret=NULL;
	if (res->town->common.postal)
		ret=res->town->common.postal;
	if (res->town->common.postal_mask)
		ret=res->town->common.postal_mask;
	if (level == 1)
		return ret;
	if (res->street->common.postal)
		ret=res->street->common.postal;
	if (res->street->common.postal_mask)
		ret=res->street->common.postal_mask;
	if (level == 2)
		return ret;
	if (res->house_number->common.postal)
		ret=res->house_number->common.postal;
	if (res->house_number->common.postal_mask)
		ret=res->house_number->common.postal_mask;
	return ret;
}

static char *
get_string_from_attr_list(struct attr **attrs, enum attr_type type, char *dflt)
{
	struct attr attr;
	if(attr_generic_get_attr(attrs,NULL,type,&attr,NULL))
		return attr.u.str;
	else
		return dflt;
}

static char *
district_str(struct search_list_result *res, int level, enum attr_type district, char *dflt)
{
	char *ret=dflt;

	ret=get_string_from_attr_list(res->town->common.attrs, district, ret);
	if (level == 1)
		return ret;

	ret=get_string_from_attr_list(res->street->common.attrs, district, ret);

	if (level == 2)
		return ret;

	ret=get_string_from_attr_list(res->house_number->common.attrs, district, ret);
	
	return ret;
}

static char *
town_display_label(struct search_list_result *res, int level, int flags)
{
	char *town=district_str(res, level,attr_town_name,"");
	char *district=district_str(res, level,attr_district_name,NULL);
	char *postal=postal_str(res, level);
	char *postal_sep=" ";
	char *district_begin=" (";
	char *district_end=")";
	char *county_sep = ", ";
	char *county = res->town->common.county_name;
	
	if (!postal)
		postal_sep=postal="";
	if (!district || (flags & 1))
		district_begin=district_end=district="";
	if (!county || !strcmp(county, town))
		county_sep=county="";

	if(level==1 ) {
		if(flags & 2) {
			int n=0;
			char *s[10]={NULL};
		
			s[n]=district_str(res, level, attr_state_name, NULL);
			if(s[n])
				n++;
			s[n]=district_str(res, level, attr_county_name, NULL);
			if(s[n])
				n++;
			s[n]=district_str(res, level, attr_municipality_name, NULL);
			if(s[n])
				n++;

			return g_strjoinv(", ",s);
		}
		county=county_sep="";
	}

	return g_strdup_printf("%s%s%s%s%s%s%s%s", postal, postal_sep, town, district_begin, district, district_end, county_sep, county);
}

static void
gui_internal_find_next_possible_key(char *search_text, char *wm_name, char *possible_keys, char *item_name)
{
	gchar* trunk_name;
	if (item_name) {
		char* tmp = g_strrstr(item_name, search_text);
		trunk_name = linguistics_expand_special(tmp?tmp:item_name,1);
		if(!trunk_name){
			trunk_name = tmp;
		}
		if (trunk_name) {
			char next_char = trunk_name[strlen(search_text)];
			int i;
			int len = strlen(possible_keys);
			for(i = 0; (i<len) && (possible_keys[i] != next_char) ;i++) ;
			if (i==len || !len) {
				possible_keys[len]=trunk_name[strlen(search_text)];
				possible_keys[len+1]='\0';
			}
			dbg(lvl_info,"searching for %s, found: %s, currently possible_keys: %s \n", search_text, item_name, possible_keys);
		}
	}
}

static void
gui_internal_highlight_possible_keys(struct gui_priv *this, char *possible_keys)
{
	struct menu_data *md;
	int first_available_key_found = 0;

	if (!this->keyboard)
		return;

	md=gui_internal_menu_data(this);
	if (md && md->keyboard && !(this->flags & 2048)) {
		GList *lk=md->keyboard->children;
		graphics_draw_mode(this->gra, draw_mode_begin);
		while (lk) {
			struct widget *child=lk->data;
			GList *lk2=child->children;
			while (lk2) {
				struct widget *child_=lk2->data;
				lk2=g_list_next(lk2);
				// The data_free part is an evil hack based on the observation that
				// regular keys have set it to non-NULL whereas special keys appear
				// to have it set to NULL.
				if (child_->data && strcmp("\b", child_->data) && child_->data_free) {
					if ( (strlen(possible_keys) == 0) ||
					     (g_strrstr(possible_keys, child_->data)!=NULL ) ) {
<<<<<<< HEAD
						child_->state|= STATE_SENSITIVE|STATE_CLEAR ;
						child_->state&= ~(STATE_INVISIBLE);
						// Select and highlight the first possible button.
						if (!first_available_key_found) {
							gui_internal_highlight_do(this, child_);
							first_available_key_found=1;
						}
					} else {
						child_->state&= ~(STATE_SELECTED|STATE_SENSITIVE) ;
						child_->state|= STATE_INVISIBLE;
=======
						child_->state|= STATE_HIGHLIGHTED|STATE_SENSITIVE|STATE_CLEAR ;
					} else {
						child_->state&= ~STATE_HIGHLIGHTED;
>>>>>>> da4b07d6
					}
					gui_internal_widget_render(this,child_);
				}
			}
			lk=g_list_next(lk);
		}
		gui_internal_widget_render(this,md->keyboard);
		graphics_draw_mode(this->gra, draw_mode_end);
	}

}

static int
gui_internal_get_match_quality(char *item_name, char* search_text, int is_house_number_without_street)
{
	enum match_quality {
		full_string_match, word_match, substring_match, housenum_but_no_street_match }
		match_quality;
	if (is_house_number_without_street) {
		match_quality=housenum_but_no_street_match;
	} else if(item_name) {
		int i;
		char *folded_name=linguistics_casefold(item_name);
		char *folded_query=linguistics_casefold(search_text);
		match_quality=substring_match;

		for(i=0; i<3 ;i++) {
			char *exp=linguistics_expand_special(folded_name,i);
			char *p;
			if(!exp)
				continue;
			if(!strcmp(exp,folded_query)) {
				dbg(lvl_debug,"exact match for the whole string %s\n", exp);
				match_quality=full_string_match;
				g_free(exp);
				break;
			}
			if((p=strstr(exp,folded_query))!=NULL) {
				p+=strlen(folded_query);
				if(!*p||strchr(LINGUISTICS_WORD_SEPARATORS_ASCII,*p)) {
					dbg(lvl_debug,"exact matching word found inside string %s\n",exp);
					match_quality=word_match;
				}
			}
			g_free(exp);
		}
		g_free(folded_name);
		g_free(folded_query);
	}
	return match_quality;
}

static struct widget*
gui_internal_create_resultlist_entry(struct gui_priv *this, struct search_list_result *res, char *result_main_label, char *result_sublabel, void *param, char *widget_name, struct item *item)
{
	struct widget *resultlist_entry;
	if(result_sublabel) {
		struct widget *entry_sublabel;
		resultlist_entry=gui_internal_box_new(this, gravity_left_center|orientation_horizontal|flags_fill);
		gui_internal_widget_append(resultlist_entry,
				gui_internal_image_new(this, image_new_xs(this, res->country->flag)));
		entry_sublabel=gui_internal_box_new(this, gravity_left_center|orientation_vertical|flags_fill);
		gui_internal_widget_append(resultlist_entry, entry_sublabel);
		gui_internal_widget_append(entry_sublabel, gui_internal_label_new(this, result_main_label));
		gui_internal_widget_append(entry_sublabel, gui_internal_label_font_new(this, result_sublabel, 1));
		resultlist_entry->func=gui_internal_cmd_position;
		resultlist_entry->data=param;
		resultlist_entry->state |= STATE_SENSITIVE;
		resultlist_entry->speech=g_strdup(result_main_label);
	} else {
		resultlist_entry=gui_internal_button_new_with_callback(this, result_main_label,
				image_new_xs(this, res->country->flag),
				gravity_left_center|orientation_horizontal|flags_fill,
				gui_internal_cmd_position, param);
	}
	resultlist_entry->name=widget_name;
	if (res->c)
		resultlist_entry->c=*res->c;
	resultlist_entry->selection_id=res->id;
	if (item)
		resultlist_entry->item=*item;

	return resultlist_entry;
}

/**
 * @brief List of possible next keys/characters given the current result list of the incremental search.
 */
char possible_keys_incremental_search[256]="";

static void
gui_internal_search_idle(struct gui_priv *this, char *wm_name, struct widget *search_list, void *param)
{
	char *result_main_label=NULL,*result_sublabel=NULL,*item_name=NULL, *widget_name=NULL, *search_text;
	struct search_list_result *res;
	struct item *item=NULL;
	struct widget *search_input=NULL;
	struct widget *menu, *resultlist_row, *resultlist_entry;

	res=search_list_get_result(this->sl);
	if (!res) {
		gui_internal_search_idle_end(this);
		gui_internal_highlight_possible_keys(this, possible_keys_incremental_search);
		return;
	}

	if (! strcmp(wm_name,"Country")) {
		item_name=res->country->name;
		item=&res->country->common.item;
		result_main_label=g_strdup_printf("%s", res->country->name);
	} else if (! strcmp(wm_name,"Town")) {
		item=&res->town->common.item;
		item_name=res->town->common.town_name;
		result_main_label=town_display_label(res, 1, 0);
		result_sublabel=town_display_label(res, 1, 2);
	} else if (! strcmp(wm_name,"Street")) {
		item_name=res->street->name;
		item=&res->street->common.item;
		result_main_label=g_strdup(res->street->name);
		result_sublabel=town_display_label(res, 2, 1);
	} else if (! strcmp(wm_name,"House number")) {
		item_name=res->house_number->house_number;
		result_main_label=g_strdup_printf("%s, %s", item_name, res->street->name);
		result_sublabel=town_display_label(res, 3, 0);
		widget_name=g_strdup(result_main_label);
	}
	if(!item_name) {
		dbg(lvl_error, "Skipping nameless item in search (search type: %s). Please report this as a bug.\n", wm_name);
		return;
	}

	if(!widget_name)
		widget_name=g_strdup(item_name);

	menu=g_list_last(this->root.children)->data;
	search_input=gui_internal_find_widget(menu, NULL, STATE_EDIT);
	dbg_assert(search_input);
	search_text=search_input->text;

	gui_internal_find_next_possible_key(search_text, wm_name, possible_keys_incremental_search, item_name);

	resultlist_row=gui_internal_widget_table_row_new(this, gravity_left|orientation_horizontal|flags_fill);
	if (!result_sublabel)
		resultlist_row->text=g_strdup(result_main_label);
	else
		resultlist_row->text=g_strdup_printf("%s %s",item_name,result_sublabel);
	int is_house_number_without_street=!strcmp(wm_name,"House number") && !res->street->name;
	resultlist_row->datai=gui_internal_get_match_quality(item_name, search_text, is_house_number_without_street);
	gui_internal_widget_insert_sorted(search_list, resultlist_row, gui_internal_search_cmp);

	resultlist_entry=gui_internal_create_resultlist_entry(
			this, res, result_main_label, result_sublabel, param, widget_name, item);
	gui_internal_widget_append(resultlist_row, resultlist_entry);
	gui_internal_widget_pack(this, search_list);
	graphics_draw_mode(this->gra, draw_mode_begin);
	gui_internal_widget_render(this, menu);
	graphics_draw_mode(this->gra, draw_mode_end);

	g_free(result_main_label);
	g_free(result_sublabel);
}

static void
gui_internal_search_idle_start(struct gui_priv *this, char *wm_name, struct widget *search_list, void *param)
{
	this->idle_cb=callback_new_4(callback_cast(gui_internal_search_idle), this, wm_name, search_list, param);
	this->idle=event_add_idle(50,this->idle_cb);
	callback_call_0(this->idle_cb);
}

static void
gui_internal_search_changed(struct gui_priv *this, struct widget *wm, void *data)
{
	GList *l;
	struct widget *search_list=gui_internal_menu_data(this)->search_list;
	void *param=(void *)3;

	gui_internal_widget_table_clear(this, search_list);
	possible_keys_incremental_search[0]='\0';

	if (! strcmp(wm->name,"Country"))
		param=(void *)4;
	if (! strcmp(wm->name,"Street"))
		param=(void *)5;
	if (! strcmp(wm->name,"House number"))
		param=(void *)6;
	dbg(lvl_debug,"%s now '%s'\n", wm->name, wm->text);

	gui_internal_search_idle_end(this);
	if (wm->text && g_utf8_strlen(wm->text, -1) > 0) {
		struct attr search_attr;

		dbg(lvl_debug,"process\n");
		if (! strcmp(wm->name,"Country"))
			search_attr.type=attr_country_all;
		if (! strcmp(wm->name,"Town"))
			search_attr.type=attr_town_or_district_name;
		if (! strcmp(wm->name,"Street"))
			search_attr.type=attr_street_name;
		if (! strcmp(wm->name,"House number"))
			search_attr.type=attr_house_number;
		search_attr.u.str=wm->text;
		search_list_search(this->sl, &search_attr, 1);
		gui_internal_search_idle_start(this, wm->name, search_list, param);
	} else {
		// If not enough content is entered, we highlight all keys.
		gui_internal_highlight_possible_keys(this, "");
	}
	l=g_list_last(this->root.children);
	gui_internal_widget_render(this, l->data);
}

static void
gui_internal_search_list_set_default_country(struct gui_priv *this)
{
	struct attr search_attr, country_name, country_iso2, *country_attr;
	struct item *item;
	struct country_search *cs;
	struct tracking *tracking;
	struct search_list_result *res;

	country_attr=country_default();
	tracking=navit_get_tracking(this->nav);
	if (tracking && tracking_get_attr(tracking, attr_country_id, &search_attr, NULL))
		country_attr=&search_attr;
	if (country_attr) {
		cs=country_search_new(country_attr, 0);
		item=country_search_get_item(cs);
		if (item && item_attr_get(item, attr_country_name, &country_name)) {
			search_attr.type=attr_country_all;
			dbg(lvl_debug,"country %s\n", country_name.u.str);
			search_attr.u.str=country_name.u.str;
			search_list_search(this->sl, &search_attr, 0);
			while((res=search_list_get_result(this->sl)));
			if(this->country_iso2) {
				g_free(this->country_iso2);
				this->country_iso2=NULL;
			}
			if (item_attr_get(item, attr_country_iso2, &country_iso2))
				this->country_iso2=g_strdup(country_iso2.u.str);
		}
		country_search_destroy(cs);
	} else {
		dbg(lvl_error,"warning: no default country found\n");
		if (this->country_iso2) {
		    dbg(lvl_debug,"attempting to use country '%s'\n",this->country_iso2);
		    search_attr.type=attr_country_iso2;
		    search_attr.u.str=this->country_iso2;
            search_list_search(this->sl, &search_attr, 0);
            while((res=search_list_get_result(this->sl)));
		}
	}
}

static void
gui_internal_search_list_new(struct gui_priv *this)
{
	struct mapset *ms=navit_get_mapset(this->nav);
	if (! this->sl) {
		this->sl=search_list_new(ms);
		gui_internal_search_list_set_default_country(this);
	}
}

void
gui_internal_search_list_destroy(struct gui_priv *this)
{
	if (this->sl) {
		search_list_destroy(this->sl);
		this->sl=NULL;
	}
}

void
gui_internal_search(struct gui_priv *this, const char *what, const char *type, int flags)
{
	struct widget *wb,*wk,*w,*wr,*we,*wl,*wnext=NULL;
	char *country;
	int keyboard_mode;
	gui_internal_search_list_new(this);
	keyboard_mode = VKBD_FLAG_2 | gui_internal_keyboard_init_mode(this->country_iso2 ? this->country_iso2 : getenv("LANG"));
	wb=gui_internal_menu(this, what);
	w=gui_internal_box_new(this, gravity_center|orientation_vertical|flags_expand|flags_fill);
	gui_internal_widget_append(wb, w);
	wr=gui_internal_box_new(this, gravity_top_center|orientation_vertical|flags_expand|flags_fill);
	gui_internal_widget_append(w, wr);
	we=gui_internal_box_new(this, gravity_left_center|orientation_horizontal|flags_fill);
	gui_internal_widget_append(wr, we);
	if (!strcmp(type,"Country")) {
		wnext=gui_internal_image_new(this, image_new_xs(this, "gui_select_town"));
		wnext->func=gui_internal_search_town;
	} else if (!strcmp(type,"Town")) {
		if (this->country_iso2) {
#ifdef HAVE_API_ANDROID
			char country_iso2[strlen(this->country_iso2)+1];
			strtolower(country_iso2, this->country_iso2);
			country=g_strdup_printf("country_%s", country_iso2);
#else
			country=g_strdup_printf("country_%s", this->country_iso2);
#endif
		} else
			country=g_strdup("gui_select_country");
		gui_internal_widget_append(we, wb=gui_internal_image_new(this, image_new_xs(this, country)));
		wb->state |= STATE_SENSITIVE;
		if (flags)
			wb->func = gui_internal_search_country;
		else
			wb->func = gui_internal_back;
		wnext=gui_internal_image_new(this, image_new_xs(this, "gui_select_street"));
		wnext->func=gui_internal_search_street;
		g_free(country);
	} else if (!strcmp(type,"Street")) {
		gui_internal_widget_append(we, wb=gui_internal_image_new(this, image_new_xs(this, "gui_select_town")));
		wb->state |= STATE_SENSITIVE;
		wb->func = gui_internal_back;
		wnext=gui_internal_image_new(this, image_new_xs(this, "gui_select_house_number"));
		wnext->func=gui_internal_search_house_number;
	} else if (!strcmp(type,"House number")) {
		gui_internal_widget_append(we, wb=gui_internal_image_new(this, image_new_xs(this, "gui_select_street")));
		wb->state |= STATE_SENSITIVE;
		wb->func = gui_internal_back;
		keyboard_mode = VKBD_NUMERIC | VKBD_FLAG_2;
	}
	gui_internal_widget_append(we, wk=gui_internal_label_new(this, NULL));
	if (wnext) {
		gui_internal_widget_append(we, wnext);
		wnext->state |= STATE_SENSITIVE;
	}
	wl=gui_internal_widget_table_new(this,gravity_left_top | flags_fill | flags_expand |orientation_vertical,1);//gui_internal_box_new(this, gravity_left_top|orientation_vertical|flags_expand|flags_fill);
	gui_internal_widget_append(wr, wl);
	gui_internal_menu_data(this)->search_list=wl;
	wk->state |= STATE_EDIT|STATE_EDITABLE;
	wk->background=this->background;
	wk->flags |= flags_expand|flags_fill;
	wk->func = gui_internal_search_changed;
	wk->name=g_strdup(type);
	if (this->keyboard)
		gui_internal_widget_append(w, gui_internal_keyboard(this, keyboard_mode));
	else
		gui_internal_keyboard_show_native(this, w, keyboard_mode, getenv("LANG"));
	gui_internal_menu_render(this);
}

void
gui_internal_search_house_number_in_street(struct gui_priv *this, struct widget *widget, void *data)
{
	dbg(lvl_info,"id %d\n", widget->selection_id);
	search_list_select(this->sl, attr_street_name, 0, 0);
	search_list_select(this->sl, attr_street_name, widget->selection_id, 1);
	gui_internal_search(this,_("House number"),"House number",0);
}

void
gui_internal_search_street_in_town(struct gui_priv *this, struct widget *widget, void *data)
{
	dbg(lvl_info,"id %d\n", widget->selection_id);
	search_list_select(this->sl, attr_town_or_district_name, 0, 0);
	search_list_select(this->sl, attr_town_or_district_name, widget->selection_id, 1);
	gui_internal_search(this,_("Street"),"Street",0);
}

void
gui_internal_search_town_in_country(struct gui_priv *this, struct widget *widget)
{
	struct search_list_common *slc;
	dbg(lvl_info,"id %d\n", widget->selection_id);
	search_list_select(this->sl, attr_country_all, 0, 0);
	slc=search_list_select(this->sl, attr_country_all, widget->selection_id, 1);
	if (slc) {
		g_free(this->country_iso2);
		this->country_iso2=g_strdup(((struct search_list_country *)slc)->iso2);
	}
	gui_internal_search(this,widget->name,"Town",0);
}
<|MERGE_RESOLUTION|>--- conflicted
+++ resolved
@@ -236,7 +236,6 @@
 				if (child_->data && strcmp("\b", child_->data) && child_->data_free) {
 					if ( (strlen(possible_keys) == 0) ||
 					     (g_strrstr(possible_keys, child_->data)!=NULL ) ) {
-<<<<<<< HEAD
 						child_->state|= STATE_SENSITIVE|STATE_CLEAR ;
 						child_->state&= ~(STATE_INVISIBLE);
 						// Select and highlight the first possible button.
@@ -247,11 +246,6 @@
 					} else {
 						child_->state&= ~(STATE_SELECTED|STATE_SENSITIVE) ;
 						child_->state|= STATE_INVISIBLE;
-=======
-						child_->state|= STATE_HIGHLIGHTED|STATE_SENSITIVE|STATE_CLEAR ;
-					} else {
-						child_->state&= ~STATE_HIGHLIGHTED;
->>>>>>> da4b07d6
 					}
 					gui_internal_widget_render(this,child_);
 				}
