enum gui_internal_reason {
    gui_internal_reason_click=1,
    gui_internal_reason_keypress,
    gui_internal_reason_keypress_finish
};

//##############################################################################################################
//# Description:
//# Comment:
//# Authors: Martin Schaller (04/2008)
//##############################################################################################################
struct widget {
<<<<<<< HEAD
	enum widget_type type;
	struct graphics_gc *background,*text_background;
	struct graphics_gc *foreground_frame;
	struct graphics_gc *foreground;
	char *text;
	struct graphics_image *img;
	 /**
	  * A function to be invoked on actions.
	  * @param widget The widget that is receiving the button press.
	  *
	  */
	void (*func)(struct gui_priv *priv, struct widget *widget, void *data);
	/**
	 * A function to be invoked on resize or move
	 * @param widged The widget that is resized
	 */
	void (*on_resize)(struct gui_priv *priv, struct widget *widget, void *data, int neww, int newh);
	enum gui_internal_reason reason;
	int datai;
	void *data;
	/**
	 * @brief A function to deallocate data
	 */
	void (*data_free)(void *data);
=======
    enum widget_type type;
    struct graphics_gc *background,*text_background;
    struct graphics_gc *foreground_frame;
    struct graphics_gc *foreground;
    char *text;
    struct graphics_image *img;
    /**
     * A function to be invoked on actions.
     * @li widget The widget that is receiving the button press.
     *
     */
    void (*func)(struct gui_priv *priv, struct widget *widget, void *data);
    enum gui_internal_reason reason;
    int datai;
    void *data;
    /**
     * @brief A function to deallocate data
     */
    void (*data_free)(void *data);
>>>>>>> 84ec04ba

    /**
     * @brief a function that will be called as the widget is being destroyed.
     * This function can act as a destructor for the widget. It allows for
     * on deallocation actions to be specified on a per widget basis.
     * This function will call g_free on the widget (if required).
     */
    void (*wfree) (struct gui_priv *this_, struct widget * w);
    char *prefix;
    char *name;
    char *speech;
    char *command;
    struct pcoord c;
    struct item item;
    int selection_id;
    int state;
    struct point p;
    int wmin,hmin;
    int w,h;
    int textw,texth;
    int font_idx;
    int bl,br,bt,bb,spx,spy;
    int border;
    int packed;
    /**
     * The number of widgets to layout horizontally when doing
     * a orientation_horizontal_vertical layout
     */
    int cols;
    enum flags flags;
    int flags2;
    void *instance;
    int (*set_attr)(void *, struct attr *);
    int (*get_attr)(void *, enum attr_type, struct attr *, struct attr_iter *);
    void (*remove_cb)(void *, struct callback *cb);
    struct callback *cb;
    struct attr on;
    struct attr off;
    int deflt;
    int is_on;
    int redraw;
    struct menu_data *menu_data;
    struct form *form;
    GList *children;
    struct widget *parent;
    struct scroll_buttons *scroll_buttons;
};

struct scroll_buttons {
    /**
    * Button box should not be displayed if button_box_hide is not zero.
    */
    int button_box_hide;
    /**
    * A container box that is the child of the table widget that contains+groups
    * the next and previous button.
    */
    struct widget * button_box;
    /**
    * A button widget to handle 'next page' requests
    */
    struct widget * next_button;
    /**
    * A button widget to handle 'previous page' requests.
    */
    struct widget * prev_button;
    /**
    * a pointer to the gui context.
    * This is needed by the free function to destroy the buttons.
    */
    struct  gui_priv *  this;
};

/**
 * @brief A structure to store information about a table.
 *
 * The table_data widget stores pointers to extra information needed by the
 * table widget.
 *
 * The table_data structure needs to be freed with data_free along with the widget.
 *
 */
struct table_data {
    /**
     * A GList pointer into a widget->children list that indicates the row
     * currently being rendered at the top of the table.
     */
    GList * top_row;
    /**
     * A Glist pointer into a widget->children list that indicates the row
     * currently being rendered at the bottom of the table.
     */
    GList * bottom_row;

    struct scroll_buttons scroll_buttons;

};

/**
 * A data structure that holds information about a column that makes up a table.
 *
 *
 */
struct table_column_desc {

    /**
     * The computed height of a cell in the table.
     */
    int height;

    /**
     * The computed width of a cell in the table.
     */
    int width;
};
/* prototypes */
enum flags;
struct graphics_image;
struct gui_priv;
struct point;
struct table_data;
struct widget;
struct widget *gui_internal_label_font_new(struct gui_priv *this, const char *text, int font);
struct widget *gui_internal_label_new(struct gui_priv *this, const char *text);
struct widget *gui_internal_label_new_abbrev(struct gui_priv *this, const char *text, int maxwidth);
struct widget *gui_internal_image_new(struct gui_priv *this, struct graphics_image *image);
struct widget *gui_internal_text_font_new(struct gui_priv *this, const char *text, int font, enum flags flags);
struct widget *gui_internal_text_new(struct gui_priv *this, const char *text, enum flags flags);
struct widget *gui_internal_button_font_new_with_callback(struct gui_priv *this, const char *text, int font,
        struct graphics_image *image, enum flags flags, void (*func)(struct gui_priv *priv, struct widget *widget, void *data),
        void *data);
struct widget *gui_internal_button_new_with_callback(struct gui_priv *this, const char *text,
        struct graphics_image *image, enum flags flags, void (*func)(struct gui_priv *priv, struct widget *widget, void *data),
        void *data);
struct widget *gui_internal_button_new(struct gui_priv *this, const char *text, struct graphics_image *image,
                                       enum flags flags);
struct widget *gui_internal_find_widget(struct widget *wi, struct point *p, int flags);
void gui_internal_highlight_do(struct gui_priv *this, struct widget *found);
void gui_internal_highlight(struct gui_priv *this);
struct widget *gui_internal_box_new_with_label(struct gui_priv *this, enum flags flags, const char *label);
struct widget *gui_internal_box_new(struct gui_priv *this, enum flags flags);
void gui_internal_widget_reset_pack(struct gui_priv *this, struct widget *w);
void gui_internal_widget_append(struct widget *parent, struct widget *child);
void gui_internal_widget_prepend(struct widget *parent, struct widget *child);
void gui_internal_widget_insert_sorted(struct widget *parent, struct widget *child, GCompareFunc func);
void gui_internal_widget_children_destroy(struct gui_priv *this, struct widget *w);
void gui_internal_widget_destroy(struct gui_priv *this, struct widget *w);
void gui_internal_widget_render(struct gui_priv *this, struct widget *w);
void gui_internal_widget_resize(struct gui_priv *this, struct widget *w, int wnew, int hnew);
void gui_internal_widget_pack(struct gui_priv *this, struct widget *w);
struct widget *gui_internal_button_label(struct gui_priv *this, const char *label, int mode);
struct widget *gui_internal_widget_table_new(struct gui_priv *this, enum flags flags, int buttons);
void gui_internal_widget_table_clear(struct gui_priv *this, struct widget *table);
GList *gui_internal_widget_table_next_row(GList *row);
GList *gui_internal_widget_table_prev_row(GList *row);
GList *gui_internal_widget_table_first_row(GList *row);
GList *gui_internal_widget_table_top_row(struct gui_priv *this, struct widget *table);
GList *gui_internal_widget_table_set_top_row(struct gui_priv *this, struct widget * table, struct widget *row);
struct widget *gui_internal_widget_table_row_new(struct gui_priv *this, enum flags flags);
void gui_internal_table_pack(struct gui_priv *this, struct widget *w);
void gui_internal_table_hide_rows(struct table_data *table_data);
void gui_internal_table_render(struct gui_priv *this, struct widget *w);
void gui_internal_table_button_next(struct gui_priv *this, struct widget *wm, void *data);
void gui_internal_table_button_prev(struct gui_priv *this, struct widget *wm, void *data);
void gui_internal_table_data_free(void *p);
/* end of prototypes */<|MERGE_RESOLUTION|>--- conflicted
+++ resolved
@@ -10,32 +10,6 @@
 //# Authors: Martin Schaller (04/2008)
 //##############################################################################################################
 struct widget {
-<<<<<<< HEAD
-	enum widget_type type;
-	struct graphics_gc *background,*text_background;
-	struct graphics_gc *foreground_frame;
-	struct graphics_gc *foreground;
-	char *text;
-	struct graphics_image *img;
-	 /**
-	  * A function to be invoked on actions.
-	  * @param widget The widget that is receiving the button press.
-	  *
-	  */
-	void (*func)(struct gui_priv *priv, struct widget *widget, void *data);
-	/**
-	 * A function to be invoked on resize or move
-	 * @param widged The widget that is resized
-	 */
-	void (*on_resize)(struct gui_priv *priv, struct widget *widget, void *data, int neww, int newh);
-	enum gui_internal_reason reason;
-	int datai;
-	void *data;
-	/**
-	 * @brief A function to deallocate data
-	 */
-	void (*data_free)(void *data);
-=======
     enum widget_type type;
     struct graphics_gc *background,*text_background;
     struct graphics_gc *foreground_frame;
@@ -44,10 +18,15 @@
     struct graphics_image *img;
     /**
      * A function to be invoked on actions.
-     * @li widget The widget that is receiving the button press.
+     * @param widget The widget that is receiving the button press.
      *
      */
     void (*func)(struct gui_priv *priv, struct widget *widget, void *data);
+    /**
+     * A function to be invoked on resize or move
+     * @param widged The widget that is resized
+     */
+    void (*on_resize)(struct gui_priv *priv, struct widget
     enum gui_internal_reason reason;
     int datai;
     void *data;
@@ -55,7 +34,6 @@
      * @brief A function to deallocate data
      */
     void (*data_free)(void *data);
->>>>>>> 84ec04ba
 
     /**
      * @brief a function that will be called as the widget is being destroyed.
