macro(convert_to_png IMAGE_INPUT IMAGE_OUTPUT SCALE)
	get_filename_component(FILE_EXT ${IMAGE_INPUT} EXT)
	string(TOUPPER ${FILE_EXT} FILE_TYPE)
	string(REGEX REPLACE "^\\." "" FILE_TYPE ${FILE_TYPE})
	if(${IMAGE_CONVERTER_${FILE_TYPE}} MATCHES "rsvg-convert")
		if (${SCALE} GREATER 0)
			set(SCALE_ARGS --width=${SCALE} --height=${SCALE})
		else()
			set(SCALE_ARGS)
		endif()
		set(COMMAND_ARGS ${SCALE_ARGS} --output ${IMAGE_OUTPUT} ${IMAGE_INPUT})
	elseif(${IMAGE_CONVERTER_${FILE_TYPE}} MATCHES "convert")
		if (${SCALE} GREATER 0)
			set(SCALE_ARGS -resize ${SCALE}x${SCALE})
		else()
			set(SCALE_ARGS)
		endif()
		set(COMMAND_ARGS -background none ${IMAGE_INPUT} ${SCALE_ARGS} ${IMAGE_OUTPUT})
	elseif(${IMAGE_CONVERTER_${FILE_TYPE}} MATCHES "ksvgtopng")
		set (NEW_SCALE ${SCALE})
		if (${SCALE} EQUAL 0)
			file(STRINGS  ${IMAGE_INPUT} NEW_SCALE_LINE REGEX "[^-]width=\"[0-9pxt.]*\"")
			string(REGEX MATCH "width=\"([0-9]*)[pxt]*\"" NEW_SCALE_LINE ${NEW_SCALE_LINE})
			set(NEW_SCALE ${CMAKE_MATCH_1})
<<<<<<< HEAD
       endif()
=======
		endif()
>>>>>>> 2a103031
		set(COMMAND_ARGS ${NEW_SCALE} ${NEW_SCALE}  ${IMAGE_INPUT} ${IMAGE_OUTPUT})
	elseif(${IMAGE_CONVERTER_${FILE_TYPE}} MATCHES "inkscape")
		if (${SCALE} GREATER 0)
			set(SCALE_ARGS --export-width=${SCALE} --export-height=${SCALE})
		else()
			set(SCALE_ARGS)
		endif()
		set(COMMAND_ARGS --without-gui --export-background-opacity=0 --export-png ${IMAGE_OUTPUT} ${SCALE_ARGS} ${IMAGE_INPUT})
	else()
		message(FATAL_ERROR "no svg2png converter defined here.")
	endif()

	add_custom_command (
		OUTPUT ${IMAGE_OUTPUT}
		DEPENDS ${IMAGE_INPUT}
		COMMAND ${IMAGE_CONVERTER_${FILE_TYPE}} ${COMMAND_ARGS}
<<<<<<< HEAD
	)
=======
		)
>>>>>>> 2a103031
endmacro()

macro(add_scale_targets IMAGE_SRC IMAGE_NAME)
	string(REPLACE "," ";" SCALES "${ARGN}")
	set(add_scale_targets_is_first_scale 1)
	foreach (CURRENT_SCALE ${SCALES})
		if(add_scale_targets_is_first_scale EQUAL 1)
			set (IMAGE_DST ${CMAKE_CURRENT_BINARY_DIR}/${IMAGE_NAME}.png)
			set(add_scale_targets_is_first_scale 0)
		elseif (${CURRENT_SCALE} EQUAL 0)
			set (IMAGE_DST ${CMAKE_CURRENT_BINARY_DIR}/${IMAGE_NAME}.png)
			message_error( "Image size value of 0 to leave image unscaled can only be given as the first value in row, e.g. -D svg2png_scaling=0,16,32 " )
		else()
			set (IMAGE_DST ${CMAKE_CURRENT_BINARY_DIR}/${IMAGE_NAME}_${CURRENT_SCALE}_${CURRENT_SCALE}.png)
		endif()

		if(NOT CURRENT_SCALE EQUAL -1)
<<<<<<< HEAD
		convert_to_png(
           ${CMAKE_CURRENT_SOURCE_DIR}/${IMAGE_SRC}
           ${IMAGE_DST}
           ${CURRENT_SCALE}
		)
		list(APPEND IMAGE_TARGETS ${IMAGE_DST})
=======
			convert_to_png(
				${CMAKE_CURRENT_SOURCE_DIR}/${IMAGE_SRC}
				${IMAGE_DST}
				${CURRENT_SCALE}
				)
			list(APPEND IMAGE_TARGETS ${IMAGE_DST})
>>>>>>> 2a103031
		endif()
	endforeach()
endmacro()

if(NOT DEFINED NAVIT_BINARY)
	set(NAVIT_BINARY navit CACHE STRING "Navit binary name  not defined")
endif()
#patch binary name in desktop file
configure_file(desktop_icons/navit.desktop.in desktop_icons/${PACKAGE}.desktop)
install(FILES  ${CMAKE_CURRENT_BINARY_DIR}/desktop_icons/${PACKAGE}.desktop DESTINATION share/applications)
install(FILES  desktop_icons/22x22/navit.png DESTINATION share/icons/hicolor/22x22/apps RENAME ${PACKAGE}.png)
install(FILES  desktop_icons/86x86/navit.png DESTINATION share/icons/hicolor/86x86/apps RENAME ${PACKAGE}.png)
install(FILES  desktop_icons/108x108/navit.png DESTINATION share/icons/hicolor/108x108/apps RENAME ${PACKAGE}.png)
install(FILES  desktop_icons/128x128/navit.png DESTINATION share/icons/hicolor/128x128/apps RENAME ${PACKAGE}.png)
install(FILES  desktop_icons/256x256/navit.png DESTINATION share/icons/hicolor/256x256/apps RENAME ${PACKAGE}.png)
#install(FILES  bench.xpm DESTINATION )

if (USE_SVG OR SVG2PNG)
	FILE(GLOB SVG_FILES RELATIVE ${CMAKE_CURRENT_SOURCE_DIR} "*.svg" "*.svgz")

	if(USE_SVG)
		list(APPEND IMAGES_TO_COPY ${SVG_FILES})
	endif(USE_SVG)
	if(SVG2PNG)
		list(APPEND FILES_TO_PNG ${SVG_FILES})
	endif(SVG2PNG)
endif()

FILE(GLOB XPM_FILES RELATIVE ${CMAKE_CURRENT_SOURCE_DIR} "*.xpm")
if(XPM2PNG)
	foreach (IMAGE_SRC ${SVG_FILES})
		string(REGEX REPLACE ".[a-z]*\$" "" IMAGE ${IMAGE_SRC})
		list(APPEND SVG_FILES_BASENAMES ${IMAGE})
	endforeach()
	foreach (IMAGE_SRC ${XPM_FILES})
		string(REGEX REPLACE ".[a-z]*\$" "" IMAGE ${IMAGE_SRC})
		list(FIND SVG_FILES_BASENAMES ${IMAGE} DUP_IMG)
		if ( ${DUP_IMG} LESS 0 )
			list(APPEND FILES_TO_PNG ${IMAGE_SRC})
		else()
			message(STATUS "image '${IMAGE}': XPM version skipped in favor of SVG")
		endif()
	endforeach()
else()
	list(APPEND IMAGES_TO_COPY ${XPM_FILES})
endif(XPM2PNG)

foreach (IMAGE_SRC ${FILES_TO_PNG})
	string(REGEX REPLACE ".[a-z]*\$" "" IMAGE ${IMAGE_SRC})

	if ( IMAGE_SRC MATCHES ".*svgz*" )
		if ( DEFINED svg2png_scaling_nav AND ${IMAGE} MATCHES "^nav_")
			add_scale_targets(${IMAGE_SRC} ${IMAGE} ${svg2png_scaling_nav})
		elseif( DEFINED svg2png_scaling_flag AND ${IMAGE} MATCHES "^country_")
			add_scale_targets(${IMAGE_SRC} ${IMAGE} ${svg2png_scaling_flag})
		elseif( DEFINED svg2png_scaling)
			add_scale_targets(${IMAGE_SRC} ${IMAGE} ${svg2png_scaling})
		endif()
	else()
		add_scale_targets(${IMAGE_SRC} ${IMAGE} 0)
	endif()

endforeach()

foreach (IMAGE_FILE ${IMAGES_TO_COPY})
	add_custom_command(OUTPUT "${CMAKE_CURRENT_BINARY_DIR}/${IMAGE_FILE}"
<<<<<<< HEAD
		      DEPENDS "${CMAKE_CURRENT_SOURCE_DIR}/${IMAGE_FILE}"
		      COMMAND ${CMAKE_COMMAND} -E copy "${CMAKE_CURRENT_SOURCE_DIR}/${IMAGE_FILE}"
		      "${CMAKE_CURRENT_BINARY_DIR}/${IMAGE_FILE}"
	)
=======
		DEPENDS "${CMAKE_CURRENT_SOURCE_DIR}/${IMAGE_FILE}"
		COMMAND ${CMAKE_COMMAND} -E copy "${CMAKE_CURRENT_SOURCE_DIR}/${IMAGE_FILE}"
		"${CMAKE_CURRENT_BINARY_DIR}/${IMAGE_FILE}"
		)
>>>>>>> 2a103031
	list(APPEND IMAGE_TARGETS "${CMAKE_CURRENT_BINARY_DIR}/${IMAGE_FILE}")
endforeach()

add_custom_target(images ALL DEPENDS ${IMAGE_TARGETS})
add_custom_target(images_resource COMMAND mkdir -p ../resources/share/navit/xpm COMMAND cp ${IMAGE_TARGETS} ../resources/share/navit/xpm)
add_dependencies(images_resource images)

install(
	FILES ${IMAGE_TARGETS}
	DESTINATION ${IMAGE_DIR}
	PERMISSIONS OWNER_READ OWNER_WRITE GROUP_READ WORLD_READ
<<<<<<< HEAD
)
=======
	)
>>>>>>> 2a103031
<|MERGE_RESOLUTION|>--- conflicted
+++ resolved
@@ -22,11 +22,7 @@
 			file(STRINGS  ${IMAGE_INPUT} NEW_SCALE_LINE REGEX "[^-]width=\"[0-9pxt.]*\"")
 			string(REGEX MATCH "width=\"([0-9]*)[pxt]*\"" NEW_SCALE_LINE ${NEW_SCALE_LINE})
 			set(NEW_SCALE ${CMAKE_MATCH_1})
-<<<<<<< HEAD
-       endif()
-=======
 		endif()
->>>>>>> 2a103031
 		set(COMMAND_ARGS ${NEW_SCALE} ${NEW_SCALE}  ${IMAGE_INPUT} ${IMAGE_OUTPUT})
 	elseif(${IMAGE_CONVERTER_${FILE_TYPE}} MATCHES "inkscape")
 		if (${SCALE} GREATER 0)
@@ -43,11 +39,7 @@
 		OUTPUT ${IMAGE_OUTPUT}
 		DEPENDS ${IMAGE_INPUT}
 		COMMAND ${IMAGE_CONVERTER_${FILE_TYPE}} ${COMMAND_ARGS}
-<<<<<<< HEAD
-	)
-=======
 		)
->>>>>>> 2a103031
 endmacro()
 
 macro(add_scale_targets IMAGE_SRC IMAGE_NAME)
@@ -65,21 +57,12 @@
 		endif()
 
 		if(NOT CURRENT_SCALE EQUAL -1)
-<<<<<<< HEAD
-		convert_to_png(
-           ${CMAKE_CURRENT_SOURCE_DIR}/${IMAGE_SRC}
-           ${IMAGE_DST}
-           ${CURRENT_SCALE}
-		)
-		list(APPEND IMAGE_TARGETS ${IMAGE_DST})
-=======
 			convert_to_png(
 				${CMAKE_CURRENT_SOURCE_DIR}/${IMAGE_SRC}
 				${IMAGE_DST}
 				${CURRENT_SCALE}
 				)
 			list(APPEND IMAGE_TARGETS ${IMAGE_DST})
->>>>>>> 2a103031
 		endif()
 	endforeach()
 endmacro()
@@ -146,17 +129,10 @@
 
 foreach (IMAGE_FILE ${IMAGES_TO_COPY})
 	add_custom_command(OUTPUT "${CMAKE_CURRENT_BINARY_DIR}/${IMAGE_FILE}"
-<<<<<<< HEAD
-		      DEPENDS "${CMAKE_CURRENT_SOURCE_DIR}/${IMAGE_FILE}"
-		      COMMAND ${CMAKE_COMMAND} -E copy "${CMAKE_CURRENT_SOURCE_DIR}/${IMAGE_FILE}"
-		      "${CMAKE_CURRENT_BINARY_DIR}/${IMAGE_FILE}"
-	)
-=======
 		DEPENDS "${CMAKE_CURRENT_SOURCE_DIR}/${IMAGE_FILE}"
 		COMMAND ${CMAKE_COMMAND} -E copy "${CMAKE_CURRENT_SOURCE_DIR}/${IMAGE_FILE}"
 		"${CMAKE_CURRENT_BINARY_DIR}/${IMAGE_FILE}"
 		)
->>>>>>> 2a103031
 	list(APPEND IMAGE_TARGETS "${CMAKE_CURRENT_BINARY_DIR}/${IMAGE_FILE}")
 endforeach()
 
@@ -168,8 +144,4 @@
 	FILES ${IMAGE_TARGETS}
 	DESTINATION ${IMAGE_DIR}
 	PERMISSIONS OWNER_READ OWNER_WRITE GROUP_READ WORLD_READ
-<<<<<<< HEAD
-)
-=======
-	)
->>>>>>> 2a103031
+	)