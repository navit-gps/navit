if(SAMPLE_MAP)
	set(SAMPLE_MAP_NAME osm_bbox_11.3,47.9,11.7,48.2)
	set(maptool_args "--attr-debug-level=5")

	GET_TARGET_PROPERTY(MAPTOOL_PATH maptool LOCATION)
	add_custom_target(sample_map ALL DEPENDS ${SAMPLE_MAP_NAME}.xml)
	add_custom_command (
		OUTPUT ${CMAKE_CURRENT_BINARY_DIR}/${SAMPLE_MAP_NAME}.xml
		COMMAND ${CMAKE_COMMAND} -D TYPE=binfile -D DATA=${SAMPLE_MAP_NAME}.bin
<<<<<<< HEAD
			-D DST=${CMAKE_CURRENT_BINARY_DIR}/${SAMPLE_MAP_NAME}.xml
	 -P ${PROJECT_SOURCE_DIR}/cmake/navit_writemapxml.cmake
		VERBATIM
		DEPENDS ${CMAKE_CURRENT_BINARY_DIR}/${SAMPLE_MAP_NAME}.bin
	)
=======
		-D DST=${CMAKE_CURRENT_BINARY_DIR}/${SAMPLE_MAP_NAME}.xml
		-P ${PROJECT_SOURCE_DIR}/cmake/navit_writemapxml.cmake
		VERBATIM
		DEPENDS ${CMAKE_CURRENT_BINARY_DIR}/${SAMPLE_MAP_NAME}.bin
		)
>>>>>>> 2a103031
	if(DOWNLOAD_SAMPLE_MAP)
		add_custom_command (
			OUTPUT ${CMAKE_CURRENT_BINARY_DIR}/${SAMPLE_MAP_NAME}.bin
			COMMAND ${CMAKE_COMMAND}
<<<<<<< HEAD
	    -D URL=http://www.navit-project.org/maps/${SAMPLE_MAP_NAME}.bin
	    -D DST=${CMAKE_CURRENT_BINARY_DIR}/${SAMPLE_MAP_NAME}.bin
	    -P ${PROJECT_SOURCE_DIR}/cmake/navit_download.cmake
	 VERBATIM
		)
=======
			-D URL=http://www.navit-project.org/maps/${SAMPLE_MAP_NAME}.bin
			-D DST=${CMAKE_CURRENT_BINARY_DIR}/${SAMPLE_MAP_NAME}.bin
			-P ${PROJECT_SOURCE_DIR}/cmake/navit_download.cmake
			VERBATIM
			)
>>>>>>> 2a103031
	else()
		add_custom_command (
			OUTPUT ${CMAKE_CURRENT_BINARY_DIR}/${SAMPLE_MAP_NAME}.bin
			COMMAND bzcat ${CMAKE_CURRENT_BINARY_DIR}/${SAMPLE_MAP_NAME}.osm.bz2
<<<<<<< HEAD
	    | ${MAPTOOL_PATH} ${maptool_args} ${CMAKE_CURRENT_BINARY_DIR}/${SAMPLE_MAP_NAME}.bin
	 VERBATIM
			DEPENDS maptool ${CMAKE_CURRENT_BINARY_DIR}/${SAMPLE_MAP_NAME}.osm.bz2
		)
		add_custom_command (
	 OUTPUT ${CMAKE_CURRENT_BINARY_DIR}/${SAMPLE_MAP_NAME}.osm.bz2
	 COMMAND ${CMAKE_COMMAND}
	    -D URL=http://www.navit-project.org/maps/${SAMPLE_MAP_NAME}.osm.bz2
	    -D DST=${CMAKE_CURRENT_BINARY_DIR}/${SAMPLE_MAP_NAME}.osm.bz2
	    -P ${PROJECT_SOURCE_DIR}/cmake/navit_download.cmake
	 VERBATIM
		)
=======
			| ${MAPTOOL_PATH} ${maptool_args} ${CMAKE_CURRENT_BINARY_DIR}/${SAMPLE_MAP_NAME}.bin
			VERBATIM
			DEPENDS maptool ${CMAKE_CURRENT_BINARY_DIR}/${SAMPLE_MAP_NAME}.osm.bz2
			)
		add_custom_command (
			OUTPUT ${CMAKE_CURRENT_BINARY_DIR}/${SAMPLE_MAP_NAME}.osm.bz2
			COMMAND ${CMAKE_COMMAND}
			-D URL=http://www.navit-project.org/maps/${SAMPLE_MAP_NAME}.osm.bz2
			-D DST=${CMAKE_CURRENT_BINARY_DIR}/${SAMPLE_MAP_NAME}.osm.bz2
			-P ${PROJECT_SOURCE_DIR}/cmake/navit_download.cmake
			VERBATIM
			)
>>>>>>> 2a103031
	endif()
	install(FILES ${CMAKE_CURRENT_BINARY_DIR}/${SAMPLE_MAP_NAME}.bin
		DESTINATION ${SHARE_DIR}/maps
		PERMISSIONS OWNER_READ OWNER_WRITE GROUP_READ WORLD_READ)
endif()<|MERGE_RESOLUTION|>--- conflicted
+++ resolved
@@ -7,54 +7,24 @@
 	add_custom_command (
 		OUTPUT ${CMAKE_CURRENT_BINARY_DIR}/${SAMPLE_MAP_NAME}.xml
 		COMMAND ${CMAKE_COMMAND} -D TYPE=binfile -D DATA=${SAMPLE_MAP_NAME}.bin
-<<<<<<< HEAD
-			-D DST=${CMAKE_CURRENT_BINARY_DIR}/${SAMPLE_MAP_NAME}.xml
-	 -P ${PROJECT_SOURCE_DIR}/cmake/navit_writemapxml.cmake
-		VERBATIM
-		DEPENDS ${CMAKE_CURRENT_BINARY_DIR}/${SAMPLE_MAP_NAME}.bin
-	)
-=======
 		-D DST=${CMAKE_CURRENT_BINARY_DIR}/${SAMPLE_MAP_NAME}.xml
 		-P ${PROJECT_SOURCE_DIR}/cmake/navit_writemapxml.cmake
 		VERBATIM
 		DEPENDS ${CMAKE_CURRENT_BINARY_DIR}/${SAMPLE_MAP_NAME}.bin
 		)
->>>>>>> 2a103031
 	if(DOWNLOAD_SAMPLE_MAP)
 		add_custom_command (
 			OUTPUT ${CMAKE_CURRENT_BINARY_DIR}/${SAMPLE_MAP_NAME}.bin
 			COMMAND ${CMAKE_COMMAND}
-<<<<<<< HEAD
-	    -D URL=http://www.navit-project.org/maps/${SAMPLE_MAP_NAME}.bin
-	    -D DST=${CMAKE_CURRENT_BINARY_DIR}/${SAMPLE_MAP_NAME}.bin
-	    -P ${PROJECT_SOURCE_DIR}/cmake/navit_download.cmake
-	 VERBATIM
-		)
-=======
 			-D URL=http://www.navit-project.org/maps/${SAMPLE_MAP_NAME}.bin
 			-D DST=${CMAKE_CURRENT_BINARY_DIR}/${SAMPLE_MAP_NAME}.bin
 			-P ${PROJECT_SOURCE_DIR}/cmake/navit_download.cmake
 			VERBATIM
 			)
->>>>>>> 2a103031
 	else()
 		add_custom_command (
 			OUTPUT ${CMAKE_CURRENT_BINARY_DIR}/${SAMPLE_MAP_NAME}.bin
 			COMMAND bzcat ${CMAKE_CURRENT_BINARY_DIR}/${SAMPLE_MAP_NAME}.osm.bz2
-<<<<<<< HEAD
-	    | ${MAPTOOL_PATH} ${maptool_args} ${CMAKE_CURRENT_BINARY_DIR}/${SAMPLE_MAP_NAME}.bin
-	 VERBATIM
-			DEPENDS maptool ${CMAKE_CURRENT_BINARY_DIR}/${SAMPLE_MAP_NAME}.osm.bz2
-		)
-		add_custom_command (
-	 OUTPUT ${CMAKE_CURRENT_BINARY_DIR}/${SAMPLE_MAP_NAME}.osm.bz2
-	 COMMAND ${CMAKE_COMMAND}
-	    -D URL=http://www.navit-project.org/maps/${SAMPLE_MAP_NAME}.osm.bz2
-	    -D DST=${CMAKE_CURRENT_BINARY_DIR}/${SAMPLE_MAP_NAME}.osm.bz2
-	    -P ${PROJECT_SOURCE_DIR}/cmake/navit_download.cmake
-	 VERBATIM
-		)
-=======
 			| ${MAPTOOL_PATH} ${maptool_args} ${CMAKE_CURRENT_BINARY_DIR}/${SAMPLE_MAP_NAME}.bin
 			VERBATIM
 			DEPENDS maptool ${CMAKE_CURRENT_BINARY_DIR}/${SAMPLE_MAP_NAME}.osm.bz2
@@ -67,7 +37,6 @@
 			-P ${PROJECT_SOURCE_DIR}/cmake/navit_download.cmake
 			VERBATIM
 			)
->>>>>>> 2a103031
 	endif()
 	install(FILES ${CMAKE_CURRENT_BINARY_DIR}/${SAMPLE_MAP_NAME}.bin
 		DESTINATION ${SHARE_DIR}/maps
