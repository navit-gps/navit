/**
 * Navit, a modular navigation system.
 * Copyright (C) 2005-2009 Navit Team
 *
 * This program is free software; you can redistribute it and/or
 * modify it under the terms of the GNU General Public License
 * version 2 as published by the Free Software Foundation.
 *
 * This program is distributed in the hope that it will be useful,
 * but WITHOUT ANY WARRANTY; without even the implied warranty of
 * MERCHANTABILITY or FITNESS FOR A PARTICULAR PURPOSE.  See the
 * GNU General Public License for more details.
 *
 * You should have received a copy of the GNU General Public License
 * along with this program; if not, write to the
 * Free Software Foundation, Inc., 51 Franklin Street, Fifth Floor,
 * Boston, MA  02110-1301, USA.
 */

#define _USE_MATH_DEFINES 1
#include "config.h"
#ifdef HAVE_UNISTD_H
#include <unistd.h>
#endif
#include <stdio.h>
#include <errno.h>
#include <stdlib.h>
#include <signal.h>
#include <string.h>
#include <fcntl.h>
#include <glib.h>
#include <math.h>
#include <time.h>
#include "debug.h"
#include "navit.h"
#include "callback.h"
#include "gui.h"
#include "item.h"
#include "xmlconfig.h"
#include "projection.h"
#include "map.h"
#include "mapset.h"
#include "main.h"
#include "coord.h"
#include "point.h"
#include "transform.h"
#include "traffic.h"
#include "param.h"
#include "menu.h"
#include "graphics.h"
#include "popup.h"
#include "data_window.h"
#include "route.h"
#include "navigation.h"
#include "speech.h"
#include "track.h"
#include "vehicle.h"
#include "layout.h"
#include "log.h"
#include "attr.h"
#include "event.h"
#include "file.h"
#include "profile.h"
#include "command.h"
#include "navit_nls.h"
#include "map.h"
#include "util.h"
#include "messages.h"
#include "vehicleprofile.h"
#include "sunriset.h"
#include "bookmarks.h"
#ifdef HAVE_API_WIN32_BASE
#include <windows.h>
#include "util.h"
#endif
#ifdef HAVE_API_WIN32_CE
#include "libc.h"
#endif

/* define string for bookmark handling */
#define TEXTFILE_COMMENT_NAVI_STOPPED "# navigation stopped\n"

/**
 * @defgroup navit The navit core instance
 * @brief navit is the object containing most global data structures.
 *
 * Among others:
 * - a set of maps
 * - one or more vehicles
 * - a graphics object for rendering the map
 * - a gui object for displaying the user interface
 * - a route object
 * - a navigation object
 * @{
 */

//! The vehicle used for navigation.
struct navit_vehicle {
    int follow;
    /*! Limit of the follow counter. See navit_add_vehicle */
    int follow_curr;
    /*! Deprecated : follow counter itself. When it reaches 'update' counts, map is recentered*/
    struct coord coord;
    int dir;
    int speed;
    struct coord last; /*< Position of the last update of this vehicle */
    struct vehicle *vehicle;
    struct attr callback;
    int animate_cursor;
};

struct navit {
    NAVIT_OBJECT
    struct attr self;
    GList *mapsets;
    GList *layouts;
    struct gui *gui;
    char *default_layout_name;	/*!< The default layout indicated by the config file (if any) */
    struct layout *layout_current;	/*!< The current layout theme used to display the map */
    struct graphics *gra;
    struct action *action;
    struct transformation *trans, *trans_cursor;
    struct compass *compass;
    struct route *route;
    struct navigation *navigation;
    struct speech *speech;
    struct tracking *tracking;
    int ready;
    struct window *win;
    struct displaylist *displaylist;
    int tracking_flag;
    int orientation;
    int recentdest_count;
    int osd_configuration;
    GList *vehicles;
    GList *windows_items;
    struct navit_vehicle *vehicle;
    struct callback_list *attr_cbl;
    struct callback *nav_speech_cb, *roadbook_callback, *popup_callback, *route_cb, *progress_cb;
    struct datawindow *roadbook_window;
    struct map *former_destination;
    struct point pressed, last, current;
    int button_pressed,moved,popped,zoomed;
    int center_timeout;
    int autozoom_secs;
    int autozoom_min;
    int autozoom_max;
    int autozoom_active;
    int autozoom_paused;
    struct event_timeout *button_timeout, *motion_timeout;
    struct callback *motion_timeout_callback;
    int ignore_button;
    int ignore_graphics_events;
    struct log *textfile_debug_log;
    struct pcoord destination;
    int destination_valid;
    int blocked;	/**< Whether draw operations are currently blocked. This can be a combination of the
					     following flags:
					     1: draw operations are blocked
					     2: draw operations are pending, requiring a redraw once draw operations are unblocked */
    int w,h;
    int drag_bitmap;
    int use_mousewheel;
    struct messagelist *messages;
    struct callback *resize_callback,*button_callback,*motion_callback,*predraw_callback;
    struct vehicleprofile *vehicleprofile;
    GList *vehicleprofiles;
    int pitch;
    int follow_cursor;
    int prevTs;
    int graphics_flags;
    int zoom_min, zoom_max;
    int radius;
    struct bookmarks *bookmarks;
    int flags;
    /* 1=No graphics ok */
    /* 2=No gui ok */
    int border;
    int imperial;
    int waypoints_flag;
    struct coord_geo center;
    int auto_switch; /*auto switching between day/night layout enabled ?*/
    int tunnel_nightlayout; /* switch to nightlayout if we are in a tunnel? */
    char* layout_before_tunnel;
    int sunrise_degrees;
};

struct gui *main_loop_gui;

struct attr_iter {
    void *iter;
    union {
        GList *list;
        struct mapset_handle *mapset_handle;
    } u;
};

static void navit_vehicle_update_position(struct navit *this_, struct navit_vehicle *nv);
static void navit_vehicle_draw(struct navit *this_, struct navit_vehicle *nv, struct point *pnt);
static int navit_add_vehicle(struct navit *this_, struct vehicle *v);
static int navit_set_attr_do(struct navit *this_, struct attr *attr, int init);
static int navit_get_cursor_pnt(struct navit *this_, struct point *p, int keep_orientation, int *dir);
static void navit_set_cursors(struct navit *this_);
static int navit_cmd_zoom_to_route(struct navit *this, char *function, struct attr **in, struct attr ***out);
static int navit_cmd_set_center_cursor(struct navit *this_, char *function, struct attr **in, struct attr ***out);
static int navit_cmd_announcer_toggle(struct navit *this_, char *function, struct attr **in, struct attr ***out);
static void navit_set_vehicle(struct navit *this_, struct navit_vehicle *nv);
static int navit_set_vehicleprofile(struct navit *this_, struct vehicleprofile *vp);
static int navit_cmd_switch_layout_day_night(struct navit *this_, char *function, struct attr **in, struct attr ***out);
struct object_func navit_func;

struct navit *global_navit;

void navit_add_mapset(struct navit *this_, struct mapset *ms) {
    this_->mapsets = g_list_append(this_->mapsets, ms);
}

/**
 * @brief Get the current mapset
 *
 * @param this_ The navit instance
 *
 * @return A pointer to the current mapset
 */
struct mapset *
navit_get_mapset(struct navit *this_) {
    if(this_->mapsets) {
        return this_->mapsets->data;
    } else {
        dbg(lvl_error,"No mapsets enabled! Is it on purpose? Navit can't draw a map. Please check your navit.xml");
    }
    return NULL;
}

/**
 * @brief Get the search result map (and create it if it does not exist)
 *
 * @param this_ The navit instance
 *
 * @return A pointer to the map named "search_results" or NULL if there wasa failure
 */
struct map *navit_get_search_results_map(struct navit *this_) {

    struct mapset *ms;
    struct map *map;

    ms=navit_get_mapset(this_);

    if(!ms)
        return NULL;

    map=mapset_get_map_by_name(ms, "search_results");
    if(!map) {
        struct attr *attrs[10], attrmap;
        enum attr_type types[]= {attr_position_longitude,attr_position_latitude,attr_label,attr_none};
        int i;

        attrs[0]=g_new0(struct attr,1);
        attrs[0]->type=attr_type;
        attrs[0]->u.str="csv";

        attrs[1]=g_new0(struct attr,1);
        attrs[1]->type=attr_name;
        attrs[1]->u.str="search_results";

        attrs[2]=g_new0(struct attr,1);
        attrs[2]->type=attr_charset;
        attrs[2]->u.str="utf-8";

        attrs[3]=g_new0(struct attr,1);
        attrs[3]->type=attr_item_type;
        attrs[3]->u.num=type_found_item;

        attrs[4]=g_new0(struct attr,1);
        attrs[4]->type=attr_attr_types;
        attrs[4]->u.attr_types=types;
        attrs[5]=NULL;

        attrmap.type=attr_map;
        map=attrmap.u.map=map_new(NULL,attrs);
        if(map)
            mapset_add_attr(ms,&attrmap);

        for(i=0; attrs[i]; i++)
            g_free(attrs[i]);
    }
    return map;
}

/**
 * @brief Populate a map containing one or more search result points
 *
 * These search results will be displayed as an overlay on the top of the geographic map.
 *
 * @warning Each call to this function will replace currently displayed results, it will not add to them
 *
 * @param this_ The navit instance
 * @param search_results A GList storing {@code struct lcoord} elements to display on the result map
 *                       If this argument in NULL, all existing results will be removed from the map
 * @param[in,out] coord_rect An optional rectangular zone that will be extended to contain all result points
 *                           or NULL if no zone needs to be computed
 * @return The number of results actually added to the map
 */
int navit_populate_search_results_map(struct navit *this_, GList *search_results, struct coord_rect *r) {
    struct map *map;
    struct map_rect *mr;
    struct item *item;
    GList *curr_result = search_results;
    int count;
    char *name_label;

    map = navit_get_search_results_map(this_);
    if(!map)
        return 0;

    mr = map_rect_new(map, NULL);

    if(!mr)
        return 0;

    /* Clean the map */
    while((item = map_rect_get_item(mr))!=NULL) {
        item_type_set(item,type_none);
    }

    if(!search_results) {
        map_rect_destroy(mr);
        dbg(lvl_warning,"NULL result table - only map clean up is done.");
        return 0;
    }

    /* Populate the map with search results*/
    for(curr_result = search_results, count=0; curr_result; curr_result=g_list_next(curr_result)) {
        struct lcoord *point = curr_result->data;
        struct item* it;
        if(point->label==NULL)
            continue;
        dbg(lvl_info,"%s",point->label);
        it=map_rect_create_item(mr,type_found_item);
        if(it) {
            struct attr a;
            item_coord_set(it, &(point->c), 1, change_mode_modify);
            a.type=attr_label;
            name_label = g_strdup(point->label);
            square_shape_str(name_label);
            a.u.str=name_label;
            item_attr_set(it, &a, change_mode_modify);
            if (r) {
                if(!count++)
                    r->lu=r->rl=point->c;
                else
                    coord_rect_extend(r,&(point->c));
            }
        }
    }
    map_rect_destroy(mr);
    return count;
}

struct tracking *
navit_get_tracking(struct navit *this_) {
    return this_->tracking;
}

/**
 * @brief	Get the user data directory.
 * @param[in]	 create	- create the directory if it does not exist
 *
 * @return	char * to the data directory string.
 *
 * returns the directory used to store user data files (center.txt,
 * destination.txt, bookmark.txt, ...)
 *
 */
char* navit_get_user_data_directory(int create) {
    char *dir;
    dir = getenv("NAVIT_USER_DATADIR");
    if (create && !file_exists(dir)) {
        dbg(lvl_debug,"creating dir %s", dir);
        if (file_mkdir(dir,1)) {
            dbg(lvl_error,"failed creating dir %s", dir);
            return NULL;
        }
    }
    return dir;
}


void navit_draw_async(struct navit *this_, int async) {

    if (this_->blocked) {
        this_->blocked |= 2;
        return;
    }
    transform_setup_source_rect(this_->trans);
    graphics_draw(this_->gra, this_->displaylist, this_->mapsets->data, this_->trans, this_->layout_current, async, NULL,
                  this_->graphics_flags|1);
}

void navit_draw(struct navit *this_) {
    if (this_->ready == 3)
        navit_draw_async(this_, 0);
}

int navit_get_ready(struct navit *this_) {
    return this_->ready;
}



void navit_draw_displaylist(struct navit *this_) {
    if (this_->ready == 3)
        graphics_displaylist_draw(this_->gra, this_->displaylist, this_->trans, this_->layout_current, this_->graphics_flags|1);
}

static void navit_map_progress(struct navit *this_) {
    struct map *map;
    struct mapset *ms;
    struct mapset_handle *msh;
    struct attr attr;
    struct point p;
    if (this_->ready != 3)
        return;
    p.x=10;
    p.y=32;

    ms=this_->mapsets->data;
    msh=mapset_open(ms);
    while (msh && (map=mapset_next(msh, 0))) {
        if (map_get_attr(map, attr_progress, &attr, NULL)) {
            char *str=g_strdup_printf("%s           ",attr.u.str);
            graphics_draw_mode(this_->gra, draw_mode_begin);
            graphics_draw_text_std(this_->gra, 16, str, &p);
            g_free(str);
            p.y+=32;
            graphics_draw_mode(this_->gra, draw_mode_end);
        }
    }
    mapset_close(msh);
}

static void navit_redraw_route(struct navit *this_, struct route *route, struct attr *attr) {
    int updated;
    if (attr->type != attr_route_status)
        return;
    updated=attr->u.num;
    if (this_->ready != 3)
        return;
    if (updated != route_status_path_done_new)
        return;
    if (this_->vehicle) {
        if (this_->vehicle->follow_curr == 1)
            return;
        if (this_->vehicle->follow_curr <= this_->vehicle->follow)
            this_->vehicle->follow_curr=this_->vehicle->follow;
    }
    navit_draw(this_);
}

void navit_handle_resize(struct navit *this_, int w, int h) {
    struct map_selection sel;
    int callback=(this_->ready == 1);
    this_->ready |= 2;
    memset(&sel, 0, sizeof(sel));
    int firstcall = 0;
    struct attr attr;

    /* Fix for #1135: Check if pitch was set while w and h were 0. In this case set pitch
     * again so transformation value is set correctly */
    if(this_->w==0 && this_->h==0) {
        firstcall=1;
    }

    this_->w=w;
    this_->h=h;

    /* Fix for #1135: Now w and h are set initially, we can set pitch value again
     *
     */
    if(firstcall) {
        attr.type=attr_pitch;
        attr.u.num=this_->pitch;
        navit_set_attr(this_, &attr); // Set pitch again
    }

    sel.u.p_rect.rl.x=w;
    sel.u.p_rect.rl.y=h;
    transform_set_screen_selection(this_->trans, &sel);
    graphics_init(this_->gra);
    graphics_set_rect(this_->gra, &sel.u.p_rect);
    if (callback)
        callback_list_call_attr_1(this_->attr_cbl, attr_graphics_ready, this_);
    if (this_->ready == 3) {
        /* About to resize. Cancel drawing whatever it is */
        graphics_draw_cancel(this_->gra, this_->displaylist);
        /* draw again even if we did not cancel anything */
        navit_draw_async(this_, 1);
    }
}

static void navit_resize(void *data, int w, int h) {
    struct navit *this=data;
    if (!this->ignore_graphics_events)
        navit_handle_resize(this, w, h);
}

int navit_get_width(struct navit *this_) {
    return this_->w;
}


int navit_get_height(struct navit *this_) {
    return this_->h;
}

static void navit_popup(void *data) {
    struct navit *this_=data;
    popup(this_, 1, &this_->pressed);
    this_->button_timeout=NULL;
    this_->popped=1;
}


/**
 * @brief Sets a flag indicating that the current button event should be ignored by subsequent handlers.
 *
 * Calling this function will set the {@code ignore_button} member to {@code true} and return its previous state.
 * The default handler, {@link navit_handle_button(navit *, int, int, point *, callback *)} calls this function
 * just before the actual event handling core and aborts if the result is {@code true}. In order to prevent
 * multiple handlers from firing on a single event, custom button click handlers should implement the same logic
 * for events they wish to handle.
 *
 * If a handler wishes to pass down an event to other handlers, it must abort without calling this function.
 *
 * @param this_ The navit instance
 * @return {@code true} if the caller should ignore the button event, {@code false} if it should handle it
 */
int navit_ignore_button(struct navit *this_) {
    if (this_->ignore_button)
        return 1;
    this_->ignore_button=1;
    return 0;
}

void navit_ignore_graphics_events(struct navit *this_, int ignore) {
    this_->ignore_graphics_events=ignore;
}

static int navit_restrict_to_range(int value, int min, int max) {
    if (value>max) {
        value = max;
    }
    if (value<min) {
        value = min;
    }
    return value;
}

static void navit_restrict_map_center_to_world_boundingbox(struct transformation *tr, struct coord *new_center) {
    new_center->x = navit_restrict_to_range(new_center->x, WORLD_BOUNDINGBOX_MIN_X, WORLD_BOUNDINGBOX_MAX_X);
    new_center->y = navit_restrict_to_range(new_center->y, WORLD_BOUNDINGBOX_MIN_Y, WORLD_BOUNDINGBOX_MAX_Y);
}

/**
 * @brief Change map center position by translating from "old" to "new".
 */
static void update_transformation(struct transformation *tr, struct point *old, struct point *new) {
    /* Code for rotation was removed in rev. 5252; see Trac #1078. */
    struct coord coord_old,coord_new;
    struct coord center_new,*center_old;
    if (!transform_reverse(tr, old, &coord_old))
        return;
    if (!transform_reverse(tr, new, &coord_new))
        return;
    center_old=transform_get_center(tr);
    center_new.x=center_old->x+coord_old.x-coord_new.x;
    center_new.y=center_old->y+coord_old.y-coord_new.y;
    navit_restrict_map_center_to_world_boundingbox(tr, &center_new);
    dbg(lvl_debug,"change center from 0x%x,0x%x to 0x%x,0x%x", center_old->x, center_old->y, center_new.x, center_new.y);
    transform_set_center(tr, &center_new);
}

void navit_set_timeout(struct navit *this_) {
    struct attr follow;
    follow.type=attr_follow;
    follow.u.num=this_->center_timeout;
    navit_set_attr(this_, &follow);
}

int navit_handle_button(struct navit *this_, int pressed, int button, struct point *p,
                        struct callback *popup_callback) {
    int border=16;

    dbg(lvl_debug,"button %d %s (ignore: %d)",button,pressed?"pressed":"released",this_->ignore_button);
    callback_list_call_attr_4(this_->attr_cbl, attr_button, this_, GINT_TO_POINTER(pressed), GINT_TO_POINTER(button), p);
    if (this_->ignore_button) {
        this_->ignore_button=0;
        return 0;
    }
    if (pressed) {
        this_->pressed=*p;
        this_->last=*p;
        this_->zoomed=0;
        if (button == 1) {
            this_->button_pressed=1;
            this_->moved=0;
            this_->popped=0;
            if (popup_callback)
                this_->button_timeout=event_add_timeout(500, 0, popup_callback);
        }
        if (button == 2)
            navit_set_center_screen(this_, p, 1);
        if (button == 3)
            popup(this_, button, p);
        if (button == 4 && this_->use_mousewheel) {
            this_->zoomed = 1;
            navit_zoom_in(this_, 2, p);
        }
        if (button == 5 && this_->use_mousewheel) {
            this_->zoomed = 1;
            navit_zoom_out(this_, 2, p);
        }
    } else {

        this_->button_pressed=0;
        if (this_->button_timeout) {
            event_remove_timeout(this_->button_timeout);
            this_->button_timeout=NULL;
            if (! this_->moved && ! transform_within_border(this_->trans, p, border)) {
                navit_set_center_screen(this_, p, !this_->zoomed);
            }
        }
        if (this_->motion_timeout) {
            event_remove_timeout(this_->motion_timeout);
            this_->motion_timeout=NULL;
        }
        if (this_->moved) {
            dbg(lvl_debug, "mouse drag (%d, %d)->(%d, %d)", this_->pressed.x, this_->pressed.y, p->x, p->y);
            update_transformation(this_->trans, &this_->pressed, p);
            graphics_draw_drag(this_->gra, NULL);
            transform_copy(this_->trans, this_->trans_cursor);
            graphics_overlay_disable(this_->gra, 0);
            if (!this_->zoomed)
                navit_set_timeout(this_);
            navit_draw(this_);
        } else
            return 1;
    }
    return 0;
}

static void navit_button(void *data, int pressed, int button, struct point *p) {
    struct navit *this=data;
    dbg(lvl_debug,"enter %d %d ignore %d",pressed,button,this->ignore_graphics_events);
    if (!this->ignore_graphics_events) {
        if (! this->popup_callback)
            this->popup_callback=callback_new_1(callback_cast(navit_popup), this);
        navit_handle_button(this, pressed, button, p, this->popup_callback);
    }
}


static void navit_motion_timeout(struct navit *this_) {
    int dx, dy;

    if (this_->drag_bitmap) {
        struct point point;
        point.x=(this_->current.x-this_->pressed.x);
        point.y=(this_->current.y-this_->pressed.y);
        if (graphics_draw_drag(this_->gra, &point)) {
            graphics_overlay_disable(this_->gra, 1);
            graphics_draw_mode(this_->gra, draw_mode_end);
            this_->moved=1;
            this_->motion_timeout=NULL;
            return;
        }
    }
    dx=(this_->current.x-this_->last.x);
    dy=(this_->current.y-this_->last.y);
    if (dx || dy) {
        struct transformation *tr;
        this_->last=this_->current;
        graphics_overlay_disable(this_->gra, 1);
        tr=transform_dup(this_->trans);
        update_transformation(tr, &this_->pressed, &this_->current);
        graphics_draw_cancel(this_->gra, this_->displaylist);
        graphics_displaylist_draw(this_->gra, this_->displaylist, tr, this_->layout_current, this_->graphics_flags|512);
        transform_destroy(tr);
        this_->moved=1;
    }
    this_->motion_timeout=NULL;
    return;
}

void navit_handle_motion(struct navit *this_, struct point *p) {
    int dx, dy;

    if (this_->button_pressed && !this_->popped) {
        dx=(p->x-this_->pressed.x);
        dy=(p->y-this_->pressed.y);
        if (dx < -8 || dx > 8 || dy < -8 || dy > 8) {
            this_->moved=1;
            if (this_->button_timeout) {
                event_remove_timeout(this_->button_timeout);
                this_->button_timeout=NULL;
            }
            this_->current=*p;
            if (! this_->motion_timeout_callback)
                this_->motion_timeout_callback=callback_new_1(callback_cast(navit_motion_timeout), this_);
            if (! this_->motion_timeout)
                this_->motion_timeout=event_add_timeout(this_->drag_bitmap?10:100, 0, this_->motion_timeout_callback);
        }
    }
}

static void navit_motion(void *data, struct point *p) {
    struct navit *this=data;
    if (!this->ignore_graphics_events)
        navit_handle_motion(this, p);
}

static void navit_predraw(struct navit *this_) {
    GList *l;
    struct navit_vehicle *nv;
    transform_copy(this_->trans, this_->trans_cursor);
    l=this_->vehicles;
    while (l) {
        nv=l->data;
        navit_vehicle_draw(this_, nv, NULL);
        l=g_list_next(l);
    }
}

static void navit_scale(struct navit *this_, long scale, struct point *p, int draw) {
    struct coord c1, c2, *center;
    if (scale < this_->zoom_min)
        scale=this_->zoom_min;
    if (scale > this_->zoom_max)
        scale=this_->zoom_max;
    if (p)
        transform_reverse(this_->trans, p, &c1);
    transform_set_scale(this_->trans, scale);
    if (p) {
        transform_reverse(this_->trans, p, &c2);
        center = transform_center(this_->trans);
        center->x += c1.x - c2.x;
        center->y += c1.y - c2.y;
    }
    if (draw)
        navit_draw(this_);
}

/**
 * @brief Automatically adjusts zoom level
 *
 * This function automatically adjusts the current
 * zoom level according to the current speed.
 *
 * @param this_ The navit struct
 * @param center The "immovable" point - i.e. the vehicles position if we're centering on the vehicle
 * @param speed The vehicles speed in meters per second
 * @param dir The direction into which the vehicle moves
 */
static void navit_autozoom(struct navit *this_, struct coord *center, int speed, int draw) {
    struct point pc;
    int distance,w,h;
    double new_scale;
    long scale;

    if (! this_->autozoom_active) {
        return;
    }

    if(this_->autozoom_paused) {
        this_->autozoom_paused--;
        return;
    }

    distance = speed * this_->autozoom_secs;

    transform_get_size(this_->trans, &w, &h);
    transform_point(this_->trans, transform_get_projection(this_->trans), center, &pc);
    scale = transform_get_scale(this_->trans);

    /* We make sure that the point we want to see is within a certain range
     * around the vehicle. The radius of this circle is the size of the
     * screen. This doesn't necessarily mean the point is visible because of
     * perspective etc. Quite rough, but should be enough. */

    if (w > h) {
        new_scale = (double)distance / h * 16;
    } else {
        new_scale = (double)distance / w * 16;
    }

    if (abs((int)new_scale - (int)scale) < 2) {
        return; // Smoothing
    }
    if (new_scale > this_->autozoom_max)
        new_scale=this_->autozoom_max;
    if (new_scale < this_->autozoom_min)
        new_scale=this_->autozoom_min;
    if (new_scale != scale)
        navit_scale(this_, (long)new_scale, &pc, 0);
}

/**
 * Change the current zoom level, zooming closer to the ground
 *
 * @param navit The navit instance
 * @param factor The zoom factor, usually 2
 * @param p The invariant point (if set to NULL, default to center)
 * @returns nothing
 */
void navit_zoom_in(struct navit *this_, int factor, struct point *p) {
    long scale=transform_get_scale(this_->trans)/factor;
    if(this_->autozoom_active) {
        this_->autozoom_paused = 10;
    }
    if (scale < 1)
        scale=1;
    navit_scale(this_, scale, p, 1);
}

/**
 * Change the current zoom level
 *
 * @param navit The navit instance
 * @param factor The zoom factor, usually 2
 * @param p The invariant point (if set to NULL, default to center)
 * @returns nothing
 */
void navit_zoom_out(struct navit *this_, int factor, struct point *p) {
    long scale=transform_get_scale(this_->trans)*factor;
    if(this_->autozoom_active) {
        this_->autozoom_paused = 10;
    }
    navit_scale(this_, scale, p, 1);
}

void navit_zoom_in_cursor(struct navit *this_, int factor) {
    struct point p;
    if (this_->vehicle && this_->vehicle->follow_curr <= 1 && navit_get_cursor_pnt(this_, &p, 0, NULL)) {
        navit_zoom_in(this_, factor, &p);
        this_->vehicle->follow_curr=this_->vehicle->follow;
    } else
        navit_zoom_in(this_, factor, NULL);
}

void navit_zoom_out_cursor(struct navit *this_, int factor) {
    struct point p;
    if (this_->vehicle && this_->vehicle->follow_curr <= 1 && navit_get_cursor_pnt(this_, &p, 0, NULL)) {
        navit_zoom_out(this_, 2, &p);
        this_->vehicle->follow_curr=this_->vehicle->follow;
    } else
        navit_zoom_out(this_, 2, NULL);
}
static int navit_cmd_zoom_in(struct navit *this_, char *cmd, struct attr **in, struct attr ***out) {

    navit_zoom_in_cursor(this_, 2);
    return 0;
}

static int navit_cmd_zoom_out(struct navit *this_, char *cmd, struct attr **in, struct attr ***out) {
    navit_zoom_out_cursor(this_, 2);
    return 0;
}


static int navit_cmd_say(struct navit *this, char *function, struct attr **in, struct attr ***out) {
    if (in && in[0] && ATTR_IS_STRING(in[0]->type) && in[0]->u.str)
        navit_say(this, in[0]->u.str);
    return 0;
}

static GHashTable *cmd_int_var_hash = NULL;
static GHashTable *cmd_attr_var_hash = NULL;

/**
 * Store key value pair for the  command system (for int typed values)
 *
 * @param navit The navit instance
 * @param function unused (needed to match command function signature)
 * @param in input attributes in[0] is the key string, in[1] is the integer value to store
 * @param out output attributes, unused
 * @returns 0
 */
static int navit_cmd_set_int_var(struct navit *this, char *function, struct attr **in, struct attr ***out) {
    char*key;
    struct attr*val;
    if(!cmd_int_var_hash) {
        cmd_int_var_hash = g_hash_table_new(g_str_hash, g_str_equal);
    }

    if ( (in && in[0] && ATTR_IS_STRING(in[0]->type) && in[0]->u.str) &&
            (in && in[1] && ATTR_IS_NUMERIC(in[1]->type))) {
        val = g_new(struct attr,1);
        attr_dup_content(in[1],val);
        key = g_strdup(in[0]->u.str);
        g_hash_table_insert(cmd_int_var_hash, key, val);
    }
    return 0;
}


/**
 * Store key value pair for the  command system (for attr typed values, can be used as opaque handles)
 *
 * @param navit The navit instance
 * @param function unused (needed to match command function signature)
 * @param in input attributes in[0] is the key string, in[1] is the attr* value to store
 * @param out output attributes, unused
 * @returns 0
 */
static int navit_cmd_set_attr_var(struct navit *this, char *function, struct attr **in, struct attr ***out) {
    char*key;
    struct attr*val;
    if(!cmd_attr_var_hash) {
        cmd_attr_var_hash = g_hash_table_new_full(g_str_hash, g_str_equal, g_free, (GDestroyNotify)attr_free);
    }

    if ( (in && in[0] && ATTR_IS_STRING(in[0]->type) && in[0]->u.str) &&
            (in && in[1] )) {
        val = attr_dup(in[1]);
        key = g_strdup(in[0]->u.str);
        g_hash_table_insert(cmd_attr_var_hash, key, val);
    } else {
        dbg(lvl_warning, "Wrong parameters for set_attr_var() command function");
    }
    return 0;
}



/**
 * command to toggle the active state of a named layer of the current layout
 *
 * @param navit The navit instance
 * @param function unused (needed to match command function signature)
 * @param in input attribute in[0] is the name of the layer
 * @param out output unused
 * @param valid unused
 * @returns 0
 */
static int navit_cmd_toggle_layer(struct navit *this, char *function, struct attr **in, struct attr ***out) {
    if (in && in[0] && ATTR_IS_STRING(in[0]->type) && in[0]->u.str) {
        if(this->layout_current && this->layout_current->layers) {
            GList* layers = this->layout_current->layers;
            while (layers) {
                struct layer*l=layers->data;
                if(l && !strcmp(l->name,in[0]->u.str) ) {
                    l->active ^= 1;
                    navit_draw(this);
                    return 0;
                }
                layers=g_list_next(layers);
            }
        }
    }
    return 0;
}

/**
 * adds an item with the current coordinate of the vehicle to a named map
 *
 * @param navit The navit instance
 * @param function unused (needed to match command function signature)
 * @param in input attribute in[0] is the name of the map
 * @param out output attribute, 0 on error or the id of the created item on success
 * @returns 0
 */
static int navit_cmd_map_add_curr_pos(struct navit *this, char *function, struct attr **in, struct attr ***out) {
    struct attr **list = g_new0(struct attr *,2);
    struct attr*val = g_new0(struct attr,1);
    struct mapset* ms;
    struct map_selection sel;
    const int selection_range = 10;
    enum item_type item_type;
    struct item *it;
    struct map* curr_map = NULL;
    struct coord curr_coord;
    struct map_rect *mr;

    //return invalid item on error
    val->type   = attr_none;
    val->u.item  = NULL;
    list[0]     = val;
    list[1]     = NULL;
    *out = list;
    if (
        in && in[0] && ATTR_IS_STRING(in[0]->type) && in[0]->u.str && //map name
        in[1] && ATTR_IS_STRING(in[1]->type) && in[1]->u.str    //item type
    ) {

        if(!(ms=navit_get_mapset(this))) {
            dbg(lvl_error, "Command function map_add_curr_pos(): there is no active mapset");
            return 0;
        }

        if((item_type = item_from_name(in[1]->u.str))==type_none) {
            dbg(lvl_error, "Command function map_add_curr_pos(): unknown item type");
            return 0;
        }

        curr_map = mapset_get_map_by_name(ms, in[0]->u.str);

        //no map with the given name found
        if( ! curr_map) {
            dbg(lvl_error, "Command function map_add_curr_pos(): map not found");
            return 0;
        }

        if(this->vehicle && this->vehicle->vehicle ) {
            struct attr pos_attr;
            if(vehicle_get_attr(this->vehicle->vehicle,attr_position_coord_geo,&pos_attr,NULL)) {
                transform_from_geo(projection_mg, pos_attr.u.coord_geo, &curr_coord);
            } else {
                dbg(lvl_error, "Command function map_add_curr_pos(): vehicle position is not accessible");
                return 0;
            }
        } else {
            dbg(lvl_error, "Command function map_add_curr_pos(): no vehicle");
            return 0;
        }

        sel.next=NULL;
        sel.order=18;
        sel.range.min=type_none;
        sel.range.max=type_tec_common;
        sel.u.c_rect.lu.x=curr_coord.x-selection_range;
        sel.u.c_rect.lu.y=curr_coord.y+selection_range;
        sel.u.c_rect.rl.x=curr_coord.x+selection_range;
        sel.u.c_rect.rl.y=curr_coord.y-selection_range;

        mr = map_rect_new(curr_map, &sel);
        if(mr) {

            it = map_rect_create_item( mr, item_type);
            if (it) {
                struct attr attr;
                attr.type=attr_type_item_begin;
                attr.u.item=it;
                attr_dup_content(&attr,val);
                item_coord_set(it,&curr_coord, 1, change_mode_modify);
            }
        }
        map_rect_destroy(mr);
    }
    return 0;
}

/**
 * sets an attribute (name value pair) of a map item specified by map name and item id
 *
 * @param navit The navit instance
 * @param function unused (needed to match command function signature)
 * @param in input attribute in[0] - name of the map  ; in[1] - item  ; in[2] - attr name ; in[3] - attr value
 * @param out output attribute, 0 on error, 1 on success
 * @returns 0
 */
static int navit_cmd_map_item_set_attr(struct navit *this, char *function, struct attr **in, struct attr ***out) {
    if (
        in && in[0] && ATTR_IS_STRING(in[0]->type) && in[0]->u.str  &&//map name
        in[1] && ATTR_IS_ITEM(in[1]->type)   && in[2]->u.item &&//item
        in[2] && ATTR_IS_STRING(in[2]->type) && in[2]->u.str && //attr_type str
        in[3] && ATTR_IS_STRING(in[3]->type) && in[3]->u.str    //attr_value str
    ) {
        struct attr attr_to_set;
        struct map* curr_map = NULL;
        struct mapset *ms;
        struct item *it;
        struct map_rect *mr;

        if(ATTR_IS_STRING(attr_from_name(in[2]->u.str))) {
            attr_to_set.u.str = in[3]->u.str;
            attr_to_set.type = attr_from_name(in[2]->u.str);
        } else if(ATTR_IS_INT(attr_from_name(in[2]->u.str))) {
            attr_to_set.u.num = atoi(in[3]->u.str);
            attr_to_set.type = attr_from_name(in[2]->u.str);
        } else if(ATTR_IS_DOUBLE(attr_from_name(in[2]->u.str))) {
            double* val = g_new0(double,1);
            *val = atof(in[3]->u.str);
            attr_to_set.u.numd = val;
            attr_to_set.type = attr_from_name(in[2]->u.str);
        }

        ms = navit_get_mapset(this);

        curr_map = mapset_get_map_by_name(ms, in[0]->u.str);

        if( ! curr_map) {
            return 0;
        }

        mr=map_rect_new(curr_map,NULL);
        it=in[1]->u.item;
        it=map_rect_get_item_byid(mr,it->id_hi,it->id_lo);

        if(it) {
            item_attr_set(it, &attr_to_set, change_mode_modify);
        }
        map_rect_destroy(mr);
    } else {
        dbg(lvl_debug,"Error in command function item_set_attr()");
        dbg(lvl_debug,"Command function item_set_attr(): map cond:       %d",(in[0] && ATTR_IS_STRING(in[0]->type)
                && in[0]->u.str)?1:0);
        dbg(lvl_debug,"Command function item_set_attr(): item cond:      %d",(in[1] && ATTR_IS_ITEM(in[1]->type))?1:0);
        dbg(lvl_debug,"Command function item_set_attr(): attr type cond: %d",(in[2] && ATTR_IS_STRING(in[2]->type)
                && in[2]->u.str)?1:0);
        dbg(lvl_debug,"Command function item_set_attr(): attr val cond:  %d",(in[3] && ATTR_IS_STRING(in[3]->type)
                && in[3]->u.str)?1:0);
    }
    return 0;
}

/**
 * Get attr variable given a key string for the command system (for opaque usage)
 *
 * @param navit The navit instance
 * @param function unused (needed to match command function signature)
 * @param in input attribute in[0] is the key string
 * @param out output attribute, the attr for the given key string if exists or NULL
 * @returns 0
 */
static int navit_cmd_get_attr_var(struct navit *this, char *function, struct attr **in, struct attr ***out) {
    struct attr **list = g_new0(struct attr *,2);
    list[1] = NULL;
    *out = list;
    if(!cmd_attr_var_hash) {
        struct attr*val = g_new0(struct attr,1);
        val->type   = attr_type_item_begin;
        val->u.item = NULL;
        list[0]     = val;
        return 0;
    }
    if (in && in[0] && ATTR_IS_STRING(in[0]->type) && in[0]->u.str) {
        struct attr*ret = g_hash_table_lookup(cmd_attr_var_hash, in[0]->u.str);
        if(ret) {
            list[0] = attr_dup(ret);
        } else {
            struct attr*val = g_new0(struct attr,1);
            val->type   = attr_type_int_begin;
            val->u.item = NULL;
            list[0]   = val;
        }
    }
    return 0;
}


/**
 * Get value given a key string for the command system
 *
 * @param navit The navit instance
 * @param function unused (needed to match command function signature)
 * @param in input attribute in[0] is the key string
 * @param out output attribute, the value for the given key string if exists or 0
 * @returns 0
 */
static int navit_cmd_get_int_var(struct navit *this, char *function, struct attr **in, struct attr ***out) {
    struct attr **list = g_new0(struct attr *,2);
    list[1] = NULL;
    *out = list;
    if(!cmd_int_var_hash) {
        struct attr*val = g_new0(struct attr,1);
        val->type   = attr_type_int_begin;
        val->u.num  = 0;
        list[0]     = val;
        return 0;
    }
    if (in && in[0] && ATTR_IS_STRING(in[0]->type) && in[0]->u.str) {
        struct attr*ret = g_hash_table_lookup(cmd_int_var_hash, in[0]->u.str);
        if(ret) {
            list[0] = attr_dup(ret);
        } else {
            struct attr*val = g_new0(struct attr,1);
            val->type   = attr_type_int_begin;
            val->u.num  = 0;
            list[0]   = val;
        }
    }
    return 0;
}

GList *cmd_int_var_stack = NULL;

/**
 * Push an integer to the stack for the command system
 *
 * @param navit The navit instance
 * @param function unused (needed to match command function signature)
 * @param in input attribute in[0] is the integer attibute to push
 * @param out output attributes, unused
 * @returns 0
 */
static int navit_cmd_push_int(struct navit *this, char *function, struct attr **in, struct attr ***out) {
    if (in && in[0] && ATTR_IS_NUMERIC(in[0]->type)) {
        struct attr*val = g_new(struct attr,1);
        attr_dup_content(in[0],val);
        cmd_int_var_stack = g_list_prepend(cmd_int_var_stack, val);
    }
    return 0;
}

/**
 * Pop an integer from the command system's integer stack
 *
 * @param navit The navit instance
 * @param function unused (needed to match command function signature)
 * @param in input attributes unused
 * @param out output attribute, the value popped if stack isn't empty or 0
 * @returns 0
 */
static int navit_cmd_pop_int(struct navit *this, char *function, struct attr **in, struct attr ***out) {
    struct attr **list = g_new0(struct attr *,2);
    if(!cmd_int_var_stack) {
        struct attr*val = g_new0(struct attr,1);
        val->type = attr_type_int_begin;
        val->u.num  = 0;
        list[0]   = val;
    } else {
        list[0] = cmd_int_var_stack->data;
        cmd_int_var_stack = g_list_remove_link(cmd_int_var_stack,cmd_int_var_stack);
    }
    list[1] = NULL;
    *out = list;
    return 0;
}

/**
 * Get current size of command system's integer stack
 *
 * @param navit The navit instance
 * @param function unused (needed to match command function signature)
 * @param in input attributes unused
 * @param out output attribute, the size of stack
 * @returns 0
 */
static int navit_cmd_int_stack_size(struct navit *this, char *function, struct attr **in, struct attr ***out) {
    struct attr **list;
    struct attr *attr  = g_new0(struct attr,1);
    attr->type  = attr_type_int_begin;
    if(!cmd_int_var_stack) {
        attr->u.num = 0;
    } else {
        attr->u.num = g_list_length(cmd_int_var_stack);
    }
    list = g_new0(struct attr *,2);
    list[0] = attr;
    list[1] = NULL;
    *out = list;
    cmd_int_var_stack = g_list_remove_link(cmd_int_var_stack,cmd_int_var_stack);
    return 0;
}

static struct attr ** navit_get_coord(struct navit *this, struct attr **in, struct pcoord *pc) {
    if (!in)
        return NULL;
    if (!in[0])
        return NULL;
    pc->pro = transform_get_projection(this->trans);
    if (ATTR_IS_STRING(in[0]->type)) {
        struct coord c;
        coord_parse(in[0]->u.str, pc->pro, &c);
        pc->x=c.x;
        pc->y=c.y;
        in++;
    } else if (ATTR_IS_COORD(in[0]->type)) {
        pc->x=in[0]->u.coord->x;
        pc->y=in[0]->u.coord->y;
        in++;
    } else if (ATTR_IS_PCOORD(in[0]->type)) {
        *pc=*in[0]->u.pcoord;
        in++;
    } else if (in[1] && in[2] && ATTR_IS_INT(in[0]->type) && ATTR_IS_INT(in[1]->type) && ATTR_IS_INT(in[2]->type)) {
        pc->pro=in[0]->u.num;
        pc->x=in[1]->u.num;
        pc->y=in[2]->u.num;
        in+=3;
    } else if (in[1] && ATTR_IS_INT(in[0]->type) && ATTR_IS_INT(in[1]->type)) {
        pc->x=in[0]->u.num;
        pc->y=in[1]->u.num;
        in+=2;
    } else
        return NULL;
    return in;
}

static int navit_cmd_set_destination(struct navit *this, char *function, struct attr **in, struct attr ***out) {
    struct pcoord pc;
    char *description=NULL;
    in=navit_get_coord(this, in, &pc);
    if (!in)
        return 0;
    if (in[0] && ATTR_IS_STRING(in[0]->type))
        description=in[0]->u.str;
    navit_set_destination(this, &pc, description, 1);
    return 0;
}


static int navit_cmd_route_remove_next_waypoint(struct navit *this, char *function, struct attr **in,
        struct attr ***out) {
    navit_remove_waypoint(this);
    return 0;
}


static int navit_cmd_route_remove_last_waypoint(struct navit *this, char *function, struct attr **in,
        struct attr ***out) {
    navit_remove_nth_waypoint(this, navit_get_destination_count(this)-1);
    return 0;
}


static int navit_cmd_set_center(struct navit *this, char *function, struct attr **in, struct attr ***out) {
    struct pcoord pc;
    int set_timeout=0;
    in=navit_get_coord(this, in, &pc);
    if (!in)
        return 0;
    if(in[0] && ATTR_IS_INT(in[0]->type))
        set_timeout=in[0]->u.num!=0;
    navit_set_center(this, &pc, set_timeout);
    return 0;
}


static int navit_cmd_set_position(struct navit *this, char *function, struct attr **in, struct attr ***out) {
    struct pcoord pc;
    in=navit_get_coord(this, in, &pc);
    if (!in)
        return 0;
    navit_set_position(this, &pc);
    return 0;
}


static int navit_cmd_fmt_coordinates(struct navit *this, char *function, struct attr **in, struct attr ***out) {
    struct attr attr;
    attr.type=attr_type_string_begin;
    attr.u.str="Fix me";
    if (out) {
        *out=attr_generic_add_attr(*out, &attr);
    }
    return 0;
}

/**
 * Join several string attributes into one
 *
 * @param navit The navit instance
 * @param function unused (needed to match command function signature)
 * @param in input attributes in[0] - separator, in[1..] - attributes to join
 * @param out output attribute joined attribute as string
 * @returns 0
 */
static int navit_cmd_strjoin(struct navit *this, char *function, struct attr **in, struct attr ***out) {
    struct attr attr;
    gchar *ret, *sep;
    int i;
    attr.type=attr_type_string_begin;
    attr.u.str=NULL;
    if(in[0] && in[1]) {
        sep=attr_to_text(in[0],NULL,1);
        ret=attr_to_text(in[1],NULL,1);
        for(i=2; in[i]; i++) {
            gchar *in_i=attr_to_text(in[i],NULL,1);
            gchar *r=g_strjoin(sep,ret,in_i,NULL);
            g_free(in_i);
            g_free(ret);
            ret=r;
        }
        g_free(sep);
        attr.u.str=ret;
        if(out) {
            *out=attr_generic_add_attr(*out, &attr);
        }
        g_free(ret);
    }
    return 0;
}

/**
 * Call external program
 *
 * @param navit The navit instance
 * @param function unused (needed to match command function signature)
 * @param in input attributes in[0] - name of executable, in[1..] - parameters
 * @param out output attribute unused
 * @returns 0
 */
static int navit_cmd_spawn(struct navit *this, char *function, struct attr **in, struct attr ***out) {
    int i,j, nparms, nvalid;
    char ** argv=NULL;
    struct spawn_process_info *pi;

    nparms=0;
    nvalid=0;
    if(in) {
        while(in[nparms]) {
            if (in[nparms]->type!=attr_none)
                nvalid++;
            nparms++;
        }
    }

    if(nvalid>0) {
        argv=g_new(char*,nvalid+1);
        for(i=0,j=0; in[i]; i++) {
            if(in[i]->type!=attr_none ) {
                argv[j++]=attr_to_text(in[i],NULL,1);
            } else {
                dbg(lvl_debug,"Parameter #%i is attr_none - skipping",i);
            }
        }
        argv[j]=NULL;
        pi=spawn_process(argv);

        // spawn_process() testing suite - uncomment following code to test.
        //sleep(3);
        // example of non-blocking wait
        //int st=spawn_process_check_status(pi,0);dbg(lvl_debug,"status %i",st);
        // example of blocking wait
        //st=spawn_process_check_status(pi,1);dbg(lvl_debug,"status %i",st);
        // example of wait after process is finished and status is
        // already tested
        //st=spawn_process_check_status(pi,1);dbg(lvl_debug,"status %i",st);
        // example of wait after process is finished and status is
        // already tested - unblocked
        //st=spawn_process_check_status(pi,0);dbg(lvl_debug,"status %i",st);

        // End testing suite
        spawn_process_info_free(pi);
        for(i=0; argv[i]; i++)
            g_free(argv[i]);
        g_free(argv);
    }
    return 0;
}


static struct command_table commands[] = {
    {"zoom_in",command_cast(navit_cmd_zoom_in)},
    {"zoom_out",command_cast(navit_cmd_zoom_out)},
    {"zoom_to_route",command_cast(navit_cmd_zoom_to_route)},
    {"say",command_cast(navit_cmd_say)},
    {"set_center",command_cast(navit_cmd_set_center)},
    {"set_center_cursor",command_cast(navit_cmd_set_center_cursor)},
    {"set_destination",command_cast(navit_cmd_set_destination)},
    {"set_position",command_cast(navit_cmd_set_position)},
    {"route_remove_next_waypoint",command_cast(navit_cmd_route_remove_next_waypoint)},
    {"route_remove_last_waypoint",command_cast(navit_cmd_route_remove_last_waypoint)},
    {"set_position",command_cast(navit_cmd_set_position)},
    {"announcer_toggle",command_cast(navit_cmd_announcer_toggle)},
    {"fmt_coordinates",command_cast(navit_cmd_fmt_coordinates)},
    {"set_int_var",command_cast(navit_cmd_set_int_var)},
    {"get_int_var",command_cast(navit_cmd_get_int_var)},
    {"push_int",command_cast(navit_cmd_push_int)},
    {"pop_int",command_cast(navit_cmd_pop_int)},
    {"int_stack_size",command_cast(navit_cmd_int_stack_size)},
    {"toggle_layer",command_cast(navit_cmd_toggle_layer)},
    {"strjoin",command_cast(navit_cmd_strjoin)},
    {"spawn",command_cast(navit_cmd_spawn)},
    {"map_add_curr_pos",command_cast(navit_cmd_map_add_curr_pos)},
    {"map_item_set_attr",command_cast(navit_cmd_map_item_set_attr)},
    {"set_attr_var",command_cast(navit_cmd_set_attr_var)},
    {"get_attr_var",command_cast(navit_cmd_get_attr_var)},
    {"switch_layout_day_night",command_cast(navit_cmd_switch_layout_day_night)},
};

void navit_command_add_table(struct navit*this_, struct command_table *commands, int count) {
    command_add_table(this_->attr_cbl, commands, count, this_);
}

struct navit *
navit_new(struct attr *parent, struct attr **attrs) {
    struct navit *this_=g_new0(struct navit, 1);
    struct pcoord center;
    struct coord co;
    struct coord_geo g;
    enum projection pro=projection_mg;
    int zoom = 256;
    g.lat=53.13;
    g.lng=11.70;

    this_->func=&navit_func;
    navit_object_ref((struct navit_object *)this_);
    this_->attrs=attr_list_dup(attrs);
    this_->self.type=attr_navit;
    this_->self.u.navit=this_;
    this_->attr_cbl=callback_list_new();

    this_->orientation=-1;
    this_->tracking_flag=1;
    this_->recentdest_count=10;
    this_->osd_configuration=-1;
    this_->default_layout_name=NULL;

    this_->center_timeout = 10;
    this_->use_mousewheel = 1;
    this_->autozoom_secs = 10;
    this_->autozoom_min = 7;
    this_->autozoom_active = 0;
    this_->autozoom_paused = 0;
    this_->zoom_min = 1;
    this_->zoom_max = 2097152;
    this_->autozoom_max = this_->zoom_max;
    this_->follow_cursor = 1;
    this_->radius = 30;
    this_->border = 16;
    this_->auto_switch = TRUE;
    this_->tunnel_nightlayout = FALSE;
    this_->layout_before_tunnel = "";
    this_->sunrise_degrees = -5;

    transform_from_geo(pro, &g, &co);
    center.x=co.x;
    center.y=co.y;
    center.pro = pro;
    this_->trans = transform_new(&center, zoom, (this_->orientation != -1) ? this_->orientation : 0);
    this_->trans_cursor = transform_new(&center, zoom, (this_->orientation != -1) ? this_->orientation : 0);

    this_->bookmarks=bookmarks_new(&this_->self, NULL, this_->trans);

    this_->prevTs=0;

    for (; *attrs; attrs++) {
        navit_set_attr_do(this_, *attrs, 1);
    }
    this_->displaylist=graphics_displaylist_new();
    command_add_table(this_->attr_cbl, commands, sizeof(commands)/sizeof(struct command_table), this_);

    this_->messages = messagelist_new(attrs);

    dbg(lvl_debug,"return %p",this_);

    return this_;
}

static int navit_set_gui(struct navit *this_, struct gui *gui) {
    if (this_->gui)
        return 0;
    this_->gui=gui;
    if (gui_has_main_loop(this_->gui)) {
        if (! main_loop_gui) {
            main_loop_gui=this_->gui;
        } else {
            dbg(lvl_error,"gui with main loop already active, ignoring this instance");
            return 0;
        }
    }
    return 1;
}

void navit_add_message(struct navit *this_, const char *message) {
    message_new(this_->messages, message);
}

struct message
*navit_get_messages(struct navit *this_) {
    return message_get(this_->messages);
}

static int navit_set_graphics(struct navit *this_, struct graphics *gra) {
    if (this_->gra)
        return 0;
    this_->gra=gra;
    this_->resize_callback=callback_new_attr_1(callback_cast(navit_resize), attr_resize, this_);
    graphics_add_callback(gra, this_->resize_callback);
    this_->button_callback=callback_new_attr_1(callback_cast(navit_button), attr_button, this_);
    graphics_add_callback(gra, this_->button_callback);
    this_->motion_callback=callback_new_attr_1(callback_cast(navit_motion), attr_motion, this_);
    graphics_add_callback(gra, this_->motion_callback);
    this_->predraw_callback=callback_new_attr_1(callback_cast(navit_predraw), attr_predraw, this_);
    graphics_add_callback(gra, this_->predraw_callback);
    return 1;
}

struct graphics *
navit_get_graphics(struct navit *this_) {
    return this_->gra;
}

struct vehicleprofile *
navit_get_vehicleprofile(struct navit *this_) {
    return this_->vehicleprofile;
}

GList *navit_get_vehicleprofiles(struct navit *this_) {
    return this_->vehicleprofiles;
}

static void navit_projection_set(struct navit *this_, enum projection pro, int draw) {
    struct coord_geo g;
    struct coord *c;

    c=transform_center(this_->trans);
    transform_to_geo(transform_get_projection(this_->trans), c, &g);
    transform_set_projection(this_->trans, pro);
    transform_from_geo(pro, &g, c);
    if (draw)
        navit_draw(this_);
}

static void navit_mark_navigation_stopped(char *former_destination_file) {
    FILE *f;
    f=fopen(former_destination_file, "a");
    if (f) {
        fprintf(f,"%s", TEXTFILE_COMMENT_NAVI_STOPPED);
        fclose(f);
    } else {
        dbg(lvl_error, "Error setting mark in destination file %s: %s", former_destination_file, strerror(errno));
    }
}


/**
 * Start or add a given set of coordinates for route computing
 *
 * @param navit The navit instance
 * @param c The coordinate to start routing to
 * @param description A label which allows the user to later identify this destination in the former destinations selection
 * @param async Set to 1 to do route calculation asynchronously
 * @return nothing
 */
void navit_set_destination(struct navit *this_, struct pcoord *c, const char *description, int async) {
    char *destination_file;
    destination_file = bookmarks_get_destination_file(TRUE);
    if (c) {
        this_->destination=*c;
        this_->destination_valid=1;

        dbg(lvl_debug, "c=(%i,%i)", c->x,c->y);
        bookmarks_append_destinations(this_->former_destination, destination_file, c, 1, type_former_destination, description,
                                      this_->recentdest_count);
    } else {
        this_->destination_valid=0;
        bookmarks_append_destinations(this_->former_destination, destination_file, NULL, 0, type_former_destination, NULL,
                                      this_->recentdest_count);
        navit_mark_navigation_stopped(destination_file);
    }
    g_free(destination_file);

    if (this_->route) {
        struct attr attr;
        int dstcount;
        struct pcoord *pc;

        navit_get_attr(this_, attr_waypoints_flag, &attr, NULL);
        if (this_->waypoints_flag==0 || route_get_destination_count(this_->route)==0) {
            route_set_destination(this_->route, c, async);
        } else {
            route_append_destination(this_->route, c, async);
        }

        dstcount=route_get_destination_count(this_->route);
        if(dstcount>0) {
            destination_file = bookmarks_get_destination_file(TRUE);
            pc=g_new(struct pcoord,dstcount);
            route_get_destinations(this_->route,pc,dstcount);
            bookmarks_append_destinations(this_->former_destination, destination_file, pc, dstcount, type_former_itinerary,
                                          description, this_->recentdest_count);
            g_free(pc);
            g_free(destination_file);
        }
    }

    callback_list_call_attr_0(this_->attr_cbl, attr_destination);

    if (this_->route && this_->ready == 3 && !(this_->flags & 4))
        navit_draw(this_);
}

/**
 * Add destination description to the recent dest file. Doesn't start routing.
 *
 * @param navit The navit instance
 * @param c The coordinate to start routing to
 * @param description A label which allows the user to later identify this destination in the former destinations selection
 * @returns nothing
 */
void navit_add_destination_description(struct navit *this_, struct pcoord *c, const char *description) {
    char *destination_file;
    if (c) {
        destination_file = bookmarks_get_destination_file(TRUE);
        bookmarks_append_destinations(this_->former_destination, destination_file, c, 1, type_former_destination, description,
                                      this_->recentdest_count);
        g_free(destination_file);
    }
}


/**
 * Start the route computing to a given set of coordinates including waypoints
 *
 * @param this_ The navit instance
 * @param c The coordinate to start routing to
 * @param description A label which allows the user to later identify this destination in the former destinations selection
 * @param async If routing should be done asynchronously
 * @returns nothing
 */
void navit_set_destinations(struct navit *this_, struct pcoord *c, int count, const char *description, int async) {
    char *destination_file;
    if (c && count) {
        this_->destination=c[count-1];
        this_->destination_valid=1;

        destination_file = bookmarks_get_destination_file(TRUE);
        bookmarks_append_destinations(this_->former_destination, destination_file, c, count, type_former_itinerary, description,
                                      this_->recentdest_count);
        g_free(destination_file);
    } else
        this_->destination_valid=0;
    if (this_->route)
        route_set_destinations(this_->route, c, count, async);

    callback_list_call_attr_0(this_->attr_cbl, attr_destination);
    if (this_->route && this_->ready == 3)
        navit_draw(this_);
}

/**
 * @brief Retrieves destinations from the route
 *
 * Prior to calling this method, you may want to retrieve the number of destinations by calling
 * {@link navit_get_destination_count(struct navit *)} and assigning a buffer of sufficient capacity.
 *
 * If the return value equals `count`, the buffer was either just large enough or too small to hold the
 * entire list of destinations; there is no way to tell from the result which is the case.
 *
 * If the Navit instance does not have a route, the result is 0.
 *
 * @param this_ The Navit instance
 * @param pc Pointer to an array of projected coordinates which will receive the destination coordinates
 * @param count Capacity of `pc`
 * @return The number of destinations stored in `pc`, never greater than `count`
 */
int navit_get_destinations(struct navit *this_, struct pcoord *pc, int count) {
    if(!this_->route)
        return 0;
    return route_get_destinations(this_->route, pc, count);

}

/**
 * @brief Get the destinations count for the route
 *
 * @param this The Navit instance
 * @return destination count for the route, or 0 if the Navit instance has no route
 */
int navit_get_destination_count(struct navit *this_) {
    if(!this_->route)
        return 0;
    return route_get_destination_count(this_->route);
}

char* navit_get_destination_description(struct navit *this_, int n) {
    if(!this_->route)
        return NULL;
    return route_get_destination_description(this_->route, n);
}

void navit_remove_nth_waypoint(struct navit *this_, int n) {
    if(!this_->route)
        return;
    if (route_get_destination_count(this_->route)>1) {
        route_remove_nth_waypoint(this_->route, n);
    } else {
        navit_set_destination(this_, NULL, NULL, 0);
    }
}

void navit_remove_waypoint(struct navit *this_) {
    if(!this_->route)
        return;
    if (route_get_destination_count(this_->route)>1) {
        route_remove_waypoint(this_->route);
    } else {
        navit_set_destination(this_, NULL, NULL, 0);
    }
}

/**
 * @brief Checks if a route is calculated
 *
 * This function checks if a route is calculated.
 *
 * @param this_ The navit struct whose route should be checked.
 * @return True if the route is set, false otherwise.
 */
int navit_check_route(struct navit *this_) {
    if (this_->route) {
        return route_get_path_set(this_->route);
    }

    return 0;
}

static int navit_former_destinations_active(struct navit *this_) {
    char *destination_file_name = bookmarks_get_destination_file(FALSE);
    FILE *destination_file;
    int active=0;
    char lastline[100];
    destination_file=fopen(destination_file_name,"r");
    if (destination_file) {
        while(fgets(lastline, sizeof(lastline), destination_file));
        fclose(destination_file);
        /*forcefully terminate the string, there is no proper fgets error handling.*/
        lastline[sizeof(lastline) -1] = 0;
        if (strcmp(lastline, TEXTFILE_COMMENT_NAVI_STOPPED)) {
            active=1;
        }
    }
    g_free(destination_file_name);
    return active;
}


struct map* read_former_destinations_from_file() {
    struct attr type, data, no_warn, flags, *attrs[5];
    char *destination_file = bookmarks_get_destination_file(FALSE);
    struct map *m;

    type.type=attr_type;
    type.u.str="textfile";

    data.type=attr_data;
    data.u.str=destination_file;

    no_warn.type=attr_no_warning_if_map_file_missing;
    no_warn.u.num=1;

    flags.type=attr_flags;
    flags.u.num=1;

    attrs[0]=&type;
    attrs[1]=&data;
    attrs[2]=&flags;
    attrs[3]=&no_warn;
    attrs[4]=NULL;

    m=map_new(NULL, attrs);
    g_free(destination_file);
    return m;
}

static void navit_add_former_destinations_from_file(struct navit *this_) {
    struct item *item;
    int i,valid=0,count=0,maxcount=1;
    struct coord *c=g_new(struct coord, maxcount);
    struct pcoord *pc;
    struct map_rect *mr;

    this_->former_destination=read_former_destinations_from_file();
    if (!this_->route || !navit_former_destinations_active(this_) || !this_->vehicle)
        return;
    mr=map_rect_new(this_->former_destination, NULL);
    while ((item=map_rect_get_item(mr))) {
        if (item->type == type_former_itinerary || item->type == type_former_itinerary_part) {
            count=item_coord_get(item, c, maxcount);
            while(count==maxcount) {
                maxcount*=2;
                c=g_realloc(c, sizeof(struct coord)*maxcount);
                count+=item_coord_get(item, &c[count], maxcount-count);
            }
            if(count)
                valid=1;
        }
    }
    map_rect_destroy(mr);
    if (valid && count > 0) {
        pc=g_new(struct pcoord, count);
        for (i = 0 ; i < count ; i++) {
            pc[i].pro=map_projection(this_->former_destination);
            pc[i].x=c[i].x;
            pc[i].y=c[i].y;
        }
        if (count == 1)
            route_set_destination(this_->route, &pc[0], 1);
        else
            route_set_destinations(this_->route, pc, count, 1);
        this_->destination=pc[count-1];
        this_->destination_valid=1;
        g_free(pc);
    }
    g_free(c);
}


void navit_textfile_debug_log(struct navit *this_, const char *fmt, ...) {
    va_list ap;
    char *str1,*str2;
    va_start(ap, fmt);
    if (this_->textfile_debug_log && this_->vehicle) {
        str1=g_strdup_vprintf(fmt, ap);
        str2=g_strdup_printf("0x%x 0x%x%s%s\n", this_->vehicle->coord.x, this_->vehicle->coord.y, strlen(str1) ? " " : "",
                             str1);
        log_write(this_->textfile_debug_log, str2, strlen(str2), 0);
        g_free(str2);
        g_free(str1);
    }
    va_end(ap);
}

void navit_textfile_debug_log_at(struct navit *this_, struct pcoord *pc, const char *fmt, ...) {
    va_list ap;
    char *str1,*str2;
    va_start(ap, fmt);
    if (this_->textfile_debug_log && this_->vehicle) {
        str1=g_strdup_vprintf(fmt, ap);
        str2=g_strdup_printf("0x%x 0x%x%s%s\n", pc->x, pc->y, strlen(str1) ? " " : "", str1);
        log_write(this_->textfile_debug_log, str2, strlen(str2), 0);
        g_free(str2);
        g_free(str1);
    }
    va_end(ap);
}

void navit_say(struct navit *this_, const char *text) {
    struct attr attr;
    if(this_->speech) {
        if (!speech_get_attr(this_->speech, attr_active, &attr, NULL))
            attr.u.num = 1;
        dbg(lvl_debug, "this_.speech->active %ld", attr.u.num);
        if(attr.u.num)
            speech_say(this_->speech, text);
    }
}

/**
 * @brief Toggles the navigation announcer for navit
 * @param this_ The navit object
 */
static int navit_cmd_announcer_toggle(struct navit *this_, char *function, struct attr **in, struct attr ***out) {
    struct attr attr, speechattr;

    // search for the speech attribute
    if(!navit_get_attr(this_, attr_speech, &speechattr, NULL))
        return 0;
    // find out if the corresponding attribute attr_active has been set
    if(speech_get_attr(speechattr.u.speech, attr_active, &attr, NULL)) {
        // flip it then...
        attr.u.num = !attr.u.num;
    } else {
        // otherwise disable it because voice is enabled by default
        attr.type = attr_active;
        attr.u.num = 0;
    }

    // apply the new state
    if(!speech_set_attr(speechattr.u.speech, &attr))
        return 0;

    // announce that the speech attribute has changed
    callback_list_call_attr_1(this_->attr_cbl, attr_speech, this_);
    return 0;
}

void navit_speak(struct navit *this_) {
    struct navigation *nav=this_->navigation;
    struct map *map=NULL;
    struct map_rect *mr=NULL;
    struct item *item;
    struct attr attr;

    if (!speech_get_attr(this_->speech, attr_active, &attr, NULL))
        attr.u.num = 1;
    dbg(lvl_debug, "this_.speech->active %ld", attr.u.num);
    if(!attr.u.num)
        return;

    if (nav)
        map=navigation_get_map(nav);
    if (map)
        mr=map_rect_new(map, NULL);
    if (mr) {
        while ((item=map_rect_get_item(mr)) && (item->type == type_nav_position || item->type == type_nav_none));
        if (item && item_attr_get(item, attr_navigation_speech, &attr)) {
            if (*attr.u.str != '\0') {
                speech_say(this_->speech, attr.u.str);
                navit_add_message(this_, attr.u.str);
            }
            navit_textfile_debug_log(this_, "type=announcement label=\"%s\"", attr.u.str);
        }
        map_rect_destroy(mr);
    }
}

static void navit_window_roadbook_update(struct navit *this_) {
    struct navigation *nav=this_->navigation;
    struct map *map=NULL;
    struct map_rect *mr=NULL;
    struct item *item;
    struct attr attr;
    struct param_list param[5];
    int secs;

    /* Respect the Imperial attribute as we enlighten the user. */
    int imperial = FALSE;  /* default to using metric measures. */
    if (navit_get_attr(this_, attr_imperial, &attr, NULL))
        imperial=attr.u.num;

    dbg(lvl_debug,"enter");
    datawindow_mode(this_->roadbook_window, 1);
    if (nav)
        map=navigation_get_map(nav);
    if (map)
        mr=map_rect_new(map, NULL);
    dbg(lvl_debug,"nav=%p map=%p mr=%p", nav, map, mr);
    if (mr) {
        dbg(lvl_debug,"while loop");
        while ((item=map_rect_get_item(mr))) {
            dbg(lvl_debug,"item=%p", item);
            attr.u.str=NULL;
            if (item->type != type_nav_position) {
                item_attr_get(item, attr_navigation_long, &attr);
                if (attr.u.str == NULL) {
                    continue;
                }
                dbg(lvl_info, "Command='%s'", attr.u.str);
                param[0].value=g_strdup(attr.u.str);
            } else
                param[0].value=_("Position");
            param[0].name=_("Command");

            /* Distance to the next maneuver. */
            item_attr_get(item, attr_length, &attr);
            dbg(lvl_info, "Length=%ld in meters", attr.u.num);
            param[1].name=_("Length");

            if ( attr.u.num >= 2000 ) {
                param[1].value=g_strdup_printf("%5.1f %s",
                                               imperial == TRUE ? (float)attr.u.num * METERS_TO_MILES : (float)attr.u.num / 1000,
                                               imperial == TRUE ? _("mi") : _("km")
                                              );
            } else {
                param[1].value=g_strdup_printf("%7.0f %s",
                                               imperial == TRUE ? (attr.u.num * FEET_PER_METER) : attr.u.num,
                                               imperial == TRUE ? _("feet") : _("m")
                                              );
            }

            /* Time to next maneuver. */
            item_attr_get(item, attr_time, &attr);
            dbg(lvl_info, "Time=%ld", attr.u.num);
            secs=attr.u.num/10;
            param[2].name=_("Time");
            if ( secs >= 3600 ) {
                param[2].value=g_strdup_printf("%d:%02d:%02d",secs / 60, ( secs / 60 ) % 60, secs % 60);
            } else {
                param[2].value=g_strdup_printf("%d:%02d",secs / 60, secs % 60);
            }

            /* Distance from next maneuver to destination. */
            item_attr_get(item, attr_destination_length, &attr);
            dbg(lvl_info, "Destlength=%ld in meters.", attr.u.num);
            param[3].name=_("Destination Length");
            if ( attr.u.num >= 2000 ) {
                param[3].value=g_strdup_printf("%5.1f %s",
                                               imperial == TRUE ? (float)attr.u.num * METERS_TO_MILES : (float)attr.u.num / 1000,
                                               imperial == TRUE ? _("mi") : _("km")
                                              );
            } else {
                param[3].value=g_strdup_printf("%7.0f %s",
                                               imperial == TRUE ? (attr.u.num * FEET_PER_METER) : attr.u.num,
                                               imperial == TRUE ? _("feet") : _("m")
                                              );
            }

            /* Time from next maneuver to destination. */
            item_attr_get(item, attr_destination_time, &attr);
            dbg(lvl_info, "Desttime=%ld", attr.u.num);
            secs=attr.u.num/10;
            param[4].name=_("Destination Time");
            if ( secs >= 3600 ) {
                param[4].value=g_strdup_printf("%d:%02d:%02d",secs / 3600, (secs / 60 ) % 60, secs % 60);
            } else {
                param[4].value=g_strdup_printf("%d:%02d",secs / 60, secs % 60);
            }
            datawindow_add(this_->roadbook_window, param, 5);
        }
        map_rect_destroy(mr);
    }
    datawindow_mode(this_->roadbook_window, 0);
}

void navit_window_roadbook_destroy(struct navit *this_) {
    dbg(lvl_debug, "enter");
    navigation_unregister_callback(this_->navigation, attr_navigation_long, this_->roadbook_callback);
    callback_destroy(this_->roadbook_callback);
    this_->roadbook_window=NULL;
    this_->roadbook_callback=NULL;
}
void navit_window_roadbook_new(struct navit *this_) {
    if (!this_->gui || this_->roadbook_callback || this_->roadbook_window) {
        return;
    }

    this_->roadbook_callback=callback_new_1(callback_cast(navit_window_roadbook_update), this_);
    navigation_register_callback(this_->navigation, attr_navigation_long, this_->roadbook_callback);
    this_->roadbook_window=gui_datawindow_new(this_->gui, _("Roadbook"), NULL,
                           callback_new_1(callback_cast(navit_window_roadbook_destroy), this_));
    navit_window_roadbook_update(this_);
}

int navit_init(struct navit *this_) {
    struct mapset *ms;
    struct map *map;
    int callback;
    char *center_file;
    struct attr_iter *iter;
    struct attr *attr;
    struct traffic * traffic;

    this_->w=0;
    this_->h=0;

    dbg(lvl_info,"enter gui %p graphics %p",this_->gui,this_->gra);

    if (!this_->gui && !(this_->flags & 2)) {
        dbg(lvl_error,"FATAL: No GUI available.");
        exit(1);
    }
    if (!this_->gra && !(this_->flags & 1)) {
        dbg(lvl_error,"FATAL: No graphics subsystem available.");
        exit(1);
    }
    dbg(lvl_info,"Connecting gui to graphics");
    if (this_->gui && this_->gra && gui_set_graphics(this_->gui, this_->gra)) {
        struct attr attr_type_gui, attr_type_graphics;
        gui_get_attr(this_->gui, attr_type, &attr_type_gui, NULL);
        graphics_get_attr(this_->gra, attr_type, &attr_type_graphics, NULL);
        dbg(lvl_error,"FATAL: Failed to connect graphics '%s' to gui '%s'", attr_type_graphics.u.str, attr_type_gui.u.str);
        dbg(lvl_error,"Please see http://wiki.navit-project.org/index.php/Failed_to_connect_graphics_to_gui "
            "for explanations and solutions\n");
        exit(1);
    }
    if (this_->speech && this_->navigation) {
        struct attr speech;
        speech.type=attr_speech;
        speech.u.speech=this_->speech;
        navigation_set_attr(this_->navigation, &speech);
    }
    dbg(lvl_info,"Initializing graphics");
    dbg(lvl_info,"Setting Vehicle");
    navit_set_vehicle(this_, this_->vehicle);
    dbg(lvl_info,"Adding dynamic maps to mapset %p",this_->mapsets);
    if (this_->mapsets) {
        struct mapset_handle *msh;
        ms=this_->mapsets->data;
        this_->progress_cb=callback_new_attr_1(callback_cast(navit_map_progress), attr_progress, this_);
        msh=mapset_open(ms);
        while (msh && (map=mapset_next(msh, 0))) {
            //pass new callback instance for each map in the mapset to make map callback list destruction work correctly
            struct callback *pcb = callback_new_attr_1(callback_cast(navit_map_progress), attr_progress, this_);
            map_add_callback(map, pcb);
        }
        mapset_close(msh);

        if (this_->route) {
            if ((map=route_get_map(this_->route))) {
                struct attr map_a;
                map_a.type=attr_map;
                map_a.u.map=map;
                mapset_add_attr(ms, &map_a);
            }
            if ((map=route_get_graph_map(this_->route))) {
                struct attr map_a,active;
                map_a.type=attr_map;
                map_a.u.map=map;
                active.type=attr_active;
                active.u.num=0;
                mapset_add_attr(ms, &map_a);
                map_set_attr(map, &active);
            }
            route_set_mapset(this_->route, ms);
            route_set_projection(this_->route, transform_get_projection(this_->trans));
        }
        if (this_->tracking) {
            tracking_set_mapset(this_->tracking, ms);
            if (this_->route)
                tracking_set_route(this_->tracking, this_->route);
        }

        attr = g_new0(struct attr, 1);
        iter = navit_attr_iter_new(NULL);
        map = NULL;
        while (navit_get_attr(this_, attr_traffic, attr, iter)) {
            traffic = (struct traffic *) attr->u.navit_object;
            traffic_set_mapset(traffic, ms);
            if (this_->route)
                traffic_set_route(traffic, this_->route);
            /* add the first map found */
            if (!map && (map = traffic_get_map(traffic))) {
                struct attr map_a;
                map_a.type = attr_map;
                map_a.u.map = map;
                mapset_add_attr(ms, &map_a);
            }
        }
        navit_attr_iter_destroy(iter);
        g_free(attr);

        if (this_->navigation) {
            if ((map=navigation_get_map(this_->navigation))) {
                struct attr map_a,active;
                map_a.type=attr_map;
                map_a.u.map=map;
                active.type=attr_active;
                active.u.num=0;
                mapset_add_attr(ms, &map_a);
                map_set_attr(map, &active);
            }
        }
        if (this_->tracking) {
            if ((map=tracking_get_map(this_->tracking))) {
                struct attr map_a,active;
                map_a.type=attr_map;
                map_a.u.map=map;
                active.type=attr_active;
                active.u.num=0;
                mapset_add_attr(ms, &map_a);
                map_set_attr(map, &active);
            }
        }
        navit_add_former_destinations_from_file(this_);
    } else {
        dbg(lvl_error, "FATAL: No mapset available. Please add a (valid) mapset to your configuration.");
        exit(1);
    }
    if (this_->route) {
        struct attr callback;
        this_->route_cb=callback_new_attr_1(callback_cast(navit_redraw_route), attr_route_status, this_);
        callback.type=attr_callback;
        callback.u.callback=this_->route_cb;
        route_add_attr(this_->route, &callback);
    }
    if (this_->navigation) {
        if (this_->speech) {
            this_->nav_speech_cb=callback_new_1(callback_cast(navit_speak), this_);
            navigation_register_callback(this_->navigation, attr_navigation_speech, this_->nav_speech_cb);
        }
        if (this_->route)
            navigation_set_route(this_->navigation, this_->route);
    }
    dbg(lvl_info,"Setting Center");
    center_file = bookmarks_get_center_file(FALSE);
    bookmarks_set_center_from_file(this_->bookmarks, center_file);
    g_free(center_file);
    global_navit=this_;

    messagelist_init(this_->messages);

    navit_set_cursors(this_);

    callback_list_call_attr_1(this_->attr_cbl, attr_navit, this_);
    callback=(this_->ready == 2);
    this_->ready|=1;
    dbg(lvl_info,"ready=%d",this_->ready);
    if (this_->ready == 3)
        navit_draw_async(this_, 1);
    if (callback)
        callback_list_call_attr_1(this_->attr_cbl, attr_graphics_ready, this_);
    return 0;
}

void navit_zoom_to_rect(struct navit *this_, struct coord_rect *r) {
    struct coord c;
    int w,h,scale=16;

    c.x=(r->rl.x+r->lu.x)/2;
    c.y=(r->rl.y+r->lu.y)/2;
    transform_set_center(this_->trans, &c);
    transform_get_size(this_->trans, &w, &h);
    dbg(lvl_debug,"center 0x%x,0x%x w %d h %d",c.x,c.y,w,h);
    dbg(lvl_debug,"%x,%x-%x,%x", r->lu.x,r->lu.y,r->rl.x,r->rl.y);
    while (scale < 1<<20) {
        struct point p1,p2;
        transform_set_scale(this_->trans, scale);
        transform_setup_source_rect(this_->trans);
        transform_point(this_->trans, transform_get_projection(this_->trans), &r->lu, &p1);
        transform_point(this_->trans, transform_get_projection(this_->trans), &r->rl, &p2);
        dbg(lvl_debug,"%d,%d-%d,%d",p1.x,p1.y,p2.x,p2.y);
        if (p1.x < 0 || p2.x < 0 || p1.x > w || p2.x > w ||
                p1.y < 0 || p2.y < 0 || p1.y > h || p2.y > h)
            scale*=2;
        else
            break;

    }
    dbg(lvl_debug,"scale=%d (0x%x) of %d (0x%x)",scale,scale,1<<20,1<<20);
    if (this_->ready == 3)
        navit_draw_async(this_,0);
}

void navit_zoom_to_route(struct navit *this_, int orientation) {
    struct map *map;
    struct map_rect *mr=NULL;
    struct item *item;
    struct coord c;
    struct coord_rect r;
    int count=0;
    if (! this_->route)
        return;
    dbg(lvl_debug,"enter");
    map=route_get_map(this_->route);
    dbg(lvl_debug,"map=%p",map);
    if (map)
        mr=map_rect_new(map, NULL);
    dbg(lvl_debug,"mr=%p",mr);
    if (mr) {
        while ((item=map_rect_get_item(mr))) {
            dbg(lvl_debug,"item=%s", item_to_name(item->type));
            while (item_coord_get(item, &c, 1)) {
                dbg(lvl_debug,"coord");
                if (!count)
                    r.lu=r.rl=c;
                else
                    coord_rect_extend(&r, &c);
                count++;
            }
        }
        map_rect_destroy(mr);
    }
    if (! count)
        return;
    if (orientation != -1)
        transform_set_yaw(this_->trans, orientation);
    navit_zoom_to_rect(this_, &r);
}

static int navit_cmd_zoom_to_route(struct navit *this, char *function, struct attr **in, struct attr ***out) {
    navit_zoom_to_route(this, 0);
    return 0;
}


/**
 * Change the current zoom level
 *
 * @param navit The navit instance
 * @param center The point where to center the map, including its projection
 * @returns nothing
 */
void navit_set_center(struct navit *this_, struct pcoord *center, int set_timeout) {
    struct coord *c=transform_center(this_->trans);
    struct coord c1,c2;
    enum projection pro = transform_get_projection(this_->trans);
    if (pro != center->pro) {
        c1.x = center->x;
        c1.y = center->y;
        transform_from_to(&c1, center->pro, &c2, pro);
    } else {
        c2.x = center->x;
        c2.y = center->y;
    }
    *c=c2;
    if (set_timeout)
        navit_set_timeout(this_);
    if (this_->ready == 3)
        navit_draw(this_);
}

static void navit_set_center_coord_screen(struct navit *this_, struct coord *c, struct point *p, int set_timeout) {
    int width, height;
    struct point po;
    transform_set_center(this_->trans, c);
    transform_get_size(this_->trans, &width, &height);
    po.x=width/2;
    po.y=height/2;
    update_transformation(this_->trans, &po, p);
    if (set_timeout)
        navit_set_timeout(this_);
}

/**
 * Links all vehicles to a cursor depending on the current profile.
 *
 * @param this_ A navit instance
 * @author Ralph Sennhauser (10/2009)
 */
static void navit_set_cursors(struct navit *this_) {
    struct attr name;
    struct navit_vehicle *nv;
    struct cursor *c;
    GList *v;

    v=g_list_first(this_->vehicles); // GList of navit_vehicles
    while (v) {
        nv=v->data;
        if (vehicle_get_attr(nv->vehicle, attr_cursorname, &name, NULL)) {
            if (!strcmp(name.u.str,"none"))
                c=NULL;
            else
                c=layout_get_cursor(this_->layout_current, name.u.str);
        } else
            c=layout_get_cursor(this_->layout_current, "default");
        vehicle_set_cursor(nv->vehicle, c, 0);
        v=g_list_next(v);
    }
    return;
}


/**
 * @brief Calculates the position of the cursor on the screen.
 *
 * This method considers padding if supported by the graphics plugin. In that case, the inner rectangle
 * (i.e. screen size minus padding) will be used to center the cursor and to determine cursor offset (as
 * specified in `this_->radius`).
 *
 * @param this_ The navit object
 * @param p Receives the screen coordinates for the cursor
 * @param keep_orientation Whether to maintain the current map orientation. If false, the map will be
 * rotated so that the bearing of the vehicle is up.
 * @param dir Receives the new map orientation as requested by `screen_orientation` (can be `NULL`)
 *
 * @return Always 1
 */
static int navit_get_cursor_pnt(struct navit *this_, struct point *p, int keep_orientation, int *dir) {
    int width, height;
    struct navit_vehicle *nv=this_->vehicle;
    struct padding *padding = NULL;

    float offset=this_->radius;      // Cursor offset from the center of the screen (percent).
#if 0 /* Better improve track.c to get that issue resolved or make it configurable with being off the default, the jumping back to the center is a bit annoying */
    float min_offset = 0.;      // Percent offset at min_offset_speed.
    float max_offset = 30.;     // Percent offset at max_offset_speed.
    int min_offset_speed = 2;   // Speed in km/h
    int max_offset_speed = 50;  // Speed in km/h
    // Calculate cursor offset from the center of the screen, upon speed.
    if (nv->speed <= min_offset_speed) {
        offset = min_offset;
    } else if (nv->speed > max_offset_speed) {
        offset = max_offset;
    } else {
        offset = (max_offset - min_offset) / (max_offset_speed - min_offset_speed) * (nv->speed - min_offset_speed);
    }
#endif

    if (this_->gra) {
        padding = graphics_get_data(this_->gra, "padding");
    } else
        dbg(lvl_warning, "cannot get padding: this->gra is NULL");

    transform_get_size(this_->trans, &width, &height);
    dbg(lvl_debug, "width=%d height=%d", width, height);

    if (padding) {
        width -= (padding->left + padding->right);
        height -= (padding->top + padding->bottom);
        dbg(lvl_debug, "corrected for padding: width=%d height=%d", width, height);
    }

    if (this_->orientation == -1 || keep_orientation) {
        p->x=50*width/100;
        p->y=(50 + offset)*height/100;
        if (dir)
            *dir=keep_orientation?this_->orientation:nv->dir;
    } else {
        int mdir;
        if (this_->tracking && this_->tracking_flag) {
            mdir = tracking_get_angle(this_->tracking) - this_->orientation;
        } else {
            mdir=nv->dir-this_->orientation;
        }

        p->x=(50 - offset*sin(M_PI*mdir/180.))*width/100;
        p->y=(50 + offset*cos(M_PI*mdir/180.))*height/100;
        if (dir)
            *dir=this_->orientation;
    }

    if (padding) {
        p->x += padding->left;
        p->y += padding->top;
    }

    dbg(lvl_debug, "x=%d y=%d, offset=%f", p->x, p->y, offset);

    return 1;
}

/**
 * @brief Recalculates the map view so that the vehicle cursor is visible
 *
 * This function recalculates the parameters which control the visible map area, zoom and orientation. The
 * caller is responsible for redrawing the map after the function returns.
 *
 * If the vehicle supplies a {@code position_valid} attribute and it is {@code attr_position_valid_invalid},
 * the map position is not changed.
 *
 * @param this_ The navit object
 * @param autozoom Whether to set zoom based on current speed. If false, current zoom will be maintained.
 * @param keep_orientation Whether to maintain the current map orientation. If false, the map will be rotated
 * so that the bearing of the vehicle is up.
 */
void navit_set_center_cursor(struct navit *this_, int autozoom, int keep_orientation) {
    int dir;
    struct point pn;
    struct navit_vehicle *nv=this_->vehicle;
    struct attr attr;
    if (!nv || !nv->vehicle) {
        return;
    }
    if (vehicle_get_attr(nv->vehicle, attr_position_valid, &attr, NULL) && (attr.u.num == attr_position_valid_invalid))
        return;
    navit_get_cursor_pnt(this_, &pn, keep_orientation, &dir);
    transform_set_yaw(this_->trans, dir);
    navit_set_center_coord_screen(this_, &nv->coord, &pn, 0);
    if (autozoom)
        navit_autozoom(this_, &nv->coord, nv->speed, 0);
}

/**
 * @brief Recenters the map so that the vehicle cursor is visible
 *
 * This function first calls {@code navit_set_center_cursor()} to recalculate the map display, then
 * triggers a redraw of the map.
 *
 *@param this_ The navit object
 */
static void navit_set_center_cursor_draw(struct navit *this_) {
    navit_set_center_cursor(this_,1,0);
    if (this_->ready == 3)
        navit_draw_async(this_, 1);
}

/**
 * @brief Recenters the map so that the vehicle cursor is visible
 *
 * This is the callback function for the {@code set_center_cursor()} command. It is just a wrapper around
 * {@code navit_set_center_cursor_draw()}.
 *
 *@param this_ The navit object
 */
static int navit_cmd_set_center_cursor(struct navit *this_, char *function, struct attr **in, struct attr ***out) {
    navit_set_center_cursor_draw(this_);
    return 0;
}

void navit_set_center_screen(struct navit *this_, struct point *p, int set_timeout) {
    struct coord c;
    struct pcoord pc;
    transform_reverse(this_->trans, p, &c);
    pc.x = c.x;
    pc.y = c.y;
    pc.pro = transform_get_projection(this_->trans);
    navit_set_center(this_, &pc, set_timeout);
}

static int navit_set_attr_do(struct navit *this_, struct attr *attr, int init) {
    int dir=0, orient_old=0, attr_updated=0;
    struct coord co;
    long zoom;
    GList *l;
    struct navit_vehicle *nv;
    struct layout *lay;
    struct attr active;
    active.type=attr_active;
    active.u.num=0;

    dbg(lvl_debug, "enter, this_=%p, attr=%p (%s), init=%d", this_, attr, attr_to_name(attr->type), init);

    switch (attr->type) {
    case attr_autozoom:
        attr_updated=(this_->autozoom_secs != attr->u.num);
        this_->autozoom_secs = attr->u.num;
        break;
    case attr_autozoom_active:
        attr_updated=(this_->autozoom_active != attr->u.num);
        this_->autozoom_active = attr->u.num;
        break;
    case attr_center:
        transform_from_geo(transform_get_projection(this_->trans), attr->u.coord_geo, &co);
        dbg(lvl_debug,"0x%x,0x%x",co.x,co.y);
        transform_set_center(this_->trans, &co);
        break;
    case attr_drag_bitmap:
        attr_updated=(this_->drag_bitmap != !!attr->u.num);
        this_->drag_bitmap=!!attr->u.num;
        break;
    case attr_flags:
        attr_updated=(this_->flags != attr->u.num);
        this_->flags=attr->u.num;
        break;
    case attr_flags_graphics:
        attr_updated=(this_->graphics_flags != attr->u.num);
        this_->graphics_flags=attr->u.num;
        break;
    case attr_follow:
        if (!this_->vehicle)
            return 0;
        attr_updated=(this_->vehicle->follow_curr != attr->u.num);
        this_->vehicle->follow_curr = attr->u.num;
        break;
    case attr_default_layout:
        if(!attr->u.str)
            return 0;
        if(this_->default_layout_name)	/* There is already a default layout, ignore this new value */
            g_free(this_->default_layout_name);	/* Drop the previous layout name, use the this one instead */
        this_->default_layout_name=g_strdup(attr->u.str);
        attr_updated=1;
        break;
    case attr_layout:
        if(!attr->u.layout)
            return 0;
        dbg(lvl_debug,"setting attr_layout to %s", attr->u.layout->name);
        if(this_->layout_current!=attr->u.layout) {
            navit_update_current_layout(this_, attr->u.layout);
            graphics_font_destroy_all(this_->gra);
            navit_set_cursors(this_);
            if (this_->ready == 3)
                navit_draw(this_);
            attr_updated=1;
        }
        break;
    case attr_layout_name:
        if(!attr->u.str)
            return 0;
        dbg(lvl_debug,"setting attr_layout_name to %s", attr->u.str);
        l=this_->layouts;
        while (l) {
            lay=l->data;
            if (!strcmp(lay->name,attr->u.str)) {
                struct attr attr;
                attr.type=attr_layout;
                attr.u.layout=lay;
                return navit_set_attr_do(this_, &attr, init);
            }
            l=g_list_next(l);
        }
        return 0;
    case attr_map_border:
        if (this_->border != attr->u.num) {
            this_->border=attr->u.num;
            attr_updated=1;
        }
        break;
    case attr_orientation:
        orient_old=this_->orientation;
        this_->orientation=attr->u.num;
        if (!init) {
            if (this_->orientation != -1) {
                dir = this_->orientation;
            } else {
                if (this_->vehicle) {
                    dir = this_->vehicle->dir;
                }
            }
            transform_set_yaw(this_->trans, dir);
            if (orient_old != this_->orientation) {
#if 0
                if (this_->ready == 3)
                    navit_draw(this_);
#endif
                attr_updated=1;
            }
        }
        break;
    case attr_osd_configuration:
        dbg(lvl_debug,"setting osd_configuration to %ld (was %d)", attr->u.num, this_->osd_configuration);
        attr_updated=(this_->osd_configuration != attr->u.num);
        this_->osd_configuration=attr->u.num;
        break;
    case attr_pitch:
        attr_updated=(this_->pitch != attr->u.num);
        this_->pitch=attr->u.num;
        transform_set_pitch(this_->trans, round(this_->pitch*sqrt(240*320)/sqrt(
                this_->w*this_->h))); // Pitch corrected for window resolution
        if (!init && attr_updated && this_->ready == 3)
            navit_draw(this_);
        break;
    case attr_projection:
        if(this_->trans && transform_get_projection(this_->trans) != attr->u.projection) {
            navit_projection_set(this_, attr->u.projection, !init);
            attr_updated=1;
        }
        break;
    case attr_radius:
        attr_updated=(this_->radius != attr->u.num);
        this_->radius=attr->u.num;
        break;
    case attr_recent_dest:
        attr_updated=(this_->recentdest_count != attr->u.num);
        this_->recentdest_count=attr->u.num;
        break;
    case attr_speech:
        if(this_->speech && this_->speech != attr->u.speech) {
            attr_updated=1;
            this_->speech = attr->u.speech;
        }
        break;
    case attr_timeout:
        attr_updated=(this_->center_timeout != attr->u.num);
        this_->center_timeout = attr->u.num;
        break;
    case attr_tracking:
        attr_updated=(this_->tracking_flag != !!attr->u.num);
        this_->tracking_flag=!!attr->u.num;
        break;
    case attr_transformation:
        this_->trans=attr->u.transformation;
        break;
    case attr_use_mousewheel:
        attr_updated=(this_->use_mousewheel != !!attr->u.num);
        this_->use_mousewheel=!!attr->u.num;
        break;
    case attr_vehicle:
        if (!attr->u.vehicle) {
            if (this_->vehicle) {
                vehicle_set_attr(this_->vehicle->vehicle, &active);
                navit_set_vehicle(this_, NULL);
                attr_updated=1;
            }
            break;
        }
        l=this_->vehicles;
        while(l) {
            nv=l->data;
            if (nv->vehicle == attr->u.vehicle) {
                if (!this_->vehicle || this_->vehicle->vehicle != attr->u.vehicle) {
                    if (this_->vehicle)
                        vehicle_set_attr(this_->vehicle->vehicle, &active);
                    active.u.num=1;
                    vehicle_set_attr(nv->vehicle, &active);
                    attr_updated=1;
                }
                navit_set_vehicle(this_, nv);
            }
            l=g_list_next(l);
        }
        break;
    case attr_vehicleprofile:
        attr_updated=navit_set_vehicleprofile(this_, attr->u.vehicleprofile);
        break;
    case attr_zoom:
        zoom=transform_get_scale(this_->trans);
        attr_updated=(zoom != attr->u.num);
        transform_set_scale(this_->trans, attr->u.num);
        if (attr_updated && !init)
            navit_draw(this_);
        break;
    case attr_zoom_min:
        attr_updated=(attr->u.num != this_->zoom_min);
        this_->zoom_min=attr->u.num;
        break;
    case attr_zoom_max:
        attr_updated=(attr->u.num != this_->zoom_max);
        this_->zoom_max=attr->u.num;
        break;
    case attr_message:
        navit_add_message(this_, attr->u.str);
        break;
    case attr_follow_cursor:
        attr_updated=(this_->follow_cursor != !!attr->u.num);
        this_->follow_cursor=!!attr->u.num;
        break;
    case attr_imperial:
        attr_updated=(this_->imperial != attr->u.num);
        this_->imperial=attr->u.num;
        break;
    case attr_waypoints_flag:
        attr_updated=(this_->waypoints_flag != !!attr->u.num);
        this_->waypoints_flag=!!attr->u.num;
        break;
    case attr_tunnel_nightlayout:
        attr_updated = (this_->tunnel_nightlayout != !!attr->u.num);
        this_->tunnel_nightlayout = !!attr->u.num;
        break;
    case attr_layout_daynightauto:
        attr_updated = (this_->auto_switch != !!attr->u.num);
        this_->auto_switch = !!attr->u.num;
        break;
    case attr_sunrise_degrees:
        attr_updated = (this_->sunrise_degrees != attr->u.num);
        this_->sunrise_degrees = attr->u.num;
        break;
    default:
        dbg(lvl_debug, "calling generic setter method for attribute type %s", attr_to_name(attr->type))
        return navit_object_set_attr((struct navit_object *) this_, attr);
    }
    if (attr_updated && !init) {
        callback_list_call_attr_2(this_->attr_cbl, attr->type, this_, attr);
        if (attr->type == attr_osd_configuration)
            graphics_draw_mode(this_->gra, draw_mode_end);
    }
    return 1;
}

int navit_set_attr(struct navit *this_, struct attr *attr) {
    return navit_set_attr_do(this_, attr, 0);
}

int navit_get_attr(struct navit *this_, enum attr_type type, struct attr *attr, struct attr_iter *iter) {
    struct message *msg;
    struct coord *c;
    int len,offset;
    int ret=1;

    switch (type) {
    case attr_message:
        msg = navit_get_messages(this_);

        if (!msg) {
            return 0;
        }

        len = 0;
        while (msg) {
            len += strlen(msg->text) + 1;
            msg = msg->next;
        }
        attr->u.str = g_malloc(len + 1);

        msg = navit_get_messages(this_);
        offset = 0;
        while (msg) {
            g_stpcpy((attr->u.str + offset), msg->text);
            offset += strlen(msg->text);
            attr->u.str[offset] = '\n';
            offset++;

            msg = msg->next;
        }

        attr->u.str[len] = '\0';
        break;
    case attr_imperial:
        attr->u.num=this_->imperial;
        break;
    case attr_bookmark_map:
        attr->u.map=bookmarks_get_map(this_->bookmarks);
        break;
    case attr_bookmarks:
        attr->u.bookmarks=this_->bookmarks;
        break;
    case attr_callback_list:
        attr->u.callback_list=this_->attr_cbl;
        break;
    case attr_center:
        c=transform_get_center(this_->trans);
        transform_to_geo(transform_get_projection(this_->trans), c, &this_->center);
        attr->u.coord_geo=&this_->center;
        break;
    case attr_destination:
        if (! this_->destination_valid)
            return 0;
        attr->u.pcoord=&this_->destination;
        break;
    case attr_displaylist:
        attr->u.displaylist=this_->displaylist;
        return (attr->u.displaylist != NULL);
    case attr_follow:
        if (!this_->vehicle)
            return 0;
        attr->u.num=this_->vehicle->follow_curr;
        break;
    case attr_former_destination_map:
        attr->u.map=this_->former_destination;
        break;
    case attr_graphics:
        attr->u.graphics=this_->gra;
        ret=(attr->u.graphics != NULL);
        break;
    case attr_gui:
        attr->u.gui=this_->gui;
        ret=(attr->u.gui != NULL);
        break;
    case attr_layer:
        ret=attr_generic_get_attr(this_->attrs, NULL, type, attr, iter?(struct attr_iter *)&iter->iter:NULL);
        break;
    case attr_layout:
        if (iter) {
            if (iter->u.list) {
                iter->u.list=g_list_next(iter->u.list);
            } else {
                iter->u.list=this_->layouts;
            }
            if (!iter->u.list)
                return 0;
            attr->u.layout=(struct layout *)iter->u.list->data;
        } else {
            attr->u.layout=this_->layout_current;
        }
        break;
    case attr_map:
        if (iter && this_->mapsets) {
            if (!iter->u.mapset_handle) {
                iter->u.mapset_handle=mapset_open((struct mapset *)this_->mapsets->data);
            }
            attr->u.map=mapset_next(iter->u.mapset_handle, 0);
            if(!attr->u.map) {
                mapset_close(iter->u.mapset_handle);
                return 0;
            }
        } else {
            return 0;
        }
        break;
    case attr_mapset:
        attr->u.mapset=this_->mapsets->data;
        ret=(attr->u.mapset != NULL);
        break;
    case attr_navigation:
        attr->u.navigation=this_->navigation;
        break;
    case attr_orientation:
        attr->u.num=this_->orientation;
        break;
    case attr_osd:
        ret=attr_generic_get_attr(this_->attrs, NULL, type, attr, iter?(struct attr_iter *)&iter->iter:NULL);
        break;
    case attr_osd_configuration:
        attr->u.num=this_->osd_configuration;
        break;
    case attr_pitch:
        attr->u.num=round(transform_get_pitch(this_->trans)*sqrt(this_->w*this_->h)/sqrt(
                              240*320)); // Pitch corrected for window resolution
        break;
    case attr_projection:
        if(this_->trans) {
            attr->u.num=transform_get_projection(this_->trans);
        } else {
            return 0;
        }
        break;
    case attr_route:
        attr->u.route=this_->route;
        break;
    case attr_speech:
        if(this_->speech) {
            attr->u.speech=this_->speech;
        } else {
            return  0;
        }
        break;
    case attr_timeout:
        attr->u.num=this_->center_timeout;
        break;
    case attr_tracking:
        attr->u.num=this_->tracking_flag;
        break;
    case attr_trackingo:
        attr->u.tracking=this_->tracking;
        break;
    case attr_transformation:
        attr->u.transformation=this_->trans;
        break;
    case attr_vehicle:
        if(iter) {
            if(iter->u.list) {
                iter->u.list=g_list_next(iter->u.list);
            } else {
                iter->u.list=this_->vehicles;
            }
            if(!iter->u.list)
                return 0;
            attr->u.vehicle=((struct navit_vehicle*)iter->u.list->data)->vehicle;
        } else {
            if(this_->vehicle) {
                attr->u.vehicle=this_->vehicle->vehicle;
            } else {
                return 0;
            }
        }
        break;
    case attr_vehicleprofile:
        if (iter) {
            if(iter->u.list) {
                iter->u.list=g_list_next(iter->u.list);
            } else {
                iter->u.list=this_->vehicleprofiles;
            }
            if(!iter->u.list)
                return 0;
            attr->u.vehicleprofile=iter->u.list->data;
        } else {
            attr->u.vehicleprofile=this_->vehicleprofile;
        }
        break;
    case attr_zoom:
        attr->u.num=transform_get_scale(this_->trans);
        break;
    case attr_autozoom_active:
        attr->u.num=this_->autozoom_active;
        break;
    case attr_follow_cursor:
        attr->u.num=this_->follow_cursor;
        break;
    case attr_waypoints_flag:
        attr->u.num=this_->waypoints_flag;
        break;
    case attr_tunnel_nightlayout:
        attr->u.num=this_->tunnel_nightlayout;
        break;
    case attr_layout_daynightauto:
        attr->u.num=this_->auto_switch;
        break;
    case attr_sunrise_degrees:
        attr->u.num=this_->sunrise_degrees;
        break;
    default:
        dbg(lvl_debug, "calling generic getter method for attribute type %s", attr_to_name(type))
        return navit_object_get_attr((struct navit_object *) this_, type, attr, iter);
    }
    attr->type=type;
    return ret;
}

/**
 * @brief Select the default layout by name
 *
 * @param this_ The navit instance
 * @param name The new default layout's name
 *
 * @return The first layout match (if any), or NULL if there was no match
 */
struct layout *navit_get_layout_by_name(struct navit *this_, const char *layout_name) {
    struct attr_iter *iter;
    struct attr layout_attr;
    struct layout *result = NULL;

    if (!layout_name)
        return NULL;
    iter=navit_attr_iter_new(NULL);
    while (navit_get_attr(this_, attr_layout, &layout_attr, iter)) {
        if (strcmp(layout_attr.u.layout->name, layout_name) == 0) {
            result = layout_attr.u.layout;
        }
    }
    navit_attr_iter_destroy(iter);
    return result;
}

/**
 * @brief Set the current layout
 *
 * @param this_ The navit instance
 * @param layout The layout to set as default (if NULL, we will set the current layout according to the default name stored in this_->default_layout_name
 *
 * @note If argument @p layout is NULL and the default layout name in the config file does not exist or has not been provided in the config file, the default layout is unchanged
 */
void navit_update_current_layout(struct navit *this_, struct layout *layout) {
    struct layout *default_layout = NULL;

    if (layout) {
        this_->layout_current=layout;
    } else {
        if (this_->default_layout_name) {	/* If a default layout name was provided */
            default_layout=navit_get_layout_by_name(this_, this_->default_layout_name);
            if (default_layout) {
                dbg(lvl_debug, "Found the config-specified default layout '%s'", this_->default_layout_name);
                this_->layout_current=default_layout;
                return;
            } else {
                dbg(lvl_warning, "No definition exists in config for specified default layout '%s'", this_->default_layout_name);
            }
        }
    }
}

static int navit_add_log(struct navit *this_, struct log *log) {
    struct attr type_attr;
    if (!log_get_attr(log, attr_type, &type_attr, NULL))
        return 0;
    if (!strcmp(type_attr.u.str, "textfile_debug")) {
        char *header = "type=track_tracked\n";
        if (this_->textfile_debug_log)
            return 0;
        log_set_header(log, header, strlen(header));
        this_->textfile_debug_log=log;
        return 1;
    }
    return 0;
}

static int navit_add_layout(struct navit *this_, struct layout *layout) {
    struct attr active;
    int is_default=0;
    int is_active=0;
    this_->layouts = g_list_append(this_->layouts, layout);
    /** check if we want to immediately activate this layout.
     * Unfortunately we have concurring conditions about when to activate
     * a layout:
     * - A layout could bear the "active" property
     * - A layout's name could match this_->default_layout_name
     * This cannot be fully resolved, as we cannot predict the future, so
     * lets set the last parsed layout active, which either matches default_layout_name or
     * bears the "active" tag, or is the first layout ever parsed.
     */
    if((layout->name != NULL) && (this_->default_layout_name != NULL)) {
        if (strcmp(layout->name, this_->default_layout_name) == 0)
            is_default = 1;
    }
    layout_get_attr(layout, attr_active, &active, NULL);
    if(active.u.num)
        is_active = 1;
    dbg(lvl_debug, "add layout '%s' is_default %d, is_active %d", layout->name, is_default, is_active);
    if(is_default || is_active || !this_->layout_current) {
        this_->layout_current=layout;
        return 1;
    }
    return 0;
}

int navit_add_attr(struct navit *this_, struct attr *attr) {
    int ret=1;
    switch (attr->type) {
    case attr_callback:
        navit_add_callback(this_, attr->u.callback);
        break;
    case attr_log:
        ret=navit_add_log(this_, attr->u.log);
        break;
    case attr_gui:
        ret=navit_set_gui(this_, attr->u.gui);
        break;
    case attr_graphics:
        ret=navit_set_graphics(this_, attr->u.graphics);
        break;
    case attr_layout:
        navit_add_layout(this_, attr->u.layout);
        break;
    case attr_route:
        this_->route=attr->u.route;
        break;
    case attr_mapset:
        this_->mapsets = g_list_append(this_->mapsets, attr->u.mapset);
        break;
    case attr_navigation:
        this_->navigation=attr->u.navigation;
        break;
    case attr_osd:
        break;
    case attr_recent_dest:
        this_->recentdest_count = attr->u.num;
        break;
    case attr_speech:
        this_->speech=attr->u.speech;
        break;
    case attr_trackingo:
        this_->tracking=attr->u.tracking;
        break;
    case attr_vehicle:
        ret=navit_add_vehicle(this_, attr->u.vehicle);
        break;
    case attr_vehicleprofile:
        this_->vehicleprofiles=g_list_append(this_->vehicleprofiles, attr->u.vehicleprofile);
        break;
    case attr_autozoom_min:
        this_->autozoom_min = attr->u.num;
        break;
    case attr_autozoom_max:
        this_->autozoom_max = attr->u.num;
        break;
    case attr_layer:
    case attr_script:
    case attr_traffic:
        break;
    default:
        return 0;
    }
    if (ret)
        this_->attrs=attr_generic_add_attr(this_->attrs, attr);
    callback_list_call_attr_2(this_->attr_cbl, attr->type, this_, attr);
    return ret;
}

int navit_remove_attr(struct navit *this_, struct attr *attr) {
    int ret=1;
    switch (attr->type) {
    case attr_callback:
        navit_remove_callback(this_, attr->u.callback);
        break;
    case attr_vehicle:
    case attr_osd:
        this_->attrs=attr_generic_remove_attr(this_->attrs, attr);
        return 1;
    default:
        return 0;
    }
    return ret;
}

struct attr_iter *
navit_attr_iter_new(void * unused) {
    return g_new0(struct attr_iter, 1);
}

void navit_attr_iter_destroy(struct attr_iter *iter) {
    g_free(iter);
}

void navit_add_callback(struct navit *this_, struct callback *cb) {
    callback_list_add(this_->attr_cbl, cb);
}

void navit_remove_callback(struct navit *this_, struct callback *cb) {
    callback_list_remove(this_->attr_cbl, cb);
}

static int coord_not_set(struct coord c) {
    return !(c.x || c.y);
}

/**
 * Toggle the cursor update : refresh the map each time the cursor has moved (instead of only when it reaches a border)
 *
 * @param this_ The navit instance
 * @param nv vehicle to draw
 * @param pnt Screen coordinates of the vehicle. If NULL, position stored in nv is used.
 * @returns nothing
 */

static void navit_vehicle_draw(struct navit *this_, struct navit_vehicle *nv, struct point *pnt) {
    struct point cursor_pnt;
    enum projection pro;

    if (this_->blocked||coord_not_set(nv->coord))
        return;
    if (pnt)
        cursor_pnt=*pnt;
    else {
        pro=transform_get_projection(this_->trans_cursor);
        if (!pro)
            return;
        transform_point(this_->trans_cursor, pro, &nv->coord, &cursor_pnt);
    }
    vehicle_draw(nv->vehicle, this_->gra, &cursor_pnt, nv->dir-transform_get_yaw(this_->trans_cursor), nv->speed);
}

/**
 * @brief Called when the position of a vehicle changes.
 *
 * This function is called when the position of any configured vehicle changes and triggers all actions
 * that need to happen in response, such as:
 * <ul>
 * <li>Switching between day and night layout (based on the new position timestamp)</li>
 * <li>Updating position, bearing and speed of {@code nv} with the data of the active vehicle
 * (which may be different from the vehicle reporting the update)</li>
 * <li>Invoking callbacks for {@code navit}'s {@code attr_position} and {@code attr_position_coord_geo}
 * attributes</li>
 * <li>Triggering an update of the vehicle's position on the map and, if needed, an update of the
 * visible map area ad orientation</li>
 * <li>Logging a new track point, if enabled</li>
 * <li>Updating the position on the route</li>
 * <li>Stopping navigation if the destination has been reached</li>
 * </ul>
 *
 * @param this_ The navit object
 * @param nv The {@code navit_vehicle} which reported a new position
 */
static void navit_vehicle_update_position(struct navit *this_, struct navit_vehicle *nv) {
    struct attr attr_valid, attr_dir, attr_speed, attr_pos;
    struct pcoord cursor_pc;
    struct point cursor_pnt, *pnt=&cursor_pnt;
    struct tracking *tracking=NULL;
    struct pcoord *pc;
    enum projection pro=transform_get_projection(this_->trans_cursor);
    int count;
    int (*get_attr)(void *, enum attr_type, struct attr *, struct attr_iter *);
    void *attr_object;
    char *destination_file;
    char *description;

    profile(0,NULL);
    if (this_->ready == 3)
        navit_layout_switch(this_);
    if (this_->vehicle == nv && this_->tracking_flag)
        tracking=this_->tracking;
    if (tracking) {
        tracking_update(tracking, nv->vehicle, this_->vehicleprofile, pro);
        attr_object=tracking;
        get_attr=(int (*)(void *, enum attr_type, struct attr *, struct attr_iter *))tracking_get_attr;
    } else {
        attr_object=nv->vehicle;
        get_attr=(int (*)(void *, enum attr_type, struct attr *, struct attr_iter *))vehicle_get_attr;
    }
    if (get_attr(attr_object, attr_position_valid, &attr_valid, NULL))
        if (!attr_valid.u.num != attr_position_valid_invalid)
            return;
    if (! get_attr(attr_object, attr_position_direction, &attr_dir, NULL) ||
            ! get_attr(attr_object, attr_position_speed, &attr_speed, NULL) ||
            ! get_attr(attr_object, attr_position_coord_geo, &attr_pos, NULL)) {
        profile(0,"return 2\n");
        return;
    }
    nv->dir=*attr_dir.u.numd;
    nv->speed=*attr_speed.u.numd;
    transform_from_geo(pro, attr_pos.u.coord_geo, &nv->coord);
    if (nv != this_->vehicle) {
        if (this_->ready == 3)
            navit_vehicle_draw(this_, nv, NULL);
        profile(0,"return 3\n");
        return;
    }
    cursor_pc.x = nv->coord.x;
    cursor_pc.y = nv->coord.y;
    cursor_pc.pro = pro;
    if (this_->route) {
        if (tracking)
            route_set_position_from_tracking(this_->route, tracking, pro);
        else
            route_set_position(this_->route, &cursor_pc);
    }
    callback_list_call_attr_0(this_->attr_cbl, attr_position);
    navit_textfile_debug_log(this_, "type=trackpoint_tracked");
    if (this_->ready == 3) {
        if (this_->gui && nv->speed > 2)
            navit_disable_suspend();

        transform_point(this_->trans_cursor, pro, &nv->coord, &cursor_pnt);
        if (this_->button_pressed != 1 && this_->follow_cursor && nv->follow_curr <= nv->follow &&
                (nv->follow_curr == 1 || !transform_within_border(this_->trans_cursor, &cursor_pnt, this_->border)))
            navit_set_center_cursor_draw(this_);
        else
            navit_vehicle_draw(this_, nv, pnt);

        if (nv->follow_curr > 1)
            nv->follow_curr--;
        else
            nv->follow_curr=nv->follow;
    }
    callback_list_call_attr_2(this_->attr_cbl, attr_position_coord_geo, this_, nv->vehicle);

    /* Finally, if we reached our destination, stop navigation. */
    if (this_->route) {
        switch(route_destination_reached(this_->route)) {
        case 1:
            description=route_get_destination_description(this_->route, 0);
            route_remove_waypoint(this_->route);
            count=route_get_destination_count(this_->route);
            pc=g_alloca(sizeof(*pc)*count);
            route_get_destinations(this_->route, pc, count);
            destination_file = bookmarks_get_destination_file(TRUE);
            bookmarks_append_destinations(this_->former_destination, destination_file, pc, count, type_former_itinerary_part,
                                          description, this_->recentdest_count);
            g_free(destination_file);
            g_free(description);
            break;
        case 2:
            destination_file = bookmarks_get_destination_file(TRUE);
            bookmarks_append_destinations(this_->former_destination, destination_file, NULL, 0, type_former_itinerary_part, NULL,
                                          this_->recentdest_count);
            navit_set_destination(this_, NULL, NULL, 0);
            g_free(destination_file);
            break;
        }
    }
    profile(0,"return 5\n");
}

/**
 * @brief Called when a status attribute of a vehicle changes.
 *
 * This function is called when the {@code position_fix_type}, {@code position_sats_used} or {@code position_hdop}
 * attribute of any configured vehicle changes.
 *
 * The function checks if {@code nv} refers to the active vehicle and if {@code type} is one of the above types.
 * If this is the case, it invokes the callback functions for {@code navit}'s respective attributes.
 *
 * Future actions that need to happen when one of these three attribute changes for any vehicle should be
 * implemented here.
 *
 * @param this_ The navit object
 * @param nv The {@code navit_vehicle} which reported a new status attribute
 * @param type The type of attribute with has changed
 */
static void navit_vehicle_update_status(struct navit *this_, struct navit_vehicle *nv, enum attr_type type) {
    if (this_->vehicle != nv)
        return;
    switch(type) {
    case attr_position_fix_type:
    case attr_position_sats_used:
    case attr_position_hdop:
        callback_list_call_attr_2(this_->attr_cbl, type, this_, nv->vehicle);
        break;
    default:
        return;
    }
}

/**
 * Set the position of the vehicle
 *
 * @param navit The navit instance
 * @param c The coordinate to set as position
 * @returns nothing
 */

void navit_set_position(struct navit *this_, struct pcoord *c) {
    if (this_->route) {
        route_set_position(this_->route, c);
        callback_list_call_attr_0(this_->attr_cbl, attr_position);
    }
    if (this_->ready == 3)
        navit_draw(this_);
}

static int navit_set_vehicleprofile(struct navit *this_, struct vehicleprofile *vp) {
    if (this_->vehicleprofile == vp)
        return 0;
    this_->vehicleprofile=vp;
    if (this_->route)
        route_set_profile(this_->route, this_->vehicleprofile);
    return 1;
}

int navit_set_vehicleprofile_name(struct navit *this_, char *name) {
    struct attr attr;
    GList *l;
    l=this_->vehicleprofiles;
    while (l) {
        if (vehicleprofile_get_attr(l->data, attr_name, &attr, NULL)) {
            if (!strcmp(attr.u.str, name)) {
                navit_set_vehicleprofile(this_, l->data);
                return 1;
            }
        }
        l=g_list_next(l);
    }
    return 0;
}

static void navit_set_vehicle(struct navit *this_, struct navit_vehicle *nv) {
    struct attr attr;
    this_->vehicle=nv;
    if (nv && vehicle_get_attr(nv->vehicle, attr_profilename, &attr, NULL)) {
        if (navit_set_vehicleprofile_name(this_, attr.u.str))
            return;
    }
    if (!this_->vehicleprofile) { // When deactivating vehicle, keep the last profile if any
        if (!navit_set_vehicleprofile_name(this_,"car")) {
            /* We do not have a fallback "car" profile
            * so lets set any profile */
            GList *l;
            l=this_->vehicleprofiles;
            if (l) {
                this_->vehicleprofile=l->data;
                if (this_->route)
                    route_set_profile(this_->route, this_->vehicleprofile);
            }
        }
    } else {
        if (this_->route)
            route_set_profile(this_->route, this_->vehicleprofile);
    }
}

/**
 * @brief Registers a new vehicle.
 *
 * @param this_ The navit instance
 * @param v The vehicle to register
 * @return True for success
 */
static int navit_add_vehicle(struct navit *this_, struct vehicle *v) {
    struct navit_vehicle *nv=g_new0(struct navit_vehicle, 1);
    struct attr follow, active, animate;
    nv->vehicle=v;
    nv->follow=0;
    nv->last.x = 0;
    nv->last.y = 0;
    nv->animate_cursor=0;
    if ((vehicle_get_attr(v, attr_follow, &follow, NULL)))
        nv->follow=follow.u.num;
    nv->follow_curr=nv->follow;
    this_->vehicles=g_list_append(this_->vehicles, nv);
    if ((vehicle_get_attr(v, attr_active, &active, NULL)) && active.u.num)
        navit_set_vehicle(this_, nv);
    if ((vehicle_get_attr(v, attr_animate, &animate, NULL)))
        nv->animate_cursor=animate.u.num;
    nv->callback.type=attr_callback;
    nv->callback.u.callback=callback_new_attr_2(callback_cast(navit_vehicle_update_position), attr_position_coord_geo,
                            this_, nv);
    vehicle_add_attr(nv->vehicle, &nv->callback);
    nv->callback.u.callback=callback_new_attr_3(callback_cast(navit_vehicle_update_status), attr_position_fix_type, this_,
                            nv, attr_position_fix_type);
    vehicle_add_attr(nv->vehicle, &nv->callback);
    nv->callback.u.callback=callback_new_attr_3(callback_cast(navit_vehicle_update_status), attr_position_sats_used, this_,
                            nv, attr_position_sats_used);
    vehicle_add_attr(nv->vehicle, &nv->callback);
    nv->callback.u.callback=callback_new_attr_3(callback_cast(navit_vehicle_update_status), attr_position_hdop, this_, nv,
                            attr_position_hdop);
    vehicle_add_attr(nv->vehicle, &nv->callback);
    vehicle_set_attr(nv->vehicle, &this_->self);
    return 1;
}




struct gui *
navit_get_gui(struct navit *this_) {
    return this_->gui;
}

struct transformation *
navit_get_trans(struct navit *this_) {
    return this_->trans;
}

struct route *
navit_get_route(struct navit *this_) {
    return this_->route;
}

struct navigation *
navit_get_navigation(struct navit *this_) {
    return this_->navigation;
}

struct displaylist *
navit_get_displaylist(struct navit *this_) {
    return this_->displaylist;
}

void navit_layout_switch(struct navit *n) {

    int currTs=0;
    struct attr iso8601_attr,geo_attr,valid_attr,layout_attr;
    double trise,tset,trise_actual;
    struct layout *l;
    int year, month, day;
    int after_sunrise = FALSE;
    int after_sunset = FALSE;
    int tunnel = tracking_get_current_tunnel(n->tracking);

    if (navit_get_attr(n,attr_layout,&layout_attr,NULL)!=1) {
        return; //No layout - nothing to switch
    }
    if (!n->vehicle)
        return;
    l=layout_attr.u.layout;

    if (l->dayname || l->nightname) {
        //Ok, we know that we have profile to switch

        //Check that we aren't calculating too fast
        if (vehicle_get_attr(n->vehicle->vehicle, attr_position_time_iso8601,&iso8601_attr,NULL)==1) {
            currTs=iso8601_to_secs(iso8601_attr.u.str);
            dbg(lvl_debug,"currTs: %u:%u",currTs%86400/3600,((currTs%86400)%3600)/60);
        }
        dbg(lvl_debug,"prevTs: %u:%u",n->prevTs%86400/3600,((n->prevTs%86400)%3600)/60);

        if (n->auto_switch == FALSE)
            return;

        if (n->tunnel_nightlayout) {
            if (tunnel) {
                // store the current layout name
                if(!strcmp(n->layout_before_tunnel, ""))
                    n->layout_before_tunnel = n->layout_current->name;

                // We are in a tunnel and if we have a nightlayout -> switch to nightlayout
                if (l->nightname) {
                    navit_set_layout_by_name(n, l->nightname);
                    dbg(lvl_debug, "tunnel -> nightlayout");
                }
                return;

            } else {
                if (l->dayname) {
                    if (!strcmp(l->dayname, n->layout_before_tunnel)) {
                        // restore previous layout
                        navit_set_layout_by_name(n, l->dayname);
                        dbg(lvl_debug, "tunnel end -> daylayout");
                    }

                    // We were in nightlayout before the tunnel, keep it
                    n->layout_before_tunnel="";
                }
            }
        }

        if (currTs-(n->prevTs)<60) {
            //We've have to wait a little
            return;
        }

        if (sscanf(iso8601_attr.u.str,"%d-%02d-%02dT",&year,&month,&day) != 3)
            return;
        if (vehicle_get_attr(n->vehicle->vehicle, attr_position_valid, &valid_attr,NULL)
                && valid_attr.u.num==attr_position_valid_invalid) {
            return; //No valid fix yet
        }

        if (vehicle_get_attr(n->vehicle->vehicle, attr_position_coord_geo,&geo_attr,NULL)!=1) {
            //No position - no sun
            return;
        }

        //We calculate sunrise anyway, cause it is needed both for day and for night
        if (__sunriset__(year,month,day,geo_attr.u.coord_geo->lng,geo_attr.u.coord_geo->lat,n->sunrise_degrees,1,&trise,
                         &tset)!=0) {
            dbg(lvl_debug,"near the pole sun never rises/sets, so we should never switch profiles");
            dbg(lvl_debug,"trise: %u:%u",HOURS(trise),MINUTES(trise));
            dbg(lvl_debug,"tset: %u:%u",HOURS(tset),MINUTES(tset));
            n->prevTs=currTs;
            return;
        }
        trise_actual=trise;
        dbg(lvl_debug,"trise: %u:%u",HOURS(trise),MINUTES(trise));
        dbg(lvl_debug,"tset: %u:%u",HOURS(tset),MINUTES(tset));
        dbg(lvl_debug,"dayname = %s, name =%s ",l->dayname, l->name);
        dbg(lvl_debug,"nightname = %s, name = %s ",l->nightname, l->name);
        if (HOURS(trise)*60+MINUTES(trise)<(currTs%86400)/60) {
            after_sunrise = TRUE;
        }

<<<<<<< HEAD
        if (((HOURS(tset)*60+MINUTES(tset)<(currTs%86400)/60)) ||
                ((HOURS(trise_actual)*60+MINUTES(trise_actual)>(currTs%86400)/60))) {
            after_sunset = TRUE;
        }
=======
        int tr=HOURS(trise)*60+MINUTES(trise);
        int ts=HOURS(tset)*60+MINUTES(tset);
        int tcur = (currTs%86400)/60;

        if (ts>tr) {
            if (tr<=tcur) {
                after_sunrise = TRUE;
            }
            if (ts<tcur || ts>1440 || tr>tcur) {
                after_sunset = TRUE;
            }
        } else {
            if((tcur<=ts) || (tcur>=tr)) {
                after_sunrise = TRUE;
            }
            if(tcur>ts && tcur<tr) {
                after_sunset = TRUE;
            }
        }

>>>>>>> 90ff6240
        if (after_sunrise && !after_sunset && l->dayname) {
            navit_set_layout_by_name(n,l->dayname);
            dbg(lvl_debug,"layout set to day");
        } else if (after_sunset && l->nightname) {
            navit_set_layout_by_name(n,l->nightname);
            dbg(lvl_debug,"layout set to night");
        }
        n->prevTs=currTs;
    }
}

/**
 * @brief this command is used to change the layout and enable/disable the automatic layout switcher
 *
 * @param this_ The navit instance
 * @param function unused
 * @param in input attributes in[0], a string, see usage below
 * @param out output attribute unused
 *
 *
 * usage :
 * manual        : disable autoswitcher
 * auto          : enable autoswitcher
 * manual_toggle : disable autoswitcher and toggle between day / night layout
 * manual_day    : disable autoswitcher and set to day layout
 * manual_night  : disable autoswitcher and set to night layout
 *
 * todo : make it return the state of the autoswitcher and
 * the version of the active layout (day/night/undefined)
 */
static
int navit_cmd_switch_layout_day_night(struct navit *this_, char *function, struct attr **in, struct attr *** out) {

    if (!(in && in[0] && ATTR_IS_STRING(in[0]->type))) {
        return 0;
    }

    dbg(lvl_debug," called with mode =%s",in[0]->u.str);

    if (!this_->layout_current)
        return 0;

    if (!this_->vehicle)
        return 0;

    if (!strcmp(in[0]->u.str,"manual")) {
        this_->auto_switch = FALSE;
    } else if (!strcmp(in[0]->u.str,"auto")) {
        this_->auto_switch = TRUE;
        this_->prevTs = 0;
        navit_layout_switch(this_);
    } else if (!strcmp(in[0]->u.str,"manual_toggle")) {
        if (this_->layout_current->dayname) {
            navit_set_layout_by_name(this_,this_->layout_current->dayname);
            this_->auto_switch = FALSE;
            dbg(lvl_debug,"toggeled layout to = %s",this_->layout_current->name);
        } else if (this_->layout_current->nightname) {
            navit_set_layout_by_name(this_,this_->layout_current->nightname);
            this_->auto_switch = FALSE;
            dbg(lvl_debug,"toggeled layout to = %s",this_->layout_current->name);
        }
    } else if (!strcmp(in[0]->u.str,"manual_day") && this_->layout_current->dayname) {
        navit_set_layout_by_name(this_,this_->layout_current->dayname);
        this_->auto_switch = FALSE;
        dbg(lvl_debug,"switched layout to = %s",this_->layout_current->name);
    } else if (!strcmp(in[0]->u.str,"manual_night") && this_->layout_current->nightname) {
        navit_set_layout_by_name(this_,this_->layout_current->nightname);
        this_->auto_switch = FALSE;
        dbg(lvl_debug,"switched layout to = %s",this_->layout_current->name);
    }

    dbg(lvl_debug,"auto = %i",this_->auto_switch);
    return 0;
}

int navit_set_vehicle_by_name(struct navit *n,const char *name) {
    struct vehicle *v;
    struct attr_iter *iter;
    struct attr vehicle_attr, name_attr;

    iter=navit_attr_iter_new(NULL);

    while (navit_get_attr(n,attr_vehicle,&vehicle_attr,iter)) {
        v=vehicle_attr.u.vehicle;
        vehicle_get_attr(v,attr_name,&name_attr,NULL);
        if (name_attr.type==attr_name) {
            if (!strcmp(name,name_attr.u.str)) {
                navit_set_attr(n,&vehicle_attr);
                navit_attr_iter_destroy(iter);
                return 1;
            }
        }
    }
    navit_attr_iter_destroy(iter);
    return 0;
}

int navit_set_layout_by_name(struct navit *n,const char *name) {
    struct layout *l;
    struct attr_iter iter;
    struct attr layout_attr;

    iter.u.list=0x00;

    if (navit_get_attr(n,attr_layout,&layout_attr,&iter)!=1) {
        return 0; //No layouts - nothing to do
    }
    if (iter.u.list==NULL) {
        return 0;
    }

    iter.u.list=g_list_first(iter.u.list);

    while(iter.u.list) {
        l=(struct layout*)iter.u.list->data;
        if (!strcmp(name,l->name)) {
            layout_attr.u.layout=l;
            layout_attr.type=attr_layout;
            navit_set_attr(n,&layout_attr);
            iter.u.list=g_list_first(iter.u.list);
            return 1;
        }
        iter.u.list=g_list_next(iter.u.list);
    }

    iter.u.list=g_list_first(iter.u.list);
    return 0;
}

void navit_disable_suspend() {
    gui_disable_suspend(global_navit->gui);
    callback_list_call_attr_0(global_navit->attr_cbl,attr_unsuspend);
}

/**
 * @brief Blocks or unblocks redraw operations.
 *
 * The {@code block} parameter specifies the operation to carry out:
 *
 * {@code block > 0} cancels all draw operations in progress and blocks future operations. It sets flag 1 of the
 * {@code blocked} member. If draw operations in progress were canceled, flag 2 is also set.
 *
 * {@code block = 0} unblocks redraw operations, resetting {@code blocked} to 0. If flag 2 was previously set,
 * indicating that draw operations had been previously canceled, a redraw is triggered.
 *
 * {@code block < 0} unblocks redraw operations and forces a redraw. As above, {@code blocked} is reset to 0.
 *
 * @param this_ The navit instance
 * @param block The operation to perform, see description
 *
 * @return {@code true} if a redraw operation was triggered, {@code false} if not
 */
int navit_block(struct navit *this_, int block) {
    if (block > 0) {
        this_->blocked |= 1;
        if (graphics_draw_cancel(this_->gra, this_->displaylist))
            this_->blocked |= 2;
        return 0;
    }
    if ((this_->blocked & 2) || block < 0) {
        this_->blocked=0;
        navit_draw(this_);
        return 1;
    }
    this_->blocked=0;
    return 0;
}

/**
 * @brief Returns whether redraw operations are currently blocked.
 */
int navit_get_blocked(struct navit *this_) {
    return this_->blocked;
}

void navit_destroy(struct navit *this_) {
    dbg(lvl_debug,"enter %p",this_);
    GList *mapsets;
    struct map * map;
    struct attr attr;
    graphics_draw_cancel(this_->gra, this_->displaylist);

    mapsets = this_->mapsets;
    while (mapsets) {
        GList *maps = NULL;
        struct mapset_handle *msh;
        msh = mapset_open(mapsets->data);
        while (msh && (map = mapset_next(msh, 0))) {
            /* Add traffic map (identified by the `attr_traffic` attribute) to list of maps to remove */
            if (map_get_attr(map, attr_traffic, &attr, NULL))
                maps = g_list_append(maps, map);
        }
        mapset_close(msh);

        /* Remove traffic maps, if any */
        while (maps) {
            attr.type = attr_map;
            attr.u.map = maps->data;
            mapset_remove_attr(mapsets->data, &attr);
            attr_free_content(&attr);
            maps = g_list_next(maps);
        }
        if (maps)
            g_list_free(maps);
        mapsets = g_list_next(mapsets);
    }

    callback_list_call_attr_1(this_->attr_cbl, attr_destroy, this_);
    attr_list_free(this_->attrs);

    if(cmd_int_var_hash) {
        g_hash_table_destroy(cmd_int_var_hash);
        cmd_int_var_hash=NULL;
    }
    if(cmd_attr_var_hash) {
        g_hash_table_destroy(cmd_attr_var_hash);
        cmd_attr_var_hash=NULL;
    }
    if(cmd_int_var_stack) {
        g_list_foreach(cmd_int_var_stack, (GFunc)attr_free_g, NULL);
        g_list_free(cmd_int_var_stack);
        cmd_int_var_stack=NULL;
    }

    if (this_->bookmarks) {
        char *center_file = bookmarks_get_center_file(TRUE);
        bookmarks_write_center_to_file(this_->bookmarks, center_file);
        g_free(center_file);
        bookmarks_destroy(this_->bookmarks);
    }

    callback_destroy(this_->nav_speech_cb);
    callback_destroy(this_->roadbook_callback);
    callback_destroy(this_->popup_callback);
    callback_destroy(this_->motion_timeout_callback);
    callback_destroy(this_->progress_cb);

    if(this_->gra) {
        graphics_remove_callback(this_->gra, this_->resize_callback);
        graphics_remove_callback(this_->gra, this_->button_callback);
        graphics_remove_callback(this_->gra, this_->motion_callback);
        graphics_remove_callback(this_->gra, this_->predraw_callback);
    }

    callback_destroy(this_->resize_callback);
    callback_destroy(this_->motion_callback);
    callback_destroy(this_->predraw_callback);

    callback_destroy(this_->route_cb);
    if (this_->route)
        route_destroy(this_->route);

    map_destroy(this_->former_destination);

    graphics_displaylist_destroy(this_->displaylist);

    graphics_free(this_->gra);

    g_free(this_);
}

struct object_func navit_func = {
    attr_navit,
    (object_func_new)navit_new,
    (object_func_get_attr)navit_get_attr,
    (object_func_iter_new)navit_attr_iter_new,
    (object_func_iter_destroy)navit_attr_iter_destroy,
    (object_func_set_attr)navit_set_attr,
    (object_func_add_attr)navit_add_attr,
    (object_func_remove_attr)navit_remove_attr,
    (object_func_init)navit_init,
    (object_func_destroy)navit_destroy,
    (object_func_dup)NULL,
    (object_func_ref)navit_object_ref,
    (object_func_unref)navit_object_unref,
};

/** @} */<|MERGE_RESOLUTION|>--- conflicted
+++ resolved
@@ -3610,12 +3610,6 @@
             after_sunrise = TRUE;
         }
 
-<<<<<<< HEAD
-        if (((HOURS(tset)*60+MINUTES(tset)<(currTs%86400)/60)) ||
-                ((HOURS(trise_actual)*60+MINUTES(trise_actual)>(currTs%86400)/60))) {
-            after_sunset = TRUE;
-        }
-=======
         int tr=HOURS(trise)*60+MINUTES(trise);
         int ts=HOURS(tset)*60+MINUTES(tset);
         int tcur = (currTs%86400)/60;
@@ -3636,7 +3630,6 @@
             }
         }
 
->>>>>>> 90ff6240
         if (after_sunrise && !after_sunset && l->dayname) {
             navit_set_layout_by_name(n,l->dayname);
             dbg(lvl_debug,"layout set to day");
