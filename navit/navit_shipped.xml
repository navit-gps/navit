--- conflicted
+++ resolved
@@ -579,14 +579,7 @@
 					<polygon color="#ffff00"/>
 					<polyline color="#a0a0a0" width="3"/>
 				</itemgra>
-<<<<<<< HEAD
-				<itemgra item_types="poly_water_tiled" order="0-">
-					<polygon color="#82c8ea"/>
-				</itemgra>
 				<itemgra item_types="poly_water,poly_basin" order="0-">
-=======
-				<itemgra item_types="poly_water" order="0-">
->>>>>>> a561c657
 					<polygon color="#82c8ea"/>
 					<polyline color="#5096b8"/>
 					<text text_size="5"/>
