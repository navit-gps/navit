/**
 * Navit, a modular navigation system.
 * Copyright (C) 2005-2008 Navit Team
 *
 * This program is free software; you can redistribute it and/or
 * modify it under the terms of the GNU Library General Public License
 * version 2 as published by the Free Software Foundation.
 *
 * This program is distributed in the hope that it will be useful,
 * but WITHOUT ANY WARRANTY; without even the implied warranty of
 * MERCHANTABILITY or FITNESS FOR A PARTICULAR PURPOSE.  See the
 * GNU Library General Public License for more details.
 *
 * You should have received a copy of the GNU Library General Public
 * License along with this program; if not, write to the
 * Free Software Foundation, Inc., 51 Franklin Street, Fifth Floor,
 * Boston, MA  02110-1301, USA.
 */

struct attr;
struct navit;
struct callback_list;
struct gui;
PLUGIN_FUNC1(draw, struct container *, co)
PLUGIN_FUNC3(popup, struct container *, map, struct popup *, p, struct popup_item **, list)
PLUGIN_TYPE(graphics, (struct navit *nav, struct graphics_methods *meth, struct attr **attrs, struct callback_list *cbl)) 
PLUGIN_TYPE(gui, (struct navit *nav, struct gui_methods *meth, struct attr **attrs, struct gui *gui)) 
PLUGIN_TYPE(map, (struct map_methods *meth, struct attr **attrs, struct callback_list *cbl)) 
PLUGIN_TYPE(osd, (struct navit *nav, struct osd_methods *meth, struct attr **attrs))
PLUGIN_TYPE(speech, (struct speech_methods *meth, struct attr **attrs, struct attr *parent)) 
<<<<<<< HEAD
PLUGIN_TYPE(audio, (struct audio_methods *meth, struct callback_list * cbl, struct attr **attrs, struct attr *parent))
=======
PLUGIN_TYPE(audio, (struct audio_methods *meth, struct attr **attrs, struct  attr *parent))
>>>>>>> c4a5b128
PLUGIN_TYPE(vehicle, (struct vehicle_methods *meth, struct callback_list *cbl, struct attr **attrs)) 
PLUGIN_TYPE(event, (struct event_methods *meth)) 
PLUGIN_TYPE(font, (void *meth)) <|MERGE_RESOLUTION|>--- conflicted
+++ resolved
@@ -28,11 +28,14 @@
 PLUGIN_TYPE(map, (struct map_methods *meth, struct attr **attrs, struct callback_list *cbl)) 
 PLUGIN_TYPE(osd, (struct navit *nav, struct osd_methods *meth, struct attr **attrs))
 PLUGIN_TYPE(speech, (struct speech_methods *meth, struct attr **attrs, struct attr *parent)) 
-<<<<<<< HEAD
+//* <<<<<<< HEAD
 PLUGIN_TYPE(audio, (struct audio_methods *meth, struct callback_list * cbl, struct attr **attrs, struct attr *parent))
-=======
+//*/
+/*=======*/
+/*
 PLUGIN_TYPE(audio, (struct audio_methods *meth, struct attr **attrs, struct  attr *parent))
->>>>>>> c4a5b128
+//*/
+//>>>>>>> audio_framework
 PLUGIN_TYPE(vehicle, (struct vehicle_methods *meth, struct callback_list *cbl, struct attr **attrs)) 
 PLUGIN_TYPE(event, (struct event_methods *meth)) 
 PLUGIN_TYPE(font, (void *meth)) 