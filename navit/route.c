/**
 * Navit, a modular navigation system.
 * Copyright (C) 2005-2018 Navit Team
 *
 * This program is free software; you can redistribute it and/or
 * modify it under the terms of the GNU General Public License
 * version 2 as published by the Free Software Foundation.
 *
 * This program is distributed in the hope that it will be useful,
 * but WITHOUT ANY WARRANTY; without even the implied warranty of
 * MERCHANTABILITY or FITNESS FOR A PARTICULAR PURPOSE.  See the
 * GNU General Public License for more details.
 *
 * You should have received a copy of the GNU General Public License
 * along with this program; if not, write to the
 * Free Software Foundation, Inc., 51 Franklin Street, Fifth Floor,
 * Boston, MA  02110-1301, USA.
 */

/** @file
 * @brief Contains code related to finding a route from a position to a destination
 *
 * Routing uses segments, points and items. Items are items from the map: Streets, highways, etc.
 * Segments represent such items, or parts of it. Generally, a segment is a driveable path. An item
 * can be represented by more than one segment - in that case it is "segmented". Each segment has an
 * "offset" associated, that indicates at which position in a segmented item this segment is - a
 * segment representing a not-segmented item always has the offset 1.
 * A point is located at the end of segments, often connecting several segments.
 *
 * The code in this file will make navit find a route between a position and a destination.
 * It accomplishes this by first building a "route graph". This graph contains segments and
 * points.
 *
 * Routing now relies on the Lifelong Planning A* (LPA*) algorithm, which builds upon the A* algorithm but allows for
 * partial updates after the cost of some segments has changed. (With A*, one would need to recalculate the entire
 * route graph from scratch.) A*, in turn, is an extension of the Dijkstra algorithm, with the added improvement that
 * A* introduces a heuristic (essentially, a lower boundary for the yet-to-be-calculated remainder of the route from a
 * given point onwards) and chooses the next point to analyze based on the sum of its cost and its heuristic, where
 * Dijkstra uses simply the cost of the node. This makes A* more efficient than Dijkstra in some scenarios. (Navit,
 * however, is not one of them, as we currently analyze only a subset of the entire map, and calculating the heuristic
 * for each node turned out to cost more than it saved in tests.)
 *
 * Wikipedia has articles on all three algorithms; refer to these for an in-depth discussion of the algorithms.
 *
 * If the heuristic is assumed to be zero in all cases, A* behaves exactly as Dijkstra would. Similarly, LPA* behaves
 * identically to A* if all segment costs are known prior to route calculation and do not change once route calculation
 * has started.
 *
 * Earlier versions of Navit used Dijkstra for routing. This was upgraded to LPA* when the traffic module was
 * introduced, as it became necessary to do fast partial recalculations of the route when the traffic situation
 * changes. Navit’s LPA* implementation differs from the canonical implementation in two important ways:
 *
 * \li The heuristic is not used (or assumed to be zero), for the reasons discussed above. However, this is not set in
 * stone and can be revisited if we find using a heuristic provides a true benefit.
 * \li Since the destination point may be off-road, Navit may initialize the route graph with multiple candidates for
 * the destination point, each of which will get a nonzero cost (which may still decrease if routing later determines
 * that it is cheaper to route from that candidate point to a different candidate point).
 *
 * The cost of a node is always the cost to reach the destination, and route calculation is done “backwards”, i.e.
 * starting at the destination and working its way to the current position (or previous waypoint). This is mandatory
 * in LPA*, while A* and Dijkstra can also work from the start to the destination. The latter is found in most textbook
 * descriptions of these algorithms. Navit has always calculated routes from destination to start, even with Dijkstra,
 * as this made it easier to react to changes in the vehicle position (the start of the route).
 *
 * A route graph first needs to be built with `route_graph_build()`, which fetches the segments from the map. Next
 * `route_graph_init()` is called to initialize the destination point candidates. Then
 * `route_graph_compute_shortest_path()` is called to assign a `value` to each node, which represents the cost of
 * traveling from this point to the destination. Each point is also assigned a “next segment” to take in order to reach
 * the destination from this point. Eventually a “route path” is created, i.e. the sequence of segments from the
 * current position to the destination are extracted from the route graph and turn instructions are added where
 * necessary.
 *
 * When segment costs change, `route_graph_point_update()` is called for each end point which may have changed. Then
 * `route_graph_compute_shortest_path()` is called to update parts of the route which may have changed, and finally the
 * route path is recreated. This is used by the traffic module when traffic reports change the cost of individual
 * segments.
 *
 * A completely new route can be created from an existing graph, which happens e.g. between sections of a route when
 * waypoints are used. This is done by calling `route_graph_reset()`, which resets all nodes to their initial state.
 * Then `route_graph_init()` is called, followed by `route_graph_compute_shortest_path()` and eventually creation of
 * the route path.
 */

#include <stdio.h>
#include <stdlib.h>
#include <string.h>
#include <math.h>
#include "navit_nls.h"
#include "glib_slice.h"
#include "config.h"
#include "point.h"
#include "graphics.h"
#include "profile.h"
#include "coord.h"
#include "projection.h"
#include "item.h"
#include "xmlconfig.h"
#include "map.h"
#include "mapset.h"
#include "route_protected.h"
#include "route.h"
#include "track.h"
#include "transform.h"
#include "plugin.h"
#include "fib.h"
#include "event.h"
#include "callback.h"
#include "vehicle.h"
#include "vehicleprofile.h"
#include "roadprofile.h"
#include "debug.h"

struct map_priv {
    struct route *route;
};

int debug_route=1;


#define RSD_OFFSET(x) *((int *)route_segment_data_field_pos((x), attr_offset))
#define RSD_SIZE_WEIGHT(x) *((struct size_weight_limit *)route_segment_data_field_pos((x), attr_vehicle_width))
#define RSD_DANGEROUS_GOODS(x) *((int *)route_segment_data_field_pos((x), attr_vehicle_dangerous_goods))


/**
 * @brief A traffic distortion
 *
 * Traffic distortions represent delays or closures on the route, which can occur for a variety of
 * reasons such as roadworks, accidents or heavy traffic. They are also used internally by Navit to
 * avoid using a particular segment.
 *
 * A traffic distortion can limit the speed on a segment, or introduce a delay. If both are given,
 * at the same time, they are cumulative.
 */
struct route_traffic_distortion {
    int maxspeed;					/**< Maximum speed possible in km/h. Use {@code INT_MAX} to
									     leave the speed unchanged, or 0 to mark the segment as
									     impassable. */
    int delay;					/**< Delay in tenths of seconds (0 for no delay) */
};

/**
 * @brief A segment in the route path
 *
 * This is a segment in the route path.
 */
struct route_path_segment {
    struct route_path_segment *next;	/**< Pointer to the next segment in the path */
    struct route_segment_data *data;	/**< The segment data */
    int direction;						/**< Order in which the coordinates are ordered. >0 means "First
										 *  coordinate of the segment is the first coordinate of the item", <=0
										 *  means reverse. */
    unsigned ncoords;					/**< How many coordinates does this segment have? */
    struct coord c[0];					/**< Pointer to the ncoords coordinates of this segment */
    /* WARNING: There will be coordinates following here, so do not create new fields after c! */
};

/**
 * @brief Usually represents a destination or position
 *
 * This struct usually represents a destination or position
 */
struct route_info {
    struct coord c;			 /**< The actual destination / position */
    struct coord lp;		 /**< The nearest point on a street to c */
    int pos; 				 /**< The position of lp within the coords of the street */
    int lenpos; 			 /**< Distance between lp and the end of the street */
    int lenneg; 			 /**< Distance between lp and the start of the street */
    int lenextra;			 /**< Distance between lp and c */
    int percent;			 /**< ratio of lenneg to lenght of whole street in percent */
    struct street_data *street; /**< The street lp is on */
    int street_direction;	/**< Direction of vehicle on street -1 = Negative direction, 1 = Positive direction, 0 = Unknown */
    int dir;		/**< Direction to take when following the route -1 = Negative direction, 1 = Positive direction */
};

/**
 * @brief A complete route path
 *
 * A route path is an ordered set of segments describing the route from the current position (or previous
 * destination) to the next destination.
 */
struct route_path {
    int in_use;						/**< The path is in use and can not be updated */
    int update_required;					/**< The path needs to be updated after it is no longer in use */
    int updated;						/**< The path has only been updated */
    int path_time;						/**< Time to pass the path */
    int path_len;						/**< Length of the path */
    struct route_path_segment *path;			/**< The first segment in the path, i.e. the segment one should
												 *  drive in next */
    struct route_path_segment *path_last;		/**< The last segment in the path */
    /* XXX: path_hash is not necessery now */
    struct item_hash *path_hash;				/**< A hashtable of all the items represented by this route's segements */
    struct route_path *next;				/**< Next route path in case of intermediate destinations */
};

/**
 * @brief A complete route
 *
 * This struct holds all information about a route.
 */
struct route {
    NAVIT_OBJECT
    struct mapset *ms;			/**< The mapset this route is built upon */
    enum route_path_flags flags;
    struct route_info *pos;		/**< Current position within this route */
    GList *destinations;		/**< Destinations of the route */
    int reached_destinations_count;	/**< Used as base to calculate waypoint numbers */
    struct route_info *current_dst;	/**< Current destination */

    struct route_graph *graph;	/**< Pointer to the route graph */
    struct route_path *path2;	/**< Pointer to the route path */
    struct map *map;            /**< The map containing the route path */
    struct map *graph_map;      /**< The map containing the route graph */
    struct callback * route_graph_done_cb ; /**< Callback when route graph is done */
    struct callback * route_graph_flood_done_cb ; /**< Callback when route graph flooding is done */
    struct callback_list *cbl2;	/**< Callback list to call when route changes */
    int destination_distance;	/**< Distance to the destination at which the destination is considered "reached" */
    struct vehicleprofile *vehicleprofile; /**< Routing preferences */
    int route_status;		/**< Route Status */
    int link_path;			/**< Link paths over multiple waypoints together */
    struct pcoord pc;
    struct vehicle *v;
};

#define HASHCOORD(c) ((((c)->x +(c)->y) * 2654435761UL) & (HASH_SIZE-1))

/**
 * @brief Iterator to iterate through all route graph segments in a route graph point
 *
 * This structure can be used to iterate through all route graph segments connected to a
 * route graph point. Use this with the rp_iterator_* functions.
 */
struct route_graph_point_iterator {
    struct route_graph_point *p;		/**< The route graph point whose segments should be iterated */
    int end;							/**< Indicates if we have finished iterating through the "start" segments */
    struct route_graph_segment *next;	/**< The next segment to be returned */
};

struct attr_iter {
    union {
        GList *list;
    } u;
};

static struct route_info * route_find_nearest_street(struct vehicleprofile *vehicleprofile, struct mapset *ms,
        struct pcoord *c);
static void route_graph_update(struct route *this, struct callback *cb, int async);
static struct route_path *route_path_new(struct route_graph *this, struct route_path *oldpath, struct route_info *pos,
        struct route_info *dst, struct vehicleprofile *profile);
static void route_graph_add_street(struct route_graph *this, struct item *item, struct vehicleprofile *profile);
static void route_graph_destroy(struct route_graph *this);
static void route_path_update(struct route *this, int cancel, int async);
static int route_time_seg(struct vehicleprofile *profile, struct route_segment_data *over,
                          struct route_traffic_distortion *dist);
static void route_graph_compute_shortest_path(struct route_graph * graph, struct vehicleprofile * profile,
        struct callback *cb);
static int route_graph_is_path_computed(struct route_graph *this_);
static struct route_graph_segment *route_graph_get_segment(struct route_graph *graph, struct street_data *sd,
        struct route_graph_segment *last);
static int route_value_seg(struct vehicleprofile *profile, struct route_graph_point *from,
                           struct route_graph_segment *over,
                           int dir);
static void route_graph_init(struct route_graph *this, struct route_info *dst, struct vehicleprofile *profile);
static void route_graph_reset(struct route_graph *this);


/**
 * @brief Returns the projection used for this route
 *
 * @param route The route to return the projection for
 * @return The projection used for this route
 */
static enum projection route_projection(struct route *route) {
    struct street_data *street;
    struct route_info *dst=route_get_dst(route);
    if (!route->pos && !dst)
        return projection_none;
    street = route->pos ? route->pos->street : dst->street;
    if (!street || !street->item.map)
        return projection_none;
    return map_projection(street->item.map);
}

/**
 * @brief Creates a new graph point iterator
 *
 * This function creates a new route graph point iterator, that can be used to
 * iterate through all segments connected to the point.
 *
 * @param p The route graph point to create the iterator from
 * @return A new iterator.
 */
static struct route_graph_point_iterator rp_iterator_new(struct route_graph_point *p) {
    struct route_graph_point_iterator it;

    it.p = p;
    if (p->start) {
        it.next = p->start;
        it.end = 0;
    } else {
        it.next = p->end;
        it.end = 1;
    }

    return it;
}

/**
 * @brief Gets the next segment connected to a route graph point from an iterator
 *
 * @param it The route graph point iterator to get the segment from
 * @return The next segment or NULL if there are no more segments
 */
static struct route_graph_segment
*rp_iterator_next(struct route_graph_point_iterator *it) {
    struct route_graph_segment *ret;

    ret = it->next;
    if (!ret) {
        return NULL;
    }

    if (!it->end) {
        if (ret->start_next) {
            it->next = ret->start_next;
        } else {
            it->next = it->p->end;
            it->end = 1;
        }
    } else {
        it->next = ret->end_next;
    }

    return ret;
}

/**
 * @brief Checks if the last segment returned from a route_graph_point_iterator comes from the end
 *
 * @param it The route graph point iterator to be checked
 * @return 1 if the last segment returned comes from the end of the route graph point, 0 otherwise
 */
static int rp_iterator_end(struct route_graph_point_iterator *it) {
    if (it->end && (it->next != it->p->end)) {
        return 1;
    } else {
        return 0;
    }
}

static void route_path_get_distances(struct route_path *path, struct coord *c, int count, int *distances) {
    int i;
    for (i = 0 ; i < count ; i++)
        distances[i]=INT_MAX;
    while (path) {
        struct route_path_segment *seg=path->path;
        while (seg) {
            for (i = 0 ; i < count ; i++) {
                int dist=transform_distance_polyline_sq(seg->c, seg->ncoords, &c[i], NULL, NULL);
                if (dist < distances[i])
                    distances[i]=dist;
            }
            seg=seg->next;
        }
        path=path->next;
    }
    for (i = 0 ; i < count ; i++) {
        if (distances[i] != INT_MAX)
            distances[i]=sqrt(distances[i]);
    }
}

void route_get_distances(struct route *this, struct coord *c, int count, int *distances) {
    return route_path_get_distances(this->path2, c, count, distances);
}

/**
 * @brief Destroys a route_path
 *
 * @param this The route_path to be destroyed
 */
static void route_path_destroy(struct route_path *this, int recurse) {
    struct route_path_segment *c,*n;
    struct route_path *next;
    while (this) {
        next=this->next;
        if (this->path_hash) {
            item_hash_destroy(this->path_hash);
            this->path_hash=NULL;
        }
        c=this->path;
        while (c) {
            n=c->next;
            g_free(c);
            c=n;
        }
        this->in_use--;
        if (!this->in_use)
            g_free(this);
        if (!recurse)
            break;
        this=next;
    }
}

/**
 * @brief Creates a completely new route structure
 *
 * @param attrs Not used
 * @return The newly created route
 */
struct route *
route_new(struct attr *parent, struct attr **attrs) {
    struct route *this=g_new0(struct route, 1);
    struct attr dest_attr;

    this->func=&route_func;
    navit_object_ref((struct navit_object *)this);

    if (attr_generic_get_attr(attrs, NULL, attr_destination_distance, &dest_attr, NULL)) {
        this->destination_distance = dest_attr.u.num;
    } else {
        this->destination_distance = 50; // Default value
    }
    this->cbl2=callback_list_new();

    return this;
}

/**
 * @brief Duplicates a route object
 *
 * @return The duplicated route
 */

struct route *
route_dup(struct route *orig) {
    struct route *this=g_new0(struct route, 1);
    this->func=&route_func;
    navit_object_ref((struct navit_object *)this);
    this->cbl2=callback_list_new();
    this->destination_distance=orig->destination_distance;
    this->ms=orig->ms;
    this->flags=orig->flags;
    this->vehicleprofile=orig->vehicleprofile;

    return this;
}

/**
 * @brief Checks if a segment is part of a roundabout
 *
 * This function checks if a segment is part of a roundabout.
 *
 * @param seg The segment to be checked
 * @param level How deep to scan the route graph
 * @param direction Set this to 1 if we're entering the segment through its end, to 0 otherwise
 * @param origin Used internally, set to NULL
 * @return 1 If a roundabout was detected, 0 otherwise
 */
static int route_check_roundabout(struct route_graph_segment *seg, int level, int direction,
                                  struct route_graph_segment *origin) {
    struct route_graph_point_iterator it,it2;
    struct route_graph_segment *cur;
    int count=0;

    if (!level) {
        return 0;
    }
    if (!direction && !(seg->data.flags & AF_ONEWAY)) {
        return 0;
    }
    if (direction && !(seg->data.flags & AF_ONEWAYREV)) {
        return 0;
    }
    if (seg->data.flags & AF_ROUNDABOUT_VALID)
        return 0;

    if (!origin) {
        origin = seg;
    }

    if (!direction) {
        it = rp_iterator_new(seg->end);
    } else {
        it = rp_iterator_new(seg->start);
    }
    it2=it;

    while ((cur = rp_iterator_next(&it2)))
        count++;

    if (count > 3)
        return 0;
    cur = rp_iterator_next(&it);
    while (cur) {
        if (cur == seg) {
            cur = rp_iterator_next(&it);
            continue;
        }

        if (cur->data.item.type != origin->data.item.type) {
            // This street is of another type, can't be part of the roundabout
            cur = rp_iterator_next(&it);
            continue;
        }

        if (cur == origin) {
            seg->data.flags |= AF_ROUNDABOUT;
            return 1;
        }

        if (route_check_roundabout(cur, (level-1), rp_iterator_end(&it), origin)) {
            seg->data.flags |= AF_ROUNDABOUT;
            return 1;
        }

        cur = rp_iterator_next(&it);
    }

    return 0;
}

/**
 * @brief Sets the mapset of the route passwd
 *
 * @param this The route to set the mapset for
 * @param ms The mapset to set for this route
 */
void route_set_mapset(struct route *this, struct mapset *ms) {
    this->ms=ms;
}

/**
 * @brief Sets the vehicle profile of a route
 *
 * @param this The route to set the profile for
 * @param prof The vehicle profile
 */

void route_set_profile(struct route *this, struct vehicleprofile *prof) {
    if (this->vehicleprofile != prof) {
        int dest_count = g_list_length(this->destinations);
        struct pcoord *pc;
        this->vehicleprofile = prof;
        pc = g_alloca(dest_count*sizeof(struct pcoord));
        route_get_destinations(this, pc, dest_count);
        route_set_destinations(this, pc, dest_count, 1);
    }
}

/**
 * @brief Returns the mapset of the route passed
 *
 * @param this The route to get the mapset of
 * @return The mapset of the route passed
 */
struct mapset *
route_get_mapset(struct route *this) {
    return this->ms;
}

/**
 * @brief Returns the current position within the route passed
 *
 * @param this The route to get the position for
 * @return The position within the route passed
 */
struct route_info *
route_get_pos(struct route *this) {
    return this->pos;
}

/**
 * @brief Returns the destination of the route passed
 *
 * @param this The route to get the destination for
 * @return The destination of the route passed
 */
struct route_info *
route_get_dst(struct route *this) {
    struct route_info *dst=NULL;

    if (this->destinations)
        dst=g_list_last(this->destinations)->data;
    return dst;
}

/**
 * @brief Checks if the path is calculated for the route passed
 *
 * @param this The route to check
 * @return True if the path is calculated, false if not
 */
int route_get_path_set(struct route *this) {
    return this->path2 != NULL;
}

/**
 * @brief Checks if the route passed contains a certain item within the route path
 *
 * This function checks if a certain items exists in the path that navit will guide
 * the user to his destination. It does *not* check if this item exists in the route
 * graph!
 *
 * @param this The route to check for this item
 * @param item The item to search for
 * @return True if the item was found, false if the item was not found or the route was not calculated
 */
int route_contains(struct route *this, struct item *item) {
    if (! this->path2 || !this->path2->path_hash)
        return 0;
    if (item_hash_lookup(this->path2->path_hash, item))
        return 1;
    if (! this->pos || !this->pos->street)
        return 0;
    return item_is_equal(this->pos->street->item, *item);

}

static struct route_info *route_next_destination(struct route *this) {
    if (!this->destinations)
        return NULL;
    return this->destinations->data;
}

/**
 * @brief Checks if a route has reached its destination
 *
 * @param this The route to be checked
 * @return True if the destination is "reached", false otherwise.
 */
int route_destination_reached(struct route *this) {
    struct street_data *sd = NULL;
    enum projection pro;
    struct route_info *dst=route_next_destination(this);

    if (!this->pos)
        return 0;
    if (!dst)
        return 0;

    sd = this->pos->street;

    if (!this->path2) {
        return 0;
    }

    if (!item_is_equal(this->pos->street->item, dst->street->item)) {
        return 0;
    }

    if ((sd->flags & AF_ONEWAY) && (this->pos->lenneg >= dst->lenneg)) { // We would have to drive against the one-way road
        return 0;
    }
    if ((sd->flags & AF_ONEWAYREV) && (this->pos->lenpos >= dst->lenpos)) {
        return 0;
    }
    pro=route_projection(this);
    if (pro == projection_none)
        return 0;

    if (transform_distance(pro, &this->pos->c, &dst->lp) > this->destination_distance) {
        return 0;
    }

    if (g_list_next(this->destinations))
        return 1;
    else
        return 2;
}

/**
 * @brief Returns the position from which to route to the current destination of the route.
 *
 * This function examines the destination list of the route. If present, it returns the destination
 * which precedes the one indicated by the {@code current_dst} member of the route. Failing that,
 * the current position of the route is returned.
 *
 * @param this The route object
 * @return The previous destination or current position, see description
 */
static struct route_info *route_previous_destination(struct route *this) {
    GList *l=g_list_find(this->destinations, this->current_dst);
    if (!l)
        return this->pos;
    l=g_list_previous(l);
    if (!l)
        return this->pos;
    return l->data;
}

/**
 * @brief Updates or recreates the route graph.
 *
 * This function is called after the route graph has been changed or rebuilt and flooding has
 * completed. It then updates the route path to reflect these changes.
 *
 * If multiple destinations are set, this function will reset and re-flood the route graph for each
 * destination, thus recursively calling itself for each destination.
 *
 * @param this The route object
 * @param new_graph FIXME Whether the route graph has been rebuilt from scratch
 */
/* FIXME Should we rename this function to route_graph_flood_done, in order to avoid confusion? */
static void route_path_update_done(struct route *this, int new_graph) {
    struct route_path *oldpath=this->path2;
    struct attr route_status;
    struct route_info *prev_dst; /* previous destination or current position */
    route_status.type=attr_route_status;
    if (this->path2 && (this->path2->in_use>1)) {
        this->path2->update_required=1+new_graph;
        return;
    }
    route_status.u.num=route_status_building_path;
    route_set_attr(this, &route_status);
    prev_dst=route_previous_destination(this);
    if (this->link_path) {
        this->path2=route_path_new(this->graph, NULL, prev_dst, this->current_dst, this->vehicleprofile);
        if (this->path2)
            this->path2->next=oldpath;
        else
            route_path_destroy(oldpath,0);
    } else {
        this->path2=route_path_new(this->graph, oldpath, prev_dst, this->current_dst, this->vehicleprofile);
        if (oldpath && this->path2) {
            this->path2->next=oldpath->next;
            route_path_destroy(oldpath,0);
        }
    }
    if (this->path2) {
        struct route_path_segment *seg=this->path2->path;
        int path_time=0,path_len=0;
        while (seg) {
            /* FIXME */
            int seg_time=route_time_seg(this->vehicleprofile, seg->data, NULL);
            if (seg_time == INT_MAX) {
                dbg(lvl_debug,"error");
            } else
                path_time+=seg_time;
            path_len+=seg->data->len;
            seg=seg->next;
        }
        this->path2->path_time=path_time;
        this->path2->path_len=path_len;
        if (prev_dst != this->pos) {
            this->link_path=1;
            this->current_dst=prev_dst;
            route_graph_reset(this->graph);
            route_graph_init(this->graph, this->current_dst, this->vehicleprofile);
            route_graph_compute_shortest_path(this->graph, this->vehicleprofile, this->route_graph_flood_done_cb);
            return;
        }
        if (!new_graph && this->path2->updated)
            route_status.u.num=route_status_path_done_incremental;
        else
            route_status.u.num=route_status_path_done_new;
    } else
        route_status.u.num=route_status_not_found;
    this->link_path=0;
    route_set_attr(this, &route_status);
}

/**
 * @brief Updates the route graph and the route path if something changed with the route
 *
 * This will update the route graph and the route path of the route if some of the
 * route's settings (destination, position) have changed.
 *
 * The behavior of this function can be controlled via flags:
 * <ul>
 * <li>{@code route_path_flag_cancel}: Cancel navigation, clear route graph and route path</li>
 * <li>{@code route_path_flag_async}: Perform operations asynchronously</li>
 * <li>{@code route_path_flag_no_rebuild}: Do not rebuild the route graph</li>
 * </ul>
 *
 * These flags will be stored in the {@code flags} member of the route object.
 *
 * @attention For this to work the route graph has to be destroyed if the route's
 * @attention destination is changed somewhere!
 *
 * @param this The route to update
 * @param flags Flags to control the behavior of this function, see description
 */
static void route_path_update_flags(struct route *this, enum route_path_flags flags) {
    dbg(lvl_debug,"enter %d", flags);
    this->flags = flags;
    if (! this->pos || ! this->destinations) {
        dbg(lvl_debug,"destroy");
        route_path_destroy(this->path2,1);
        this->path2 = NULL;
        return;
    }
    if (flags & route_path_flag_cancel) {
        route_graph_destroy(this->graph);
        this->graph=NULL;
    }
    /* the graph is destroyed when setting the destination */
    if (this->graph) {
        if (this->graph->busy) {
            dbg(lvl_debug,"busy building graph");
            return;
        }
        // we can try to update
        dbg(lvl_debug,"try update");
        route_path_update_done(this, 0);
    } else {
        route_path_destroy(this->path2,1);
        this->path2 = NULL;
    }
    if (!this->graph || (!this->path2 && !(flags & route_path_flag_no_rebuild))) {
        dbg(lvl_debug,"rebuild graph %p %p",this->graph,this->path2);
        if (! this->route_graph_flood_done_cb)
            this->route_graph_flood_done_cb=callback_new_2(callback_cast(route_path_update_done), this, (long)1);
        dbg(lvl_debug,"route_graph_update");
        route_graph_update(this, this->route_graph_flood_done_cb, !!(flags & route_path_flag_async));
    }
}

/**
 * @brief Updates the route graph and the route path if something changed with the route
 *
 * This function is a wrapper around {@link route_path_update_flags(route *, enum route_path)}.
 *
 * @param this The route to update
 * @param cancel If true, cancel navigation, clear route graph and route path
 * @param async If true, perform processing asynchronously
 */
static void route_path_update(struct route *this, int cancel, int async) {
    enum route_path_flags flags=(cancel ? route_path_flag_cancel:0)|(async ? route_path_flag_async:0);
    route_path_update_flags(this, flags);
}


/**
 * @brief This will calculate all the distances stored in a route_info
 *
 * @param ri The route_info to calculate the distances for
 * @param pro The projection used for this route
 */
static void route_info_distances(struct route_info *ri, enum projection pro) {
    int npos=ri->pos+1;
    struct street_data *sd=ri->street;
    /* 0 1 2 X 3 4 5 6 pos=2 npos=3 count=7 0,1,2 3,4,5,6*/
    ri->lenextra=transform_distance(pro, &ri->lp, &ri->c);
    ri->lenneg=transform_polyline_length(pro, sd->c, npos)+transform_distance(pro, &sd->c[ri->pos], &ri->lp);
    ri->lenpos=transform_polyline_length(pro, sd->c+npos, sd->count-npos)+transform_distance(pro, &sd->c[npos], &ri->lp);
    if (ri->lenneg || ri->lenpos)
        ri->percent=(ri->lenneg*100)/(ri->lenneg+ri->lenpos);
    else
        ri->percent=50;
}

/**
 * @brief This sets the current position of the route passed
 *
 * This will set the current position of the route passed to the street that is nearest to the
 * passed coordinates. It also automatically updates the route.
 *
 * @param this The route to set the position of
 * @param pos Coordinates to set as position
 * @param flags Flags to use for building the graph
 */

static int route_set_position_flags(struct route *this, struct pcoord *pos, enum route_path_flags flags) {
    if (this->pos)
        route_info_free(this->pos);
    this->pos=NULL;
    this->pos=route_find_nearest_street(this->vehicleprofile, this->ms, pos);

    // If there is no nearest street, bail out.
    if (!this->pos) return 0;

    this->pos->street_direction=0;
    dbg(lvl_debug,"this->pos=%p", this->pos);
    route_info_distances(this->pos, pos->pro);
    route_path_update_flags(this, flags);
    return 1;
}

/**
 * @brief This sets the current position of the route passed
 *
 * This will set the current position of the route passed to the street that is nearest to the
 * passed coordinates. It also automatically updates the route.
 *
 * @param this The route to set the position of
 * @param pos Coordinates to set as position
 */
void route_set_position(struct route *this, struct pcoord *pos) {
    route_set_position_flags(this, pos, route_path_flag_async);
}

/**
 * @brief Sets a route's current position based on coordinates from tracking
 *
 * @param this The route to set the current position of
 * @param tracking The tracking to get the coordinates from
 */
void route_set_position_from_tracking(struct route *this, struct tracking *tracking, enum projection pro) {
    struct coord *c;
    struct route_info *ret;
    struct street_data *sd;

    dbg(lvl_info,"enter");
    c=tracking_get_pos(tracking);
    ret=g_new0(struct route_info, 1);
    if (!ret) {
        printf("%s:Out of memory\n", __FUNCTION__);
        return;
    }
    if (this->pos)
        route_info_free(this->pos);
    this->pos=NULL;
    ret->c=*c;
    ret->lp=*c;
    ret->pos=tracking_get_segment_pos(tracking);
    ret->street_direction=tracking_get_street_direction(tracking);
    sd=tracking_get_street_data(tracking);
    if (sd) {
        ret->street=street_data_dup(sd);
        route_info_distances(ret, pro);
    }
    dbg(lvl_debug,"position 0x%x,0x%x item 0x%x,0x%x direction %d pos %d lenpos %d lenneg %d",c->x,c->y,sd?sd->item.id_hi:0,
        sd?sd->item.id_lo:0,ret->street_direction,ret->pos,ret->lenpos,ret->lenneg);
    dbg(lvl_debug,"c->x=0x%x, c->y=0x%x pos=%d item=(0x%x,0x%x)", c->x, c->y, ret->pos,
        ret->street?ret->street->item.id_hi:0, ret->street?ret->street->item.id_lo:0);
    dbg(lvl_debug,"street 0=(0x%x,0x%x) %d=(0x%x,0x%x)", ret->street?ret->street->c[0].x:0,
        ret->street?ret->street->c[0].y:0, ret->street?ret->street->count-1:0,
        ret->street?ret->street->c[ret->street->count-1].x:0, ret->street?ret->street->c[ret->street->count-1].y:0);
    this->pos=ret;
    if (this->destinations)
        route_path_update(this, 0, 1);
    dbg(lvl_info,"ret");
}

/* Used for debuging of route_rect, what routing sees */
struct map_selection *route_selection;

/**
 * @brief Returns a single map selection
 *
 * The boundaries of the selection are determined as follows: First a rectangle spanning `c1` and `c2` is
 * built (the two coordinates can be any two opposite corners of the rectangle). Then its maximum extension
 * (height or width) is determined and multiplied with the percentage specified by `rel`. The resulting
 * amount of padding is added to each edge. After that, the amount specified by `abs` is added to each edge.
 *
 * @param order Map order (deepest tile level) to select
 * @param c1 First coordinate
 * @param c2 Second coordinate
 * @param rel Relative padding to add to the selection rectangle, in percent
 * @param abs Absolute padding to add to the selection rectangle
 */
struct map_selection *
route_rect(int order, struct coord *c1, struct coord *c2, int rel, int abs) {
    int dx,dy,sx=1,sy=1,d,m;
    struct map_selection *sel=g_new(struct map_selection, 1);
    if (!sel) {
        printf("%s:Out of memory\n", __FUNCTION__);
        return sel;
    }
    sel->order=order;
    sel->range.min=route_item_first;
    sel->range.max=route_item_last;
    dbg(lvl_debug,"%p %p", c1, c2);
    dx=c1->x-c2->x;
    dy=c1->y-c2->y;
    if (dx < 0) {
        sx=-1;
        sel->u.c_rect.lu.x=c1->x;
        sel->u.c_rect.rl.x=c2->x;
    } else {
        sel->u.c_rect.lu.x=c2->x;
        sel->u.c_rect.rl.x=c1->x;
    }
    if (dy < 0) {
        sy=-1;
        sel->u.c_rect.lu.y=c2->y;
        sel->u.c_rect.rl.y=c1->y;
    } else {
        sel->u.c_rect.lu.y=c1->y;
        sel->u.c_rect.rl.y=c2->y;
    }
    if (dx*sx > dy*sy)
        d=dx*sx;
    else
        d=dy*sy;
    m=d*rel/100+abs;
    sel->u.c_rect.lu.x-=m;
    sel->u.c_rect.rl.x+=m;
    sel->u.c_rect.lu.y+=m;
    sel->u.c_rect.rl.y-=m;
    sel->next=NULL;
    return sel;
}

/**
 * @brief Appends a map selection to the selection list. Selection list may be NULL.
 */
static struct map_selection *route_rect_add(struct map_selection *sel, int order, struct coord *c1, struct coord *c2,
        int rel, int abs) {
    struct map_selection *ret;
    ret=route_rect(order, c1, c2, rel, abs);
    ret->next=sel;
    return ret;
}

/**
 * @brief Returns a list of map selections useable to create a route graph
 *
 * Returns a list of  map selections useable to get a map rect from which items can be
 * retrieved to build a route graph.
 *
 * @param c Array containing route points, including start, intermediate and destination ones.
 * @param count number of route points
 * @param proifle vehicleprofile
 */
static struct map_selection *route_calc_selection(struct coord *c, int count, struct vehicleprofile *profile) {
    struct map_selection *ret=NULL;
    int i;
    struct coord_rect r;
    char *depth, *str, *tok;

    if (!count)
        return NULL;
    r.lu=c[0];
    r.rl=c[0];
    for (i = 1 ; i < count ; i++)
        coord_rect_extend(&r, &c[i]);

    depth=profile->route_depth;
    if (!depth)
        depth="4:25%,8:40000,18:10000";
    depth=str=g_strdup(depth);

    while((tok=strtok(str,","))!=NULL) {
        int order=0, dist=0;
        sscanf(tok,"%d:%d",&order,&dist);
        if(strchr(tok,'%'))
            ret=route_rect_add(ret, order, &r.lu, &r.rl, dist, 0);
        else
            for (i = 0 ; i < count ; i++) {
                ret=route_rect_add(ret, order, &c[i], &c[i], 0, dist);
            }
        str=NULL;
    }

    g_free(depth);

    return ret;
}

/**
 * @brief Retrieves the map selection for the route.
 */
struct map_selection * route_get_selection(struct route * this_) {
    struct coord *c = g_alloca(sizeof(struct coord) * (1 + g_list_length(this_->destinations)));
    int i = 0;
    GList *tmp;

    if (this_->pos)
        c[i++] = this_->pos->c;
    tmp = this_->destinations;
    while (tmp) {
        struct route_info *dst = tmp->data;
        c[i++] = dst->c;
        tmp = g_list_next(tmp);
    }
    return route_calc_selection(c, i, this_->vehicleprofile);
}

/**
 * @brief Destroys a list of map selections
 *
 * @param sel Start of the list to be destroyed
 */
void route_free_selection(struct map_selection *sel) {
    struct map_selection *next;
    while (sel) {
        next=sel->next;
        g_free(sel);
        sel=next;
    }
}


/* for compatibility to GFunc */
static void route_info_free_g(struct route_info *inf, void * unused) {
    route_info_free(inf);
}

static void route_clear_destinations(struct route *this_) {
    g_list_foreach(this_->destinations, (GFunc)route_info_free_g, NULL);
    g_list_free(this_->destinations);
    this_->destinations=NULL;
}

/**
 * @brief Sets the destination of a route
 *
 * This sets the destination of a route to the street nearest to the coordinates passed
 * and updates the route.
 *
 * @param this The route to set the destination for
 * @param dst Points to an array of coordinates to set as destinations, which will be visited in the
 * order in which they appear in the array (the last one is the final destination)
 * @param count Number of items in {@code dst}, 0 to clear all destinations
 * @param async If set, do routing asynchronously
 */

void route_set_destinations(struct route *this, struct pcoord *dst, int count, int async) {
    struct attr route_status;
    struct route_info *dsti;
    int i;
    route_status.type=attr_route_status;

    profile(0,NULL);
    route_clear_destinations(this);
    if (dst && count) {
        for (i = 0 ; i < count ; i++) {
            dsti=route_find_nearest_street(this->vehicleprofile, this->ms, &dst[i]);
            if(dsti) {
                route_info_distances(dsti, dst->pro);
                this->destinations=g_list_append(this->destinations, dsti);
            }
        }
        route_status.u.num=route_status_destination_set;
    } else  {
        this->reached_destinations_count=0;
        route_status.u.num=route_status_no_destination;
    }
    callback_list_call_attr_1(this->cbl2, attr_destination, this);
    route_set_attr(this, &route_status);
    profile(1,"find_nearest_street");

    /* The graph has to be destroyed and set to NULL, otherwise route_path_update() doesn't work */
    route_graph_destroy(this->graph);
    this->graph=NULL;
    this->current_dst=route_get_dst(this);
    route_path_update(this, 1, async);
    profile(0,"end");
}

/**
 * @brief Retrieves destinations from the route
 *
 * Prior to calling this method, you may want to retrieve the number of destinations by calling
 * {@link route_get_destination_count(struct route *)} and assigning a buffer of sufficient capacity.
 *
 * If the return value equals `count`, the buffer was either just large enough or too small to hold the
 * entire list of destinations; there is no way to tell from the result which is the case.
 *
 * @param this The route instance
 * @param pc Pointer to an array of projected coordinates which will receive the destination coordinates
 * @param count Capacity of `pc`
 * @return The number of destinations stored in `pc`, never greater than `count`
 */
int route_get_destinations(struct route *this, struct pcoord *pc, int count) {
    int ret=0;
    GList *l=this->destinations;
    while (l && ret < count) {
        struct route_info *dst=l->data;
        pc->x=dst->c.x;
        pc->y=dst->c.y;
        pc->pro=projection_mg; /* FIXME */
        pc++;
        ret++;
        l=g_list_next(l);
    }
    return ret;
}

/**
 * @brief Get the destinations count for the route
 *
 * @param this The route instance
 * @return destination count for the route
 */
int route_get_destination_count(struct route *this) {
    return g_list_length(this->destinations);
}

/**
 * @brief Returns a description for a waypoint as (type or street_name_systematic) + (label or WayID[osm_wayid])
 *
 * @param this The route instance
 * @param n The nth waypoint
 * @return The description
 */
char* route_get_destination_description(struct route *this, int n) {
    struct route_info *dst;
    struct map_rect *mr=NULL;
    struct item *item;
    struct attr attr;
    char *type=NULL;
    char *label=NULL;
    char *desc=NULL;

    if(!this->destinations)
        return NULL;

    dst=g_list_nth_data(this->destinations,n);
    mr=map_rect_new(dst->street->item.map, NULL);
    item = map_rect_get_item_byid(mr, dst->street->item.id_hi, dst->street->item.id_lo);

    type=g_strdup(item_to_name(dst->street->item.type));

    while(item_attr_get(item, attr_any, &attr)) {
        if (attr.type==attr_street_name_systematic ) {
            g_free(type);
            type=attr_to_text(&attr, item->map, 1);
        } else if (attr.type==attr_label) {
            g_free(label);
            label=attr_to_text(&attr, item->map, 1);
        } else if (attr.type==attr_osm_wayid && !label) {
            char *tmp=attr_to_text(&attr, item->map, 1);
            label=g_strdup_printf("WayID %s", tmp);
            g_free(tmp);
        }
    }

    if(!label && !type) {
        desc=g_strdup(_("unknown street"));
    } else if (!label || strcmp(type, label)==0) {
        desc=g_strdup(type);
    } else {
        desc=g_strdup_printf("%s %s", type, label);
    }

    g_free(label);
    g_free(type);

    if (mr)
        map_rect_destroy(mr);

    return desc;
}

/**
 * @brief Start a route given set of coordinates
 *
 * @param this The route instance
 * @param dst The coordinate to start routing to
 * @param async Set to 1 to do route calculation asynchronously
 * @return nothing
 */
void route_set_destination(struct route *this, struct pcoord *dst, int async) {
    route_set_destinations(this, dst, dst?1:0, async);
}

/**
 * @brief Append a waypoint to the route.
 *
 * This appends a waypoint to the current route, targetting the street
 * nearest to the coordinates passed, and updates the route.
 *
 * @param this The route to set the destination for
 * @param dst Coordinates of the new waypoint
 * @param async: If set, do routing asynchronously
 */
void route_append_destination(struct route *this, struct pcoord *dst, int async) {
    if (dst) {
        struct route_info *dsti;
        dsti=route_find_nearest_street(this->vehicleprofile, this->ms, &dst[0]);
        if(dsti) {
            route_info_distances(dsti, dst->pro);
            this->destinations=g_list_append(this->destinations, dsti);
        }
        /* The graph has to be destroyed and set to NULL, otherwise route_path_update() doesn't work */
        route_graph_destroy(this->graph);
        this->graph=NULL;
        this->current_dst=route_get_dst(this);
        route_path_update(this, 1, async);
    } else {
        route_set_destinations(this, NULL, 0, async);
    }
}

/**
 * @brief Remove the nth waypoint of the route
 *
 * @param this The route instance
 * @param n The waypoint to remove
 * @return nothing
 */
void route_remove_nth_waypoint(struct route *this, int n) {
    struct route_info *ri=g_list_nth_data(this->destinations, n);
    this->destinations=g_list_remove(this->destinations,ri);
    route_info_free(ri);
    /* The graph has to be destroyed and set to NULL, otherwise route_path_update() doesn't work */
    route_graph_destroy(this->graph);
    this->graph=NULL;
    this->current_dst=route_get_dst(this);
    route_path_update(this, 1, 1);
}

void route_remove_waypoint(struct route *this) {
    if (this->path2) {
        struct route_path *path = this->path2;
        struct route_info *ri = this->destinations->data;
        this->destinations = g_list_remove(this->destinations, ri);
        route_info_free(ri);
        this->path2 = this->path2->next;
        route_path_destroy(path, 0);
        if (!this->destinations) {
            this->route_status=route_status_no_destination;
            this->reached_destinations_count=0;
            return;
        }
        this->reached_destinations_count++;
        route_graph_reset(this->graph);
        this->current_dst = this->destinations->data;
        route_graph_init(this->graph, this->current_dst, this->vehicleprofile);
        route_graph_compute_shortest_path(this->graph, this->vehicleprofile, this->route_graph_flood_done_cb);
    }
}

/**
 * @brief Gets the next route_graph_point with the specified coordinates
 *
 * @param this The route in which to search
 * @param c Coordinates to search for
 * @param last The last route graph point returned to iterate over multiple points with the same coordinates,
 * or {@code NULL} to return the first point
 * @return The point at the specified coordinates or NULL if not found
 */
struct route_graph_point *route_graph_get_point_next(struct route_graph *this, struct coord *c,
        struct route_graph_point *last) {
    struct route_graph_point *p;
    int seen=0,hashval=HASHCOORD(c);
    p=this->hash[hashval];
    while (p) {
        if (p->c.x == c->x && p->c.y == c->y) {
            if (!last || seen)
                return p;
            if (p == last)
                seen=1;
        }
        p=p->hash_next;
    }
    return NULL;
}

/**
 * @brief Gets the first route_graph_point with the specified coordinates
 *
 * @param this The route in which to search
 * @param c Coordinates to search for
 * @return The point at the specified coordinates or NULL if not found
 */
struct route_graph_point * route_graph_get_point(struct route_graph *this, struct coord *c) {
    return route_graph_get_point_next(this, c, NULL);
}

/**
 * @brief Gets the last route_graph_point with the specified coordinates
 *
 * @param this The route in which to search
 * @param c Coordinates to search for
 * @return The point at the specified coordinates or NULL if not found
 */
static struct route_graph_point *route_graph_get_point_last(struct route_graph *this, struct coord *c) {
    struct route_graph_point *p,*ret=NULL;
    int hashval=HASHCOORD(c);
    p=this->hash[hashval];
    while (p) {
        if (p->c.x == c->x && p->c.y == c->y)
            ret=p;
        p=p->hash_next;
    }
    return ret;
}



/**
 * @brief Create a new point for the route graph with the specified coordinates
 *
 * @param this The route to insert the point into
 * @param f The coordinates at which the point should be created
 * @return The point created
 */

static struct route_graph_point *route_graph_point_new(struct route_graph *this, struct coord *f) {
    int hashval;
    struct route_graph_point *p;

    hashval=HASHCOORD(f);
    if (debug_route)
        printf("p (0x%x,0x%x)\n", f->x, f->y);
    p=g_slice_new0(struct route_graph_point);
    p->hash_next=this->hash[hashval];
    this->hash[hashval]=p;
    p->value=INT_MAX;
    p->dst_val = INT_MAX;
    p->c=*f;
    return p;
}

/**
 * @brief Inserts a point into the route graph at the specified coordinates
 *
 * This will insert a point into the route graph at the coordinates passed in f.
 * Note that the point is not yet linked to any segments.
 *
 * If the route graph already contains a point at the specified coordinates, the existing point
 * will be returned.
 *
 * @param this The route graph to insert the point into
 * @param f The coordinates at which the point should be inserted
 * @return The point inserted or NULL on failure
 */
struct route_graph_point * route_graph_add_point(struct route_graph *this, struct coord *f) {
    struct route_graph_point *p;

    p=route_graph_get_point(this,f);
    if (!p)
        p=route_graph_point_new(this,f);
    return p;
}

/**
 * @brief Frees all the memory used for points in the route graph passed
 *
 * @param this The route graph to delete all points from
 */
void route_graph_free_points(struct route_graph *this) {
    struct route_graph_point *curr,*next;
    int i;
    for (i = 0 ; i < HASH_SIZE ; i++) {
        curr=this->hash[i];
        while (curr) {
            next=curr->hash_next;
            g_slice_free(struct route_graph_point, curr);
            curr=next;
        }
        this->hash[i]=NULL;
    }
}

/**
 * @brief Initializes potential destination nodes.
 *
 * This method is normally called after building a fresh route graph, or resetting an existing one. It iterates over
 * all potential destination nodes (i.e. all nodes which are part of the destination’s street) and initializes them:
 * The `dst_val` and `rhs` values are set according to their cost to reach the destination.
 *
 * @param this The route graph to initialize
 * @param dst The destination of the route
 * @param profile The vehicle profile to use for routing. This determines which ways are passable
 * and how their costs are calculated.
 */
static void route_graph_init(struct route_graph *this, struct route_info *dst, struct vehicleprofile *profile) {
    struct route_graph_segment *s = NULL;
    int val;

    while ((s = route_graph_get_segment(this, dst->street, s))) {
        val = route_value_seg(profile, NULL, s, -1);
        if (val != INT_MAX) {
            val = val*(100-dst->percent)/100;
            s->end->seg = s;
            s->end->dst_seg = s;
            s->end->rhs = val;
            s->end->dst_val = val;
            s->end->el = fh_insertkey(this->heap, MIN(s->end->rhs, s->end->value), s->end);
        }
        val = route_value_seg(profile, NULL, s, 1);
        if (val != INT_MAX) {
            val = val*dst->percent/100;
            s->start->seg = s;
            s->start->dst_seg = s;
            s->start->rhs = val;
            s->start->dst_val = val;
            s->start->el = fh_insertkey(this->heap, MIN(s->start->rhs, s->start->value), s->start);
        }
    }
}

/**
 * @brief Resets all nodes
 *
 * This iterates through all the points in the route graph, resetting them to their initial state.
 * The `value` (cost to reach the destination via `seg`) and `dst_val` (cost to destination if this point is the last
 * in the route) members of each point are reset to`INT_MAX`, the `seg` member (cheapest way to destination) is reset
 * to `NULL` and the `el` member (pointer to element in Fibonacci heap) is also reset to `NULL`.
 *
 * The Fibonacci heap is also cleared. Inconsistencies between `el` and Fibonacci heap membership are handled
 * gracefully, i.e. `el` is reset even if it is invalid, and points are removed from the heap regardless of their `el`
 * value.
 *
 * After this method returns, the caller should call
 * {@link route_graph_init(struct route_graph *, struct route_info *, struct vehicleprofile *)} to initialize potential
 * end points. After that a route can be calculated.
 *
 * References to elements of the route graph which were obtained prior to calling this function
 * remain valid after it returns.
 *
 * @param this The route graph to reset
 */
static void route_graph_reset(struct route_graph *this) {
    struct route_graph_point *curr;
    int i;

    for (i = 0 ; i < HASH_SIZE ; i++) {
        curr=this->hash[i];
        while (curr) {
            curr->value=INT_MAX;
            curr->dst_val = INT_MAX;
            curr->rhs = INT_MAX;
            curr->seg=NULL;
            curr->dst_seg = NULL;
            curr->el=NULL;
            curr=curr->hash_next;
        }
    }

    while (fh_extractmin(this->heap)) {
        // no operation, just remove all items (`el` has already been reset)
    }
}

/**
 * @brief Returns the position of a certain field appended to a route graph segment
 *
 * This function returns a pointer to a field that is appended to a route graph
 * segment.
 *
 * @param seg The route graph segment the field is appended to
 * @param type Type of the field that should be returned
 * @return A pointer to a field of a certain type, or NULL if no such field is present
 */
void * route_segment_data_field_pos(struct route_segment_data *seg, enum attr_type type) {
    unsigned char *ptr;

    ptr = ((unsigned char*)seg) + sizeof(struct route_segment_data);

     if (seg->flags & AF_SPEED_LIMIT) {
        if (type == attr_maxspeed)
            return (void*)ptr;
        ptr += sizeof(int);
    }
    if (seg->flags & AF_CONDITIONAL_SPEED_LIMIT) {
        if (type == attr_maxspeed_conditional_speed)
            return (void*) ptr;
        ptr += sizeof(int);
        if (type == attr_maxspeed_conditional_condition) {
            dbg(lvl_error, "condition: -> %s %li %x", ptr, *ptr, (char ) *ptr);
            return (void*) ptr;
        }
        ptr += sizeof(char*);
        if (type == attr_maxspeed_fwd_conditional_speed)
            return (void*) ptr;
        ptr += sizeof(int);
        if (type == attr_maxspeed_fwd_conditional_condition) {
            dbg(lvl_error, "fwdcondition: -> %s %li %x", ptr, *ptr, (char ) *ptr);
            return (void*) ptr;
        }
        ptr += sizeof(char*);
        if (type == attr_maxspeed_bwd_conditional_speed)
            return (void*) ptr;
        ptr += sizeof(int);
        if (type == attr_maxspeed_bwd_conditional_condition) {
            dbg(lvl_error, "fwdcondition: -> %s %li %x", ptr, *ptr, (char ) *ptr);
            return (void*) ptr;
        }
        ptr += sizeof(char*);
    }
    if (seg->flags & AF_SEGMENTED) {
        if (type == attr_offset)
            return (void*)ptr;
        ptr += sizeof(int);
    }
    if (seg->flags & AF_SIZE_OR_WEIGHT_LIMIT) {
        if (type == attr_vehicle_width) //TODO: What about weight, length?
            return (void*)ptr;
        ptr += sizeof(struct size_weight_limit);
    }
    if (seg->flags & AF_DANGEROUS_GOODS) {
        if (type == attr_vehicle_dangerous_goods)
            return (void*)ptr;
        ptr += sizeof(int);
    }
    return NULL;
}

/**
 * @brief Calculates the size of a route_segment_data struct with given flags
 *
 * @param flags The flags of the route_segment_data
 */

static int route_segment_data_size(int flags) {
    int ret=sizeof(struct route_segment_data);
    if (flags & AF_SPEED_LIMIT)
        ret+=sizeof(int);
    if (flags & AF_CONDITIONAL_SPEED_LIMIT){
            ret+=sizeof(int);       //cond speed
            ret+=sizeof(char*);     //condition
            ret+=sizeof(int);       //fwd_cond speed
            ret+=sizeof(char*);     //cond condition
            ret+=sizeof(int);       //bwd_cond speed
            ret+=sizeof(char*);     //cond condition
    }
    if (flags & AF_SEGMENTED)
        ret+=sizeof(int);
    if (flags & AF_SIZE_OR_WEIGHT_LIMIT)
        ret+=sizeof(struct size_weight_limit);
    if (flags & AF_DANGEROUS_GOODS)
        ret+=sizeof(int);
    return ret;
}


/**
 * @brief Checks if the route graph already contains a particular segment.
 *
 * This function compares the item IDs of both segments. If the item is segmented, the segment offset is
 * also compared.
 *
 * @param start The starting point of the segment
 * @param data The data for the segment
 */
int route_graph_segment_is_duplicate(struct route_graph_point *start, struct route_graph_segment_data *data) {
    struct route_graph_segment *s;
    s=start->start;
    while (s) {
        if (item_is_equal(*data->item, s->data.item)) {
            if (data->flags & AF_SEGMENTED) {
                if (RSD_OFFSET(&s->data) == data->offset) {
                    return 1;
                }
            } else
                return 1;
        }
        s=s->start_next;
    }
    return 0;
}

/**
 * @brief Inserts a new segment into the route graph
 *
 * @param this The route graph to insert the segment into
 * @param start The graph point which should be connected to the start of this segment
 * @param end The graph point which should be connected to the end of this segment
 * @param data The segment data
 */
void route_graph_add_segment(struct route_graph *this, struct route_graph_point *start,
                             struct route_graph_point *end, struct route_graph_segment_data *data) {
    struct route_graph_segment *s;
    int size;
    unsigned char *condition, *fwdcondition, *bwdcondition;
    unsigned char *ptr;

    size = sizeof(struct route_graph_segment)-sizeof(struct route_segment_data)+route_segment_data_size(data->flags);
    s = g_slice_alloc0(size);
    if (!s) {
        printf("%s:Out of memory\n", __FUNCTION__);
        return;
    }
    s->start=start;
    s->start_next=start->start;
    start->start=s;
    s->end=end;
    s->end_next=end->end;
    end->end=s;
    dbg_assert(data->len >= 0);
    s->data.len=data->len;
    s->data.item=*data->item;
    s->data.flags=data->flags;
    s->data.score = data->score;

    if (data->flags & AF_SPEED_LIMIT)
        RSD_MAXSPEED(&s->data)=data->maxspeed;
    if (data->flags & AF_CONDITIONAL_SPEED_LIMIT){
        RSD_MAXCONDSPEED(&s->data) = data->maxspeedcond;
        if (data->condition) {
            condition = g_strdup(data->condition); //malloc(strlen(data->condition)+1);
            //strcpy(condition, data->condition);
            RSD_MAXCONDSPEEDCOND(&s->data)=condition;
        }else {
            RSD_MAXCONDSPEED(&s->data) = 0;
        }
        RSD_MAXCONDSPEEDFWD(&s->data) = data->maxspeedcondfwd;
        if (data->fwdcondition) {
            fwdcondition = g_strdup(data->fwdcondition); //malloc(strlen(data->fwdcondition)+1);
            //strcpy(fwdcondition, data->fwdcondition);
            RSD_MAXCONDSPEEDFWDCOND(&s->data) = fwdcondition;
        } else {
            RSD_MAXCONDSPEEDFWDCOND(&s->data) = 0;
        }
        RSD_MAXCONDSPEEDBWD(&s->data) = data->maxspeedcondbwd;
        if (data->bwdcondition) {
            bwdcondition = g_strdup(data->bwdcondition); //malloc(strlen(data->bwdcondition)+1);
            //strcpy(bwdcondition, data->bwdcondition);
            RSD_MAXCONDSPEEDBWDCOND(&s->data) = bwdcondition;
        }else {
            RSD_MAXCONDSPEEDBWD(&s->data) = 0;
        }
    }
    if (data->flags & AF_SEGMENTED)
        RSD_OFFSET(&s->data)=data->offset;
    if (data->flags & AF_SIZE_OR_WEIGHT_LIMIT)
        RSD_SIZE_WEIGHT(&s->data)=data->size_weight;
    if (data->flags & AF_DANGEROUS_GOODS)
        RSD_DANGEROUS_GOODS(&s->data)=data->dangerous_goods;

    s->next=this->route_segments;
    this->route_segments=s;
    if (debug_route)
        printf("l (0x%x,0x%x)-(0x%x,0x%x)\n", start->c.x, start->c.y, end->c.x, end->c.y);
}

/**
 * @brief Returns and removes one segment from a path
 *
 * @param path The path to take the segment from
 * @param item The item whose segment to remove
 * @param offset Offset of the segment within the item to remove. If the item is not segmented this should be 1.
 * @return The segment removed
 */
static struct route_path_segment *route_extract_segment_from_path(struct route_path *path, struct item *item,
        int offset) {
    int soffset;
    struct route_path_segment *sp = NULL, *s;
    s = path->path;
    while (s) {
        if (item_is_equal(s->data->item,*item)) {
            if (s->data->flags & AF_SEGMENTED)
                soffset=RSD_OFFSET(s->data);
            else
                soffset=1;
            if (soffset == offset) {
                if (sp) {
                    sp->next = s->next;
                    break;
                } else {
                    path->path = s->next;
                    break;
                }
            }
        }
        sp = s;
        s = s->next;
    }
    if (s)
        item_hash_remove(path->path_hash, item);
    return s;
}

/**
 * @brief Adds a segment and the end of a path
 *
 * @param this The path to add the segment to
 * @param segment The segment to add
 */
static void route_path_add_segment(struct route_path *this, struct route_path_segment *segment) {
    if (!this->path)
        this->path=segment;
    if (this->path_last)
        this->path_last->next=segment;
    this->path_last=segment;
}

/**
 * @brief Adds a two coordinate line to a path
 *
 * This adds a new line to a path, creating a new segment for it.
 *
 * @param this The path to add the item to
 * @param start coordinate to add to the start of the item. If none should be added, make this NULL.
 * @param end coordinate to add to the end of the item. If none should be added, make this NULL.
 * @param len The length of the item
 */
static void route_path_add_line(struct route_path *this, struct coord *start, struct coord *end, int len) {
    int ccnt=2;
    struct route_path_segment *segment;
    int seg_size,seg_dat_size;

    dbg(lvl_debug,"line from 0x%x,0x%x-0x%x,0x%x", start->x, start->y, end->x, end->y);
    seg_size=sizeof(*segment) + sizeof(struct coord) * ccnt;
    seg_dat_size=sizeof(struct route_segment_data);
    segment=g_malloc0(seg_size + seg_dat_size);
    segment->data=(struct route_segment_data *)((char *)segment+seg_size);
    segment->ncoords=ccnt;
    segment->direction=0;
    segment->c[0]=*start;
    segment->c[1]=*end;
    segment->data->len=len;
    route_path_add_segment(this, segment);
}

/**
 * @brief Inserts a new segment into the path
 *
 * This function adds a new segment to the route path. The segment is copied from the route graph. If
 * `rgs` is part of a segmented item, only `rgs` will be added to the route path, not the other segments.
 *
 * The function can be sped up by passing an old path already containing this segment in oldpath -
 * the segment will then be extracted from this old path. Please note that in this case the direction
 * parameter has no effect.
 *
 * @param this The path to add the item to
 * @param oldpath Old path containing the segment to be added. Speeds up the function, but can be NULL.
 * @param rgs Segment of the route graph that should be "copied" to the route path
 * @param dir Order in which to add the coordinates. See route_path_add_item()
 * @param pos  Information about start point if this is the first segment
 * @param dst  Information about end point if this is the last segment
 */

static int route_path_add_item_from_graph(struct route_path *this, struct route_path *oldpath,
        struct route_graph_segment *rgs,
        int dir, struct route_info *pos, struct route_info *dst) {
    struct route_path_segment *segment=NULL;
    int i, ccnt, extra=0, ret=0;
    struct coord *c,*cd,ca[2048];
    int offset=1;
    int seg_size,seg_dat_size;
    int len=rgs->data.len;
    if (rgs->data.flags & AF_SEGMENTED)
        offset=RSD_OFFSET(&rgs->data);

    dbg(lvl_debug,"enter (0x%x,0x%x) dir=%d pos=%p dst=%p", rgs->data.item.id_hi, rgs->data.item.id_lo, dir, pos, dst);
    if (oldpath) {
        segment=item_hash_lookup(oldpath->path_hash, &rgs->data.item);
        if (segment && segment->direction == dir) {
            segment = route_extract_segment_from_path(oldpath, &rgs->data.item, offset);
            if (segment) {
                ret=1;
                if (!pos)
                    goto linkold;
            }
            g_free(segment);
        }
    }

    if (pos) {
        if (dst) {
            extra=2;
            if (dst->lenneg >= pos->lenneg) {
                dir=1;
                ccnt=dst->pos-pos->pos;
                c=pos->street->c+pos->pos+1;
                len=dst->lenneg-pos->lenneg;
            } else {
                dir=-1;
                ccnt=pos->pos-dst->pos;
                c=pos->street->c+dst->pos+1;
                len=pos->lenneg-dst->lenneg;
            }
        } else {
            extra=1;
            dbg(lvl_debug,"pos dir=%d", dir);
            dbg(lvl_debug,"pos pos=%d", pos->pos);
            dbg(lvl_debug,"pos count=%d", pos->street->count);
            if (dir > 0) {
                c=pos->street->c+pos->pos+1;
                ccnt=pos->street->count-pos->pos-1;
                len=pos->lenpos;
            } else {
                c=pos->street->c;
                ccnt=pos->pos+1;
                len=pos->lenneg;
            }
        }
        pos->dir=dir;
    } else 	if (dst) {
        extra=1;
        dbg(lvl_debug,"dst dir=%d", dir);
        dbg(lvl_debug,"dst pos=%d", dst->pos);
        if (dir > 0) {
            c=dst->street->c;
            ccnt=dst->pos+1;
            len=dst->lenneg;
        } else {
            c=dst->street->c+dst->pos+1;
            ccnt=dst->street->count-dst->pos-1;
            len=dst->lenpos;
        }
    } else {
        ccnt=item_coord_get_within_range(&rgs->data.item, ca, 2047, &rgs->start->c, &rgs->end->c);
        c=ca;
    }
    seg_size=sizeof(*segment) + sizeof(struct coord) * (ccnt + extra);
    seg_dat_size=route_segment_data_size(rgs->data.flags);
    segment=g_malloc0(seg_size + seg_dat_size);
    segment->data=(struct route_segment_data *)((char *)segment+seg_size);
    segment->direction=dir;
    cd=segment->c;
    if (pos && (c[0].x != pos->lp.x || c[0].y != pos->lp.y))
        *cd++=pos->lp;
    if (dir < 0)
        c+=ccnt-1;
    for (i = 0 ; i < ccnt ; i++) {
        *cd++=*c;
        c+=dir;
    }
    segment->ncoords+=ccnt;
    if (dst && (cd[-1].x != dst->lp.x || cd[-1].y != dst->lp.y))
        *cd++=dst->lp;
    segment->ncoords=cd-segment->c;
    if (segment->ncoords <= 1) {
        g_free(segment);
        return 1;
    }

    /* We check if the route graph segment is part of a roundabout here, because this
     * only matters for route graph segments which form parts of the route path */
    if (!(rgs->data.flags & AF_ROUNDABOUT)) { // We identified this roundabout earlier
        route_check_roundabout(rgs, 13, (dir < 1), NULL);
    }

    memcpy(segment->data, &rgs->data, seg_dat_size);
linkold:
    segment->data->len=len;
    segment->next=NULL;
    item_hash_insert(this->path_hash,  &rgs->data.item, segment);

    route_path_add_segment(this, segment);

    return ret;
}

/**
 * @brief Destroys all segments of a route graph
 *
 * @param this The graph to destroy all segments from
 */
void route_graph_free_segments(struct route_graph *this) {
    struct route_graph_segment *curr,*next;
    int size;
    curr=this->route_segments;
    while (curr) {
        next=curr->next;
        size = sizeof(struct route_graph_segment)-sizeof(struct route_segment_data)+route_segment_data_size(curr->data.flags);
        g_slice_free1(size, curr);
        curr=next;
    }
    this->route_segments=NULL;
}

/**
 * @brief Destroys a route graph
 *
 * @param this The route graph to be destroyed
 */
static void route_graph_destroy(struct route_graph *this) {
    if (this) {
        route_graph_build_done(this, 1);
        route_graph_free_points(this);
        route_graph_free_segments(this);
        fh_deleteheap(this->heap);
        g_free(this);
    }
}

int route_evaluate_condition(struct vehicleprofile *profile, char *condition, int speed) {

    if(!condition)
        return 0;

    int weight = profile->weight;
    int cnt=1, tempweight=0;

    char temp[strlen(condition)+1];
    char *temp1, *temp2;

    //(weight>3.5), 30 @ (12:00-18:00)

    if(strtok(strcpy(temp, condition), ";")) {
        while(strtok(NULL,";")) {
            cnt++;
        }
        dbg(lvl_error, "Found %i conditions", cnt);
    }

    if (strstr(condition, "wet") || strstr(condition, "(wet)")) {
        return 0; //We don't know if it's wet
    }

    if (strstr(condition, "hgv")) {
        if (weight > 3500)
            return speed;
    }

    if (strstr(condition, "weight>")) {
        //weight condition
        speed = atoi(strtok(strcpy(temp, condition), ">"));  //store the speed value
        tempweight = atoi(strtok(NULL, ">"));

        if(tempweight <= weight) {
            dbg(lvl_error, "Weight condition met: %i < vehicle weight %i - speed:", tempweight, weight, speed);
            return speed;
        }
    }
//
//

    return 0;
}

int route_get_conditional_speed(struct route_segment_data *over, struct vehicleprofile *profile, enum attr_type type) {
    int ret = 0;
    int speed;
    char *ptr;
    struct attr maxspeed_cond_attr, maxspeed_fwd_cond_attr, maxspeed_bwd_cond_attr;
    char *condition;

    dbg(lvl_error, "Get conditional speed limit for attr_type: %s",
                type == attr_maxspeed_conditional_speed ? "attr_maxspeed_conditional_speed" :
                type == attr_maxspeed_fwd_conditional_speed ? "attr_maxspeed_fwd_conditional_speed" :
                type == attr_maxspeed_bwd_conditional_speed ?
                            "attr_maxspeed_bwd_conditional_speed" : "UNKNOWN ATTRIBUTE USED");

    switch (type) {

    case attr_maxspeed_conditional_speed:
        if ((speed = RSD_MAXCONDSPEED(over)) >0) {
            if ((ptr = route_segment_data_field_pos(over, attr_maxspeed_conditional_condition)) != NULL) {

                ret = route_evaluate_condition(profile, ptr, speed);
            }
        }
        break;
    case attr_maxspeed_fwd_conditional_speed:
        if ((speed = RSD_MAXCONDSPEEDFWD(over)) >0) {
            if ((ptr = route_segment_data_field_pos(over, attr_maxspeed_fwd_conditional_condition)) != NULL) {

                ret = route_evaluate_condition(profile, ptr, speed);
            }
        }
        break;
    case attr_maxspeed_bwd_conditional_speed:
        if ((speed = RSD_MAXCONDSPEED(over)) >0) {
            if ((ptr = route_segment_data_field_pos(over, attr_maxspeed_bwd_conditional_condition)) != NULL) {

                ret = route_evaluate_condition(profile, ptr, speed);
            }
        }
        break;

    default:
        return ret;
    }

    //get all relevant data from the vehicleprofile

    //parse the condition

    //check if the condition is relevant for the current profile

    return ret;
}

/**
 * @brief Returns the estimated speed on a segment, or 0 for an impassable segment
 *
 * This function returns the estimated speed to be driven on a segment, calculated as follows:
 * <ul>
 * <li>Initially the route weight of the vehicle profile for the given item type is used. If the
 * item type does not have a route weight in the vehicle profile given, it is considered impassable
 * and 0 is returned.</li>
 * <li>If the {@code maxspeed} attribute of the segment's item is set, either it or the previous
 * speed estimate for the segment is used, as governed by the vehicle profile's
 * {@code maxspeed_handling} attribute.</li>
 * <li>If a traffic distortion is present, its {@code maxspeed} is taken into account in a similar
 * manner. Unlike the regular {@code maxspeed}, a {@code maxspeed} resulting from a traffic
 * distortion is always considered if it limits the speed, regardless of {@code maxspeed_handling}.
 * </li>
 * <li>Access restrictions for dangerous goods, size or weight are evaluated, and 0 is returned if
 * the given vehicle profile violates one of them.</li>
 * </ul>
 *
 * @param profile The routing preferences
 * @param over The segment which is passed
 * @param dist A traffic distortion if applicable, or {@code NULL}
 * @return The estimated speed in km/h, or 0 if the segment is impassable
 */
static int route_seg_speed(struct vehicleprofile *profile, struct route_segment_data *over,
                           struct route_traffic_distortion *dist) {
    struct roadprofile *roadprofile=vehicleprofile_get_roadprofile(profile, over->item.type);
    int speed,maxspeed;
    if (!roadprofile || !roadprofile->route_weight)
        return 0;
    speed=roadprofile->route_weight;
    if (profile->maxspeed_handling != maxspeed_ignore) {
        if (over->flags & AF_SPEED_LIMIT) {
            maxspeed=RSD_MAXSPEED(over);
            if (profile->maxspeed_handling == maxspeed_enforce)
                speed=maxspeed;
        } else if (over->flags & AF_CONDITIONAL_SPEED_LIMIT) {
            if (RSD_MAXCONDSPEED(over)!=-1)
                maxspeed = route_get_conditional_speed(over, profile, attr_maxspeed_conditional_speed);
            if ((RSD_MAXCONDSPEEDFWD(over)!=-1) && (RSD_MAXCONDSPEEDFWD(over) < maxspeed))
                maxspeed = RSD_MAXCONDSPEEDFWD(over);
            if (maxspeed == -1)
                maxspeed = speed;
            else {
                if (profile->maxspeed_handling == maxspeed_enforce)
                    speed = maxspeed;
            }
        } else {
            maxspeed=INT_MAX;
        }
        if (dist && maxspeed > dist->maxspeed)
            maxspeed=dist->maxspeed;
        if (maxspeed != INT_MAX && (profile->maxspeed_handling != maxspeed_restrict || maxspeed < speed))
            speed=maxspeed;
    }
    if (over->flags & AF_DANGEROUS_GOODS) {
        if (profile->dangerous_goods & RSD_DANGEROUS_GOODS(over))
            return 0;
    }
    if (over->flags & AF_SIZE_OR_WEIGHT_LIMIT) {
        struct size_weight_limit *size_weight=&RSD_SIZE_WEIGHT(over);
        if (size_weight->width != -1 && profile->width != -1 && profile->width > size_weight->width)
            return 0;
        if (size_weight->height != -1 && profile->height != -1 && profile->height > size_weight->height)
            return 0;
        if (size_weight->length != -1 && profile->length != -1 && profile->length > size_weight->length)
            return 0;
        if (size_weight->weight != -1 && profile->weight != -1 && profile->weight > size_weight->weight)
            return 0;
        if (size_weight->axle_weight != -1 && profile->axle_weight != -1 && profile->axle_weight > size_weight->axle_weight)
            return 0;
    }
    return speed;
}

/**
 * @brief Returns the time needed to travel along a segment, or {@code INT_MAX} if the segment is impassable.
 *
 * This function returns the time needed to travel along the entire length of {@code over} in
 * tenths of seconds. Restrictions for dangerous goods, weight or size are taken into account.
 * Traffic distortions are also taken into account if a valid {@code dist} argument is given.
 *
 * @param profile The vehicle profile (routing preferences)
 * @param over The segment which is passed
 * @param dist A traffic distortion if applicable, or {@code NULL}
 * @return The time needed in tenths of seconds
 */

static int route_time_seg(struct vehicleprofile *profile, struct route_segment_data *over,
                          struct route_traffic_distortion *dist) {
    int speed=route_seg_speed(profile, over, dist);
    if (!speed)
        return INT_MAX;
    return over->len*36/speed+(dist ? dist->delay : 0);
}

/**
 * @brief Returns the traffic distortion for a segment.
 *
 * If multiple traffic distortions match a segment, the return value will report the lowest speed limit
 * and greatest delay of all matching segments.
 *
 * @param seg The segment for which the traffic distortion is to be returned
 * @param dir The direction of `seg` for which to return traffic distortions. Positive values indicate
 * travel in the direction of the segment, negative values indicate travel against it.
 * @param profile The current vehicle profile
 * @param ret Points to a {@code struct route_traffic_distortion}, whose members will be filled with the
 * distortion data
 *
 * @return true if a traffic distortion was found, 0 if not
 */
static int route_get_traffic_distortion(struct route_graph_segment *seg, int dir, struct vehicleprofile *profile,
                                        struct route_traffic_distortion *ret) {
    struct route_graph_point *start=seg->start;
    struct route_graph_point *end=seg->end;
    struct route_graph_segment *tmp,*found=NULL;
    struct route_traffic_distortion result;

    if (!dir) {
        dbg(lvl_warning, "dir is zero, assuming positive");
        dir = 1;
    }

    result.delay = 0;
    result.maxspeed = INT_MAX;

    for (tmp = start->start; tmp; tmp = tmp->start_next) {
        if (tmp->data.item.type == type_traffic_distortion && tmp->start == start && tmp->end == end) {
            if ((tmp->data.flags & (dir > 0 ? profile->flags_forward_mask : profile->flags_reverse_mask)) != profile->flags)
                continue;
            if (tmp->data.len > result.delay)
                result.delay = tmp->data.len;
            if ((tmp->data.flags & AF_SPEED_LIMIT) && (RSD_MAXSPEED(&tmp->data) < result.maxspeed))
                result.maxspeed = RSD_MAXSPEED(&tmp->data);
            found=tmp;
        }
    }
    for (tmp = start->end; tmp; tmp = tmp->end_next) {
        if (tmp->data.item.type == type_traffic_distortion && tmp->end == start && tmp->start == end) {
            if ((tmp->data.flags & (dir < 0 ? profile->flags_forward_mask : profile->flags_reverse_mask)) != profile->flags)
                continue;
            if (tmp->data.len > result.delay)
                result.delay = tmp->data.len;
            if ((tmp->data.flags & AF_SPEED_LIMIT) && (RSD_MAXSPEED(&tmp->data) < result.maxspeed))
                result.maxspeed = RSD_MAXSPEED(&tmp->data);
            found=tmp;
        }
    }
    if (found) {
        ret->delay = result.delay;
        ret->maxspeed = result.maxspeed;
        return 1;
    }
    return 0;
}

static int route_through_traffic_allowed(struct vehicleprofile *profile, struct route_graph_segment *seg) {
    return (seg->data.flags & AF_THROUGH_TRAFFIC_LIMIT) == 0;
}

/**
 * @brief Returns the "cost" of traveling along segment `over` in direction `dir`
 *
 * Cost is relative to time, indicated in tenths of seconds.
 *
 * This function considers traffic distortions as well as penalties. If the segment is impassable due to traffic
 * distortions or restrictions, `INT_MAX` is returned in order to prevent use of this segment for routing.
 *
 * If `from` is specified, it must be the point at which we leave the segment (`over->end` if `dir` is positive,
 * `over->start` if `dir` is negative); anything else will produce invalid results. If `from` is non-NULL, additional
 * checks are done on `from->seg` (the next segment to follow after `over`):
 * \li If `from->seg` equals `over` (indicating that, after traversing `over` in direction `dir`, we would immediately
 * traverse it again in the opposite direction), `INT_MAX` is returned.
 * \li If `over` loops back to itself (i.e. its `start` and `end` members are equal), `INT_MAX` is returned.
 * \li Otherwise, if `over` does not allow through traffic but `from->seg` does, the through traffic penalty of the
 * vehicle profile (`profile`) is applied.
 *
 * @param profile The routing preferences
 * @param from The point currently being visited (or NULL), see description
 * @param over The segment we are using
 * @param dir The direction of segment which we are traveling. Positive values indicate we are traveling in the
 * direction of the segment (from `over->start` to `over->end`), negative values indicate we are traveling in the
 * opposite direction. Values of +2 or -2 cause the function to ignore traffic distortions.
 *
 * @return The "cost" needed to travel along the segment
 */
/* FIXME `from` as a name is highly misleading, find a better one */
static int route_value_seg(struct vehicleprofile *profile, struct route_graph_point *from,
                           struct route_graph_segment *over,
                           int dir) {
    int ret;
    struct route_traffic_distortion dist,*distp=NULL;
    if (!dir) {
        dbg(lvl_warning, "dir is zero, assuming positive");
        dir = 1;
    }
    if (from && (over->start == over->end))
        return INT_MAX;
    if ((over->data.flags & (dir >= 0 ? profile->flags_forward_mask : profile->flags_reverse_mask)) != profile->flags)
        return INT_MAX;
    if (dir > 0 && (over->start->flags & RP_TURN_RESTRICTION))
        return INT_MAX;
    if (dir < 0 && (over->end->flags & RP_TURN_RESTRICTION))
        return INT_MAX;
    if (from && from->seg == over)
        return INT_MAX;
    if (over->data.item.type == type_traffic_distortion)
        return INT_MAX;
    if ((over->start->flags & RP_TRAFFIC_DISTORTION) && (over->end->flags & RP_TRAFFIC_DISTORTION) &&
            route_get_traffic_distortion(over, dir, profile, &dist) && dir != 2 && dir != -2) {
        /* we have a traffic distortion */
        distp=&dist;
    }
    ret=route_time_seg(profile, &over->data, distp);
    if (ret == INT_MAX)
        return ret;
    if (!route_through_traffic_allowed(profile, over) && from && from->seg
            && route_through_traffic_allowed(profile, from->seg))
        ret+=profile->through_traffic_penalty;
    return ret;
}

/**
 * @brief Whether two route graph segments match.
 *
 * Two segments match if both start and end at the exact same points. Other points are not considered.
 *
 * @param s1 The first segment
 * @param s2 The second segment
 * @return true if both segments match, false if not
 */
static int route_graph_segment_match(struct route_graph_segment *s1, struct route_graph_segment *s2) {
    if (!s1 || !s2)
        return 0;
    return (s1->start->c.x == s2->start->c.x && s1->start->c.y == s2->start->c.y &&
            s1->end->c.x == s2->end->c.x && s1->end->c.y == s2->end->c.y);
}

/**
 * @brief Adds two route values with protection against integer overflows.
 *
 * Unlike regular addition, this function is safe to use if one of the two arguments is `INT_MAX`
 * (which Navit uses to express that a segment cannot be traversed or a point cannot be reached):
 * If any of the two arguments is `INT_MAX`, then `INT_MAX` is returned; else the sum of the two
 * arguments is returned.
 *
 * Note that this currently does not cover cases in which both arguments are less than `INT_MAX` but add
 * up to `val1 + val2 >= INT_MAX`. With Navit’s internal cost definition, `INT_MAX` (2^31) is equivalent
 * to approximately 7 years, making this unlikely to become a real issue.
 */
static int route_value_add(int val1, int val2) {
    if (val1 == INT_MAX)
        return INT_MAX;
    if (val2 == INT_MAX)
        return INT_MAX;
    return val1 + val2;
}

/**
 * @brief Updates the lookahead value of a point in the route graph and updates its heap membership.
 *
 * This recalculates the lookahead value (the `rhs` member) of point `p`, based on the `value` of each neighbor and the
 * cost to reach that neighbor. If the resulting `p->rhs` differs from `p->value`, `p` is inserted into `heap` using
 * the lower of the two as its key (if `p` is already a member of `heap`, its key is changed accordingly). If the
 * resulting `p->rhs` is equal to `p->value` and `p` is a member of `heap`, it is removed.
 *
 * This is part of a modified LPA* implementation.
 *
 * @param profile The vehicle profile to use for routing. This determines which ways are passable and how their costs
 * are calculated.
 * @param p The point to evaluate
 * @param heap The heap
 */
static void route_graph_point_update(struct vehicleprofile *profile, struct route_graph_point * p,
                                     struct fibheap * heap) {
    struct route_graph_segment *s = NULL;
    int new, val;

    p->rhs = p->dst_val;
    p->seg = p->dst_seg;

    for (s = p->start; s; s = s->start_next) { /* Iterate over all the segments leading away from our point */
        val = route_value_seg(profile, s->end, s, 1);
        if (val != INT_MAX && s->end->seg && item_is_equal(s->data.item, s->end->seg->data.item)) {
            if (profile->turn_around_penalty2)
                val += profile->turn_around_penalty2;
            else
                val = INT_MAX;
        }
        if (val != INT_MAX) {
            new = route_value_add(val, s->end->value);
            if (new < p->rhs) {
                p->rhs = new;
                p->seg = s;
            }
        }
    }

    for (s = p->end; s; s = s->end_next) { /* Iterate over all the segments leading towards our point */
        val = route_value_seg(profile, s->start, s, -1);
        if (val != INT_MAX && s->start->seg && item_is_equal(s->data.item, s->start->seg->data.item)) {
            if (profile->turn_around_penalty2)
                val += profile->turn_around_penalty2;
            else
                val = INT_MAX;
        }
        if (val != INT_MAX) {
            new = route_value_add(val, s->start->value);
            if (new < p->rhs) {
                p->rhs = new;
                p->seg = s;
            }
        }
    }

    if (p->el) {
        /* Due to a limitation of the Fibonacci heap implementation, which causes fh_replacekey() to fail if the new
         * key is greater than the current one, we always remove the point from the heap (and, if locally inconsistent,
         * re-add it afterwards). */
        fh_delete(heap, p->el);
        p->el = NULL;
    }

    if (p->rhs != p->value)
        /* The point is locally inconsistent, add (or re-add) it to the heap */
        p->el = fh_insertkey(heap, MIN(p->rhs, p->value), p);
}

/**
 * @brief Expands (i.e. calculates the costs for) the points on the route graph’s heap.
 *
 * This calculates the cost for every point on the route graph’s heap, as well as any neighbors affected by the cost
 * change, and sets the next segment.
 *
 * This is part of a modified LPA* implementation.
 *
 * @param graph The route graph
 * @param profile The vehicle profile to use for routing. This determines which ways are passable and how their costs
 * are calculated.
 * @param cb The callback function to call when flooding is complete (can be NULL)
 */
static void route_graph_compute_shortest_path(struct route_graph * graph, struct vehicleprofile * profile,
        struct callback *cb) {
    struct route_graph_point *p_min;
    struct route_graph_segment *s = NULL;

    while (!route_graph_is_path_computed(graph) && (p_min = fh_extractmin(graph->heap))) {
        p_min->el = NULL;
        if (p_min->value > p_min->rhs)
            /* cost has decreased, update point value */
            p_min->value = p_min->rhs;
        else {
            /* cost has increased, re-evaluate */
            p_min->value = INT_MAX;
            route_graph_point_update(profile, p_min, graph->heap);
        }

        /* in any case, update rhs of predecessors (nodes from which we can reach p_min via a single segment) */
        for (s = p_min->start; s; s = s->start_next)
            if ((s->start == s->end) || (s->data.item.type < route_item_first) || (s->data.item.type > route_item_last))
                continue;
            else if (route_value_seg(profile, NULL, s, -2) != INT_MAX)
                route_graph_point_update(profile, s->end, graph->heap);
        for (s = p_min->end; s; s = s->end_next)
            if ((s->start == s->end) || (s->data.item.type < route_item_first) || (s->data.item.type > route_item_last))
                continue;
            else if (route_value_seg(profile, NULL, s, 2) != INT_MAX)
                route_graph_point_update(profile, s->start, graph->heap);
    }
    if (cb)
        callback_call_0(cb);
}

/**
 * @brief Sets or clears a traffic distortion for a segment.
 *
 * This sets a delay (setting speed is not supported) or clears an existing traffic distortion.
 * Note that, although setting a speed is not supported, calling this function with a delay of 0
 * will also clear an existing speed constraint.
 *
 * @param this The route graph
 * @param seg The segment to which the traffic distortion applies
 * @param delay Delay in tenths of a second, or 0 to clear an existing traffic distortion
 */
static void route_graph_set_traffic_distortion(struct route_graph *this, struct route_graph_segment *seg, int delay) {
    struct route_graph_point *start=NULL;
    struct route_graph_segment *s;

    while ((start=route_graph_get_point_next(this, &seg->start->c, start))) {
        s=start->start;
        while (s) {
            if (route_graph_segment_match(s, seg)) {
                if (s->data.item.type != type_none && s->data.item.type != type_traffic_distortion && delay) {
                    struct route_graph_segment_data data;
                    struct item item;
                    memset(&data, 0, sizeof(data));
                    memset(&item, 0, sizeof(item));
                    item.type=type_traffic_distortion;
                    data.item=&item;
                    data.len=delay;
                    data.flags = seg->data.flags & AF_DISTORTIONMASK;
                    s->start->flags |= RP_TRAFFIC_DISTORTION;
                    s->end->flags |= RP_TRAFFIC_DISTORTION;
                    route_graph_add_segment(this, s->start, s->end, &data);
                } else if (s->data.item.type == type_traffic_distortion && !delay) {
                    s->data.item.type = type_none;
                }
            }
            s=s->start_next;
        }
    }
}

/**
 * @brief Adds a traffic distortion item to the route graph
 *
 * @param this The route graph to add to
 * @param profile The vehicle profile to use for cost calculations
 * @param item The item to add, must be of {@code type_traffic_distortion}
 * @param update Whether to update the point (true for LPA*, false for Dijkstra)
 */
static void route_graph_add_traffic_distortion(struct route_graph *this, struct vehicleprofile *profile,
        struct item *item, int update) {
    struct route_graph_point *s_pnt,*e_pnt;
    struct coord c,l;
    struct attr flags_attr, delay_attr, maxspeed_attr;
    struct route_graph_segment_data data;

    data.item=item;
    data.len=0;
    data.offset=1;
    data.maxspeed = INT_MAX;

    item_attr_rewind(item);
    if (item_attr_get(item, attr_flags, &flags_attr))
        data.flags = flags_attr.u.num & AF_DISTORTIONMASK;
    else
        data.flags = 0;

    item_coord_rewind(item);
    if (item_coord_get(item, &l, 1)) {
        s_pnt=route_graph_add_point(this,&l);
        while (item_coord_get(item, &c, 1)) {
            l=c;
        }
        e_pnt=route_graph_add_point(this,&l);
        s_pnt->flags |= RP_TRAFFIC_DISTORTION;
        e_pnt->flags |= RP_TRAFFIC_DISTORTION;
        item_attr_rewind(item);
        if (item_attr_get(item, attr_maxspeed, &maxspeed_attr)) {
            data.flags |= AF_SPEED_LIMIT;
            data.maxspeed=maxspeed_attr.u.num;
        }
        item_attr_rewind(item);
        if (item_attr_get(item, attr_delay, &delay_attr))
            data.len=delay_attr.u.num;
        route_graph_add_segment(this, s_pnt, e_pnt, &data);
        if (update) {
            if (!(data.flags & AF_ONEWAYREV))
                route_graph_point_update(profile, s_pnt, this->heap);
            if (!(data.flags & AF_ONEWAY))
                route_graph_point_update(profile, e_pnt, this->heap);
        }
    }
}

/**
 * @brief Removes a traffic distortion item from the route graph
 *
 * Removing a traffic distortion which is not in the graph is a no-op.
 *
 * @param this The route graph to remove from
 * @param profile The vehicle profile to use for cost calculations
 * @param item The item to remove, must be of {@code type_traffic_distortion}
 */
static void route_graph_remove_traffic_distortion(struct route_graph *this, struct vehicleprofile *profile,
        struct item *item) {
    struct route_graph_point *s_pnt = NULL, *e_pnt = NULL;
    struct coord c, l;
    struct route_graph_segment *curr;

    item_coord_rewind(item);
    if (item_coord_get(item, &l, 1)) {
        s_pnt = route_graph_get_point(this, &l);
        while (item_coord_get(item, &c, 1))
            l = c;
        e_pnt = route_graph_get_point(this, &l);
    }
    if (s_pnt && e_pnt) {
#if 1
        curr = s_pnt->start;
        s_pnt->flags &= ~RP_TRAFFIC_DISTORTION;
        for (curr = s_pnt->start; curr; curr = curr->start_next) {
            if ((curr->end == e_pnt) && item_is_equal(curr->data.item, *item))
                curr->data.item.type = type_none;
            else if (curr->data.item.type == type_traffic_distortion)
                s_pnt->flags |= RP_TRAFFIC_DISTORTION;
        }

        e_pnt->flags &= ~RP_TRAFFIC_DISTORTION;
        for (curr = e_pnt->end; curr; curr = curr->end_next)
            if (curr->data.item.type == type_traffic_distortion)
                e_pnt->flags |= RP_TRAFFIC_DISTORTION;
#else
        struct route_graph_segment *found = NULL, *prev;
        /* this frees up memory but is slower */
        /* remove from global list */
        curr = this->route_segments;
        prev = NULL;
        while (curr && !found) {
            if ((curr->start == s_pnt) && (curr->end == e_pnt) && (curr->data.item == item)) {
                if (prev)
                    prev->next = curr->next;
                else
                    this->route_segments = curr->next;
                found = curr;
            } else {
                prev = curr;
                curr = prev->next;
            }
        }

        if (!found)
            return;

        /* remove from s_pnt list */
        curr = s_pnt->start;
        prev = NULL;
        s_pnt->flags &= ~RP_TRAFFIC_DISTORTION;
        while (curr) {
            if (curr == found) {
                if (prev)
                    prev->start_next = curr->start_next;
                else
                    s_pnt->start = curr->start_next;
            } else {
                if (curr->data.item.type == type_traffic_distortion)
                    s_pnt->flags |= RP_TRAFFIC_DISTORTION;
                prev = curr;
            }
            curr = prev->start_next;
        }

        /* remove from e_pnt list */
        curr = e_pnt->end;
        prev = NULL;
        e_pnt->flags &= ~RP_TRAFFIC_DISTORTION;
        while (curr) {
            if (curr == found) {
                if (prev)
                    prev->end_next = curr->end_next;
                else
                    s_pnt->end = curr->end_next;
            } else {
                if (curr->data.item.type == type_traffic_distortion)
                    e_pnt->flags |= RP_TRAFFIC_DISTORTION;
                prev = curr;
            }
            curr = prev->end_next;
        }

        size = sizeof(struct route_graph_segment) - sizeof(struct route_segment_data)
               + route_segment_data_size(found->data.flags);
        g_slice_free1(size, found);
#endif

        /* TODO figure out if we need to update both points */
        route_graph_point_update(profile, s_pnt, this->heap);
        route_graph_point_update(profile, e_pnt, this->heap);
    }
}

/**
 * @brief Changes a traffic distortion item in the route graph
 *
 * Attempting to change an idem which is not in the route graph will add it.
 *
 * @param this The route graph to change
 * @param profile The vehicle profile to use for cost calculations
 * @param item The item to change, must be of {@code type_traffic_distortion}
 */
static void route_graph_change_traffic_distortion(struct route_graph *this, struct vehicleprofile *profile,
        struct item *item) {
    /* TODO is there a more elegant way of doing this? */
    route_graph_remove_traffic_distortion(this, profile, item);
    route_graph_add_traffic_distortion(this, profile, item, 1);
}

/**
 * @brief Adds a turn restriction item to the route graph
 *
 * @param this The route graph to add to
 * @param item The item to add, must be of `type_street_turn_restriction_no` or `type_street_turn_restriction_only`
 */
void route_graph_add_turn_restriction(struct route_graph *this, struct item *item) {
    struct route_graph_point *pnt[4];
    struct coord c[5];
    int i,count;
    struct route_graph_segment_data data;

    item_coord_rewind(item);
    count=item_coord_get(item, c, 5);
    if (count != 3 && count != 4) {
        dbg(lvl_debug,"wrong count %d",count);
        return;
    }
    if (count == 4)
        return;
    for (i = 0 ; i < count ; i++)
        pnt[i]=route_graph_add_point(this,&c[i]);
    dbg(lvl_debug,"%s: (0x%x,0x%x)-(0x%x,0x%x)-(0x%x,0x%x) %p-%p-%p",item_to_name(item->type),c[0].x,c[0].y,c[1].x,c[1].y,
        c[2].x,c[2].y,pnt[0],pnt[1],pnt[2]);
    data.item=item;
    data.flags=0;
    data.len=0;
    data.score = 0;
    route_graph_add_segment(this, pnt[0], pnt[1], &data);
    route_graph_add_segment(this, pnt[1], pnt[2], &data);
#if 1
    if (count == 4) {
        pnt[1]->flags |= RP_TURN_RESTRICTION;
        pnt[2]->flags |= RP_TURN_RESTRICTION;
        route_graph_add_segment(this, pnt[2], pnt[3], &data);
    } else
        pnt[1]->flags |= RP_TURN_RESTRICTION;
#endif
}

/**
 * @brief Adds an item to the route graph
 *
 * This adds an item (e.g. a street) to the route graph, creating as many segments as needed for a
 * segmented item.
 *
 * @param this The route graph to add to
 * @param item The item to add
 * @param profile		The vehicle profile currently in use
 */
static void route_graph_add_street(struct route_graph *this, struct item *item, struct vehicleprofile *profile) {
#ifdef AVOID_FLOAT
    int len=0;
#else
    double len=0;
#endif
    int segmented = 0;
    struct roadprofile *roadp;
    int default_flags_value = AF_ALL;
    int *default_flags;
    struct route_graph_point *s_pnt,*e_pnt; /* Start and end point */
    struct coord c,l; /* Current and previous point */
    struct attr attr;
    struct route_graph_segment_data data;
    data.flags=0;
    data.offset=1;
    data.maxspeed=-1;
    data.maxspeedcond=-1;
    data.maxspeedcondfwd=-1;
    data.maxspeedcondbwd=-1;
    data.condition=0;
    data.fwdcondition=0;
    data.bwdcondition=0;
    data.item=item;

    roadp = vehicleprofile_get_roadprofile(profile, item->type);
    if (!roadp) {
        /* Don't include any roads that don't have a road profile in our vehicle profile */
        return;
    }

    item_coord_rewind(item);
    if (item_coord_get(item, &l, 1)) {
        if (!(default_flags = item_get_default_flags(item->type)))
            default_flags = &default_flags_value;
        item_attr_rewind(item);
        if (item_attr_get(item, attr_flags, &attr)) {
            data.flags = attr.u.num;
            segmented = (data.flags & AF_SEGMENTED);
        } else
            data.flags = *default_flags;
<<<<<<< HEAD
=======

        item_attr_rewind(item);
>>>>>>> 488d07fc
        if ((data.flags & AF_SPEED_LIMIT) && (item_attr_get(item, attr_maxspeed, &attr)))
            data.maxspeed = attr.u.num;
        if ((data.flags & AF_CONDITIONAL_SPEED_LIMIT) && (item_attr_get(item, attr_maxspeed_conditional_speed, &attr)))
                   data.maxspeedcond = attr.u.num;
        if ((data.flags & AF_CONDITIONAL_SPEED_LIMIT) && (item_attr_get(item, attr_maxspeed_conditional_condition, &attr)))
                   data.condition = attr.u.str;
        if ((data.flags & AF_CONDITIONAL_SPEED_LIMIT) && (item_attr_get(item, attr_maxspeed_fwd_conditional_speed, &attr)))
                   data.maxspeedcondfwd = attr.u.num;
        if ((data.flags & AF_CONDITIONAL_SPEED_LIMIT) && (item_attr_get(item, attr_maxspeed_fwd_conditional_condition, &attr))) {
                          data.fwdcondition = attr.u.str;
                          dbg(lvl_error,"fwdcondition set to %i -> %s", data.fwdcondition, data.fwdcondition);
        }
        if ((data.flags & AF_CONDITIONAL_SPEED_LIMIT) && (item_attr_get(item, attr_maxspeed_bwd_conditional_speed, &attr)))
                   data.maxspeedcondbwd = attr.u.num;
        if ((data.flags & AF_CONDITIONAL_SPEED_LIMIT) && (item_attr_get(item, attr_maxspeed_bwd_conditional_condition, &attr)))
                          data.bwdcondition = attr.u.str;
        if (data.flags & AF_DANGEROUS_GOODS) {
            item_attr_rewind(item);
            if (item_attr_get(item, attr_vehicle_dangerous_goods, &attr))
                data.dangerous_goods = attr.u.num;
            else
                data.flags &= ~AF_DANGEROUS_GOODS;
        }
        if (data.flags & AF_SIZE_OR_WEIGHT_LIMIT) {
            item_attr_rewind(item);
            if (item_attr_get(item, attr_vehicle_width, &attr))
                data.size_weight.width=attr.u.num;
            else
                data.size_weight.width=-1;
            item_attr_rewind(item);
            if (item_attr_get(item, attr_vehicle_height, &attr))
                data.size_weight.height=attr.u.num;
            else
                data.size_weight.height=-1;
            item_attr_rewind(item);
            if (item_attr_get(item, attr_vehicle_length, &attr))
                data.size_weight.length=attr.u.num;
            else
                data.size_weight.length=-1;
            item_attr_rewind(item);
            if (item_attr_get(item, attr_vehicle_weight, &attr))
                data.size_weight.weight=attr.u.num;
            else
                data.size_weight.weight=-1;
            item_attr_rewind(item);
            if (item_attr_get(item, attr_vehicle_axle_weight, &attr))
                data.size_weight.axle_weight=attr.u.num;
            else
                data.size_weight.axle_weight=-1;
        }

        s_pnt=route_graph_add_point(this,&l);
        if (!segmented) {
            while (item_coord_get(item, &c, 1)) {
                len+=transform_distance(map_projection(item->map), &l, &c);
                l=c;
            }
            e_pnt=route_graph_add_point(this,&l);
            dbg_assert(len >= 0);
            data.len=len;
            if (!route_graph_segment_is_duplicate(s_pnt, &data))
                route_graph_add_segment(this, s_pnt, e_pnt, &data);
        } else {
            int isseg,rc;
            int sc = 0;
            do {
                isseg = item_coord_is_node(item);
                rc = item_coord_get(item, &c, 1);
                if (rc) {
                    len+=transform_distance(map_projection(item->map), &l, &c);
                    l=c;
                    if (isseg) {
                        e_pnt=route_graph_add_point(this,&l);
                        data.len=len;
                        if (!route_graph_segment_is_duplicate(s_pnt, &data))
                            route_graph_add_segment(this, s_pnt, e_pnt, &data);
                        data.offset++;
                        s_pnt=route_graph_add_point(this,&l);
                        len = 0;
                    }
                }
            } while(rc);
            e_pnt=route_graph_add_point(this,&l);
            dbg_assert(len >= 0);
            sc++;
            data.len=len;
            if (!route_graph_segment_is_duplicate(s_pnt, &data))
                route_graph_add_segment(this, s_pnt, e_pnt, &data);
        }
    }
}

/**
 * @brief Gets the next route_graph_segment belonging to the specified street
 *
 * @param graph The route graph in which to search
 * @param sd The street to search for
 * @param last The last route graph segment returned to iterate over multiple segments of the same
 * item. If {@code NULL}, the first matching segment will be returned.
 *
 * @return The route graph segment, or {@code NULL} if none was found.
 */
static struct route_graph_segment *route_graph_get_segment(struct route_graph *graph, struct street_data *sd,
        struct route_graph_segment *last) {
    struct route_graph_point *start=NULL;
    struct route_graph_segment *s;
    int seen=0;

    while ((start=route_graph_get_point_next(graph, &sd->c[0], start))) {
        s=start->start;
        while (s) {
            if (item_is_equal(sd->item, s->data.item)) {
                if (!last || seen)
                    return s;
                if (last == s)
                    seen=1;
            }
            s=s->start_next;
        }
    }
    return NULL;
}

/**
 * @brief Whether cost (re)calculation of route graph points has reached the start point
 *
 * This method serves as the exit criterion for cost calculation in our LPA* implementation. When it returns true, it
 * means that calculation of node cost has proceeded far enough to determine the cost of, and cheapest path from, the
 * start point.
 *
 * The current implementation returns true only when the heap is empty, i.e. all points have been calculated. This is
 * not optimal in terms of efficiency, as the cost of the start point and the cheapest path from there no longer
 * change during the last few cycles. Future versions may report true before the heap is completely empty, as soon as
 * the cost of the start point and the cheapest path are final. However, this needs to be considered for recalculations
 * which happen when the vehicle leaves the cheapest path: right now, any point in the route graph has its final cost
 * and cheapest path, thus no recalculation is needed if the vehicle leaves the cheapest path. In the future, however,
 * a (partial) recalculation may be needed if the vehicle deviates from the cheapest path.
 *
 * @param this_ The route graph
 *
 * @return true if calculation is complete, false if not
 */
static int route_graph_is_path_computed(struct route_graph *this_) {
    /* TODO refine exit criterion */
    if (!fh_min(this_->heap))
        return 1;
    else
        return 0;
}

/**
 * @brief Triggers partial recalculation of the route, based on the existing route graph.
 *
 * This is currently used when traffic distortions have been added, changed or removed. Future versions may also use
 * it if the current position has changed to a portion of the route graph which has not been flooded (which is
 * currently not necessary because the route graph is always flooded completely).
 *
 * This tends to be faster than full recalculation, as only a subset of all points in the graph needs to be evaluated.
 *
 * If segment costs have changed (as is the case with traffic distortions), all affected segments must have been added
 * to, removed from or updated in the route graph before this method is called.
 *
 * After recalculation, the route path is updated.
 *
 * The function uses a modified LPA* algorithm for recalculations. Most modifications were made for compatibility with
 * the algorithm used for the initial routing:
 * \li The `value` of a node represents the cost to reach the destination and thus decreases along the route
 * (eliminating the need for recalculations as the vehicle moves within the route graph)
 * \li The heuristic is always assumed to be zero (which would turn A* into Dijkstra, the basis of the main routing
 * algorithm, and makes our keys one-dimensional)
 * \li Currently, each pass evaluates all locally inconsistent points, leaving an empty heap at the end (though this
 * may change in the future).
 *
 * @param this_ The route
 */
/* TODO This is absolutely not thread-safe and will wreak havoc if run concurrently with route_graph_flood(). This is
 * not an issue as long as the two never overlap: Currently both this function and route_graph_flood() run without
 * interruption until they finish, and are both on the main thread. If that changes, we need to revisit this. */
void route_recalculate_partial(struct route *this_) {
    struct attr route_status;

    /* do nothing if we don’t have a route graph */
    if (!route_has_graph(this_))
        return;

    /* if the route graph is still being built, it will be calculated from scratch after that, nothing to do here */
    if (this_->graph->busy)
        return;

    /* exit if there is no need to recalculate */
    if (route_graph_is_path_computed(this_->graph))
        return;

    route_status.type = attr_route_status;

    route_status.u.num = route_status_building_graph;
    route_set_attr(this_, &route_status);

    printf("Expanding points which have changed\n");

    route_graph_compute_shortest_path(this_->graph, this_->vehicleprofile, NULL);

    printf("Point expansion complete, recalculating route path\n");

    route_path_update_done(this_, 0);
}

/**
 * @brief Starts an "offroad" path
 *
 * This starts a path that is not located on a street. It creates a new route path
 * adding only one segment, that leads from pos to dest, and which is not associated with an item.
 *
 * @param this Not used
 * @param pos The starting position for the new path
 * @param dst The destination of the new path
 * @param dir Not used
 * @return The new path
 */
static struct route_path *route_path_new_offroad(struct route_graph *this, struct route_info *pos,
        struct route_info *dst) {
    struct route_path *ret;

    ret=g_new0(struct route_path, 1);
    ret->in_use=1;
    ret->path_hash=item_hash_new();
    route_path_add_line(ret, &pos->c, &dst->c, pos->lenextra+dst->lenextra);
    ret->updated=1;

    return ret;
}

/**
 * @brief Returns a coordinate at a given distance
 *
 * This function returns the coordinate, where the user will be if he
 * follows the current route for a certain distance.
 *
 * @param this_ The route we're driving upon
 * @param dist The distance in meters
 * @return The coordinate where the user will be in that distance
 */
struct coord
route_get_coord_dist(struct route *this_, int dist) {
    int d,l,i,len;
    int dx,dy;
    double frac;
    struct route_path_segment *cur;
    struct coord ret;
    enum projection pro=route_projection(this_);
    struct route_info *dst=route_get_dst(this_);

    d = dist;

    if (!this_->path2 || pro == projection_none) {
        return this_->pos->c;
    }

    ret = this_->pos->c;
    cur = this_->path2->path;
    while (cur) {
        if (cur->data->len < d) {
            d -= cur->data->len;
        } else {
            for (i=0; i < (cur->ncoords-1); i++) {
                l = d;
                len = (int)transform_polyline_length(pro, (cur->c + i), 2);
                d -= len;
                if (d <= 0) {
                    // We interpolate a bit here...
                    frac = (double)l / len;

                    dx = (cur->c + i + 1)->x - (cur->c + i)->x;
                    dy = (cur->c + i + 1)->y - (cur->c + i)->y;

                    ret.x = (cur->c + i)->x + (frac * dx);
                    ret.y = (cur->c + i)->y + (frac * dy);
                    return ret;
                }
            }
            return cur->c[(cur->ncoords-1)];
        }
        cur = cur->next;
    }

    return dst->c;
}

/**
 * @brief Creates a new route path
 *
 * This creates a new non-trivial route. It therefore needs the routing information created by route_graph_flood, so
 * make sure to run route_graph_flood() after changing the destination before using this function.
 *
 * @param this The route graph to create the route from
 * @param oldpath (Optional) old path which may contain parts of the new part - this speeds things up a bit. May be NULL.
 * @param pos The starting position of the route
 * @param dst The destination of the route
 * @param preferences The routing preferences
 * @return The new route path
 */
static struct route_path *route_path_new(struct route_graph *this, struct route_path *oldpath, struct route_info *pos,
        struct route_info *dst,
        struct vehicleprofile *profile) {
    struct route_graph_segment *s=NULL,*s1=NULL,*s2=NULL; /* candidate segments for cheapest path */
    struct route_graph_point *start; /* point at which the next segment starts, i.e. up to which the path is complete */
    struct route_info *posinfo, *dstinfo; /* same as pos and dst, but NULL if not part of current segment */
    int segs=0,dir; /* number of segments added to graph, direction of first segment */
    int val1=INT_MAX,val2=INT_MAX; /* total cost for s1 and s2, respectively */
    int val,val1_new,val2_new;
    struct route_path *ret;

    if (! pos->street || ! dst->street) {
        dbg(lvl_error,"pos or dest not set");
        return NULL;
    }

    if (profile->mode == 2 || (profile->mode == 0
                               && pos->lenextra + dst->lenextra > transform_distance(map_projection(pos->street->item.map), &pos->c, &dst->c)))
        return route_path_new_offroad(this, pos, dst);
    while ((s=route_graph_get_segment(this, pos->street, s))) {
        val=route_value_seg(profile, NULL, s, 2);
        if (val != INT_MAX && s->end->value != INT_MAX) {
            val=val*(100-pos->percent)/100;
            dbg(lvl_debug,"val1 %d",val);
            if (route_graph_segment_match(s,this->avoid_seg) && pos->street_direction < 0)
                val+=profile->turn_around_penalty;
            dbg(lvl_debug,"val1 %d",val);
            val1_new=s->end->value+val;
            dbg(lvl_debug,"val1 +%d=%d",s->end->value,val1_new);
            if (val1_new < val1) {
                val1=val1_new;
                s1=s;
            }
        }
        val=route_value_seg(profile, NULL, s, -2);
        if (val != INT_MAX && s->start->value != INT_MAX) {
            val=val*pos->percent/100;
            dbg(lvl_debug,"val2 %d",val);
            if (route_graph_segment_match(s,this->avoid_seg) && pos->street_direction > 0)
                val+=profile->turn_around_penalty;
            dbg(lvl_debug,"val2 %d",val);
            val2_new=s->start->value+val;
            dbg(lvl_debug,"val2 +%d=%d",s->start->value,val2_new);
            if (val2_new < val2) {
                val2=val2_new;
                s2=s;
            }
        }
    }
    if (val1 == INT_MAX && val2 == INT_MAX) {
        dbg(lvl_error,"no route found, pos blocked");
        return NULL;
    }
    if (val1 == val2) {
        val1=s1->end->value;
        val2=s2->start->value;
    }
    if (val1 < val2) {
        start=s1->start;
        s=s1;
        dir=1;
    } else {
        start=s2->end;
        s=s2;
        dir=-1;
    }
    if (pos->street_direction && dir != pos->street_direction && profile->turn_around_penalty) {
        if (!route_graph_segment_match(this->avoid_seg,s)) {
            dbg(lvl_debug,"avoid current segment");
            if (this->avoid_seg)
                route_graph_set_traffic_distortion(this, this->avoid_seg, 0);
            this->avoid_seg=s;
            route_graph_set_traffic_distortion(this, this->avoid_seg, profile->turn_around_penalty);
            route_graph_reset(this);
            route_graph_init(this, dst, profile);
            route_graph_compute_shortest_path(this, profile, NULL);
            return route_path_new(this, oldpath, pos, dst, profile);
        }
    }
    ret=g_new0(struct route_path, 1);
    ret->in_use=1;
    ret->updated=1;
    if (pos->lenextra)
        route_path_add_line(ret, &pos->c, &pos->lp, pos->lenextra);
    ret->path_hash=item_hash_new();
    dstinfo=NULL;
    posinfo=pos;
    while (s && !dstinfo) { /* following start->seg, which indicates the least costly way to reach our destination */
        segs++;
        if (s->start == start) {
            if (item_is_equal(s->data.item, dst->street->item) && (s->end->seg == s || !posinfo))
                dstinfo=dst;
            if (!route_path_add_item_from_graph(ret, oldpath, s, 1, posinfo, dstinfo))
                ret->updated=0;
            start=s->end;
        } else {
            if (item_is_equal(s->data.item, dst->street->item) && (s->start->seg == s || !posinfo))
                dstinfo=dst;
            if (!route_path_add_item_from_graph(ret, oldpath, s, -1, posinfo, dstinfo))
                ret->updated=0;
            start=s->start;
        }
        posinfo=NULL;
        s=start->seg;
    }
    if (dst->lenextra)
        route_path_add_line(ret, &dst->lp, &dst->c, dst->lenextra);
    dbg(lvl_debug, "%d segments", segs);
    return ret;
}

static int route_graph_build_next_map(struct route_graph *rg) {
    do {
        rg->m=mapset_next(rg->h, 2);
        if (! rg->m)
            return 0;
        map_rect_destroy(rg->mr);
        rg->mr=map_rect_new(rg->m, rg->sel);
    } while (!rg->mr);

    return 1;
}


static int is_turn_allowed(struct route_graph_point *p, struct route_graph_segment *from,
                           struct route_graph_segment *to) {
    struct route_graph_point *prev,*next;
    struct route_graph_segment *tmp1,*tmp2;
    if (item_is_equal(from->data.item, to->data.item))
        return 0;
    if (from->start == p)
        prev=from->end;
    else
        prev=from->start;
    if (to->start == p)
        next=to->end;
    else
        next=to->start;
    tmp1=p->end;
    while (tmp1) {
        if (tmp1->start->c.x == prev->c.x && tmp1->start->c.y == prev->c.y &&
                (tmp1->data.item.type == type_street_turn_restriction_no ||
                 tmp1->data.item.type == type_street_turn_restriction_only)) {
            tmp2=p->start;
            dbg(lvl_debug,"found %s (0x%x,0x%x) (0x%x,0x%x)-(0x%x,0x%x) %p-%p",item_to_name(tmp1->data.item.type),
                tmp1->data.item.id_hi,tmp1->data.item.id_lo,tmp1->start->c.x,tmp1->start->c.y,tmp1->end->c.x,tmp1->end->c.y,tmp1->start,
                tmp1->end);
            while (tmp2) {
                dbg(lvl_debug,"compare %s (0x%x,0x%x) (0x%x,0x%x)-(0x%x,0x%x) %p-%p",item_to_name(tmp2->data.item.type),
                    tmp2->data.item.id_hi,tmp2->data.item.id_lo,tmp2->start->c.x,tmp2->start->c.y,tmp2->end->c.x,tmp2->end->c.y,tmp2->start,
                    tmp2->end);
                if (item_is_equal(tmp1->data.item, tmp2->data.item))
                    break;
                tmp2=tmp2->start_next;
            }
            dbg(lvl_debug,"tmp2=%p",tmp2);
            if (tmp2) {
                dbg(lvl_debug,"%s tmp2->end=%p next=%p",item_to_name(tmp1->data.item.type),tmp2->end,next);
            }
            if (tmp1->data.item.type == type_street_turn_restriction_no && tmp2 && tmp2->end->c.x == next->c.x
                    && tmp2->end->c.y == next->c.y) {
                dbg(lvl_debug,"from 0x%x,0x%x over 0x%x,0x%x to 0x%x,0x%x not allowed (no)",prev->c.x,prev->c.y,p->c.x,p->c.y,next->c.x,
                    next->c.y);
                return 0;
            }
            if (tmp1->data.item.type == type_street_turn_restriction_only && tmp2 && (tmp2->end->c.x != next->c.x
                    || tmp2->end->c.y != next->c.y)) {
                dbg(lvl_debug,"from 0x%x,0x%x over 0x%x,0x%x to 0x%x,0x%x not allowed (only)",prev->c.x,prev->c.y,p->c.x,p->c.y,
                    next->c.x,next->c.y);
                return 0;
            }
        }
        tmp1=tmp1->end_next;
    }
    dbg(lvl_debug,"from 0x%x,0x%x over 0x%x,0x%x to 0x%x,0x%x allowed",prev->c.x,prev->c.y,p->c.x,p->c.y,next->c.x,
        next->c.y);
    return 1;
}

static void route_graph_clone_segment(struct route_graph *this, struct route_graph_segment *s,
                                      struct route_graph_point *start,
                                      struct route_graph_point *end, int flags) {
    struct route_graph_segment_data data;
    data.item=&s->data.item;
    data.offset=1;
    data.flags=s->data.flags|flags;
    data.len=s->data.len+1;
    data.maxspeed=-1;
    data.maxspeedcond=-1;
    data.maxspeedcondfwd=-1;
    data.maxspeedcondbwd=-1;
    data.condition=0;
    data.fwdcondition = 0;
    data.bwdcondition = 0;
    data.dangerous_goods=0;
    data.score = s->data.score;
    if (s->data.flags & AF_SPEED_LIMIT)
        data.maxspeed=RSD_MAXSPEED(&s->data);
    if (s->data.flags & AF_CONDITIONAL_SPEED_LIMIT) {
       data.maxspeedcond=RSD_MAXCONDSPEEDCOND(&s->data);
       data.condition=RSD_MAXCONDSPEEDCOND(&s->data);
       data.maxspeedcondfwd=RSD_MAXCONDSPEEDFWD(&s->data);
       data.fwdcondition=RSD_MAXCONDSPEEDFWDCOND(&s->data);
       data.maxspeedcondbwd=RSD_MAXCONDSPEEDBWD(&s->data);
       data.bwdcondition = RSD_MAXCONDSPEEDBWDCOND(&s->data);
    }
    if (s->data.flags & AF_SEGMENTED)
        data.offset=RSD_OFFSET(&s->data);
    dbg(lvl_error,"cloning segment from %p (0x%x,0x%x) to %p (0x%x,0x%x)",start,start->c.x,start->c.y, end, end->c.x,
        end->c.y);
    route_graph_add_segment(this, start, end, &data);
}

static void route_graph_process_restriction_segment(struct route_graph *this, struct route_graph_point *p,
        struct route_graph_segment *s, int dir) {
    struct route_graph_segment *tmp;
    struct route_graph_point *pn;
    struct coord c=p->c;
    int dx=0;
    int dy=0;
    c.x+=dx;
    c.y+=dy;
    dbg(lvl_debug,"From %s %d,%d",item_to_name(s->data.item.type),dx,dy);
    pn=route_graph_point_new(this, &c);
    if (dir > 0) { /* going away */
        dbg(lvl_debug,"other 0x%x,0x%x",s->end->c.x,s->end->c.y);
        if (s->data.flags & AF_ONEWAY) {
            dbg(lvl_debug,"Not possible");
            return;
        }
        route_graph_clone_segment(this, s, pn, s->end, AF_ONEWAYREV);
    } else { /* coming in */
        dbg(lvl_debug,"other 0x%x,0x%x",s->start->c.x,s->start->c.y);
        if (s->data.flags & AF_ONEWAYREV) {
            dbg(lvl_debug,"Not possible");
            return;
        }
        route_graph_clone_segment(this, s, s->start, pn, AF_ONEWAY);
    }
    tmp=p->start;
    while (tmp) {
        if (tmp != s && tmp->data.item.type != type_street_turn_restriction_no &&
                tmp->data.item.type != type_street_turn_restriction_only &&
                !(tmp->data.flags & AF_ONEWAYREV) && is_turn_allowed(p, s, tmp)) {
            route_graph_clone_segment(this, tmp, pn, tmp->end, AF_ONEWAY);
            dbg(lvl_debug,"To start %s",item_to_name(tmp->data.item.type));
        }
        tmp=tmp->start_next;
    }
    tmp=p->end;
    while (tmp) {
        if (tmp != s && tmp->data.item.type != type_street_turn_restriction_no &&
                tmp->data.item.type != type_street_turn_restriction_only &&
                !(tmp->data.flags & AF_ONEWAY) && is_turn_allowed(p, s, tmp)) {
            route_graph_clone_segment(this, tmp, tmp->start, pn, AF_ONEWAYREV);
            dbg(lvl_debug,"To end %s",item_to_name(tmp->data.item.type));
        }
        tmp=tmp->end_next;
    }
}

static void route_graph_process_restriction_point(struct route_graph *this, struct route_graph_point *p) {
    struct route_graph_segment *tmp;
    tmp=p->start;
    dbg(lvl_debug,"node 0x%x,0x%x",p->c.x,p->c.y);
    while (tmp) {
        if (tmp->data.item.type != type_street_turn_restriction_no &&
                tmp->data.item.type != type_street_turn_restriction_only)
            route_graph_process_restriction_segment(this, p, tmp, 1);
        tmp=tmp->start_next;
    }
    tmp=p->end;
    while (tmp) {
        if (tmp->data.item.type != type_street_turn_restriction_no &&
                tmp->data.item.type != type_street_turn_restriction_only)
            route_graph_process_restriction_segment(this, p, tmp, -1);
        tmp=tmp->end_next;
    }
    p->flags |= RP_TURN_RESTRICTION_RESOLVED;
}

static void route_graph_process_restrictions(struct route_graph *this) {
    struct route_graph_point *curr;
    int i;
    dbg(lvl_debug,"enter");
    for (i = 0 ; i < HASH_SIZE ; i++) {
        curr=this->hash[i];
        while (curr) {
            if (curr->flags & RP_TURN_RESTRICTION)
                route_graph_process_restriction_point(this, curr);
            curr=curr->hash_next;
        }
    }
}

/**
 * @brief Releases all resources needed to build the route graph.
 *
 * If `cancel` is false, this function will start processing restrictions and ultimately call the route
 * graph's `done_cb` callback.
 *
 * The traffic module will always call this method with `cancel` set to true, as it does not process
 * restrictions and has no callback. Inside the routing module, `cancel` will be true if, and only if,
 * navigation has been aborted.
 *
 * @param rg Points to the route graph
 * @param cancel True if the process was aborted before completing, false if it completed normally
 */
void route_graph_build_done(struct route_graph *rg, int cancel) {
    dbg(lvl_debug,"cancel=%d",cancel);
    if (rg->idle_ev)
        event_remove_idle(rg->idle_ev);
    if (rg->idle_cb)
        callback_destroy(rg->idle_cb);
    map_rect_destroy(rg->mr);
    mapset_close(rg->h);
    route_free_selection(rg->sel);
    rg->idle_ev=NULL;
    rg->idle_cb=NULL;
    rg->mr=NULL;
    rg->h=NULL;
    rg->sel=NULL;
    if (! cancel) {
        route_graph_process_restrictions(rg);
        if (rg->done_cb)
            callback_call_0(rg->done_cb);
    }
    rg->busy=0;
}

static void route_graph_build_idle(struct route_graph *rg, struct vehicleprofile *profile) {
    int count=1000;
    struct item *item;

    while (count > 0) {
        for (;;) {
            item=map_rect_get_item(rg->mr);
            if (item)
                break;
            if (!route_graph_build_next_map(rg)) {
                route_graph_build_done(rg, 0);
                return;
            }
        }
        if (item->type == type_traffic_distortion)
            route_graph_add_traffic_distortion(rg, profile, item, 0);
        else if (item->type == type_street_turn_restriction_no || item->type == type_street_turn_restriction_only)
            route_graph_add_turn_restriction(rg, item);
        else
            route_graph_add_street(rg, item, profile);
        count--;
    }
}

/**
 * @brief Builds a new route graph from a mapset
 *
 * This function builds a new route graph from a map. Please note that this function does not
 * add any routing information to the route graph - this has to be done via the route_graph_flood()
 * function.
 *
 * @param ms The mapset to build the route graph from
 * @param c An array of coordinates for the current position, waypoints (if any) and destination
 * @param count Number of coordinates in `c`
 * @param done_cb The callback which will be called when graph is complete
 * @return The new route graph.
 */
static struct route_graph *route_graph_build(struct mapset *ms, struct coord *c, int count, struct callback *done_cb,
        int async,
        struct vehicleprofile *profile) {
    struct route_graph *ret=g_new0(struct route_graph, 1);

    dbg(lvl_debug,"enter");

    ret->sel=route_calc_selection(c, count, profile);
    ret->h=mapset_open(ms);
    ret->done_cb=done_cb;
    ret->busy=1;
    ret->heap = fh_makekeyheap();
    if (route_graph_build_next_map(ret)) {
        if (async) {
            ret->idle_cb=callback_new_2(callback_cast(route_graph_build_idle), ret, profile);
            ret->idle_ev=event_add_idle(50, ret->idle_cb);
        }
    } else
        route_graph_build_done(ret, 0);

    return ret;
}

static void route_graph_update_done(struct route *this, struct callback *cb) {
    route_graph_init(this->graph, this->current_dst, this->vehicleprofile);
    route_graph_compute_shortest_path(this->graph, this->vehicleprofile, cb);
}

/**
 * @brief Updates the route graph
 *
 * This updates the route graph after settings in the route have changed. It also
 * adds routing information afterwards by calling route_graph_flood().
 *
 * @param this The route to update the graph for
 * @param cb The callback function to call when the route graph update is complete (used only in asynchronous mode)
 * @param async Set to nonzero in order to update the route graph asynchronously
 */
static void route_graph_update(struct route *this, struct callback *cb, int async) {
    struct attr route_status;
    struct coord *c=g_alloca(sizeof(struct coord)*(1+g_list_length(this->destinations)));
    int i=0;
    GList *tmp;

    route_status.type=attr_route_status;
    route_graph_destroy(this->graph);
    this->graph=NULL;
    callback_destroy(this->route_graph_done_cb);
    this->route_graph_done_cb=callback_new_2(callback_cast(route_graph_update_done), this, cb);
    route_status.u.num=route_status_building_graph;
    route_set_attr(this, &route_status);
    c[i++]=this->pos->c;
    tmp=this->destinations;
    while (tmp) {
        struct route_info *dst=tmp->data;
        c[i++]=dst->c;
        tmp=g_list_next(tmp);
    }
    this->graph=route_graph_build(this->ms, c, i, this->route_graph_done_cb, async, this->vehicleprofile);
    if (! async) {
        while (this->graph->busy)
            route_graph_build_idle(this->graph, this->vehicleprofile);
    }
}


/**
 * @brief Gets street data for an item
 *
 * @param item The item to get the data for
 * @return Street data for the item
 */
struct street_data *
street_get_data (struct item *item) {
    int count=0,*flags;
    struct street_data *ret = NULL, *ret1;
    struct attr flags_attr, maxspeed_attr, maxspeed_cond_attr, maxspeed_fwd_cond_attr, maxspeed_bwd_cond_attr;
    const int step = 128;
    int c;

    do {
        ret1=g_realloc(ret, sizeof(struct street_data)+(count+step)*sizeof(struct coord));
        if (!ret1) {
            if (ret)
                g_free(ret);
            return NULL;
        }
        ret = ret1;
        c = item_coord_get(item, &ret->c[count], step);
        count += c;
    } while (c && c == step);

    ret1=g_realloc(ret, sizeof(struct street_data)+count*sizeof(struct coord));
    if (ret1)
        ret = ret1;
    ret->item=*item;
    ret->count=count;
    if (item_attr_get(item, attr_flags, &flags_attr))
        ret->flags=flags_attr.u.num;
    else {
        flags=item_get_default_flags(item->type);
        if (flags)
            ret->flags=*flags;
        else
            ret->flags=0;
    }

    ret->maxspeed = -1;
    if (ret->flags & AF_SPEED_LIMIT) {
        if (item_attr_get(item, attr_maxspeed, &maxspeed_attr)) {
            ret->maxspeed = maxspeed_attr.u.num;
        }
    }

    if (ret->flags & AF_CONDITIONAL_SPEED_LIMIT) {
        if ((ret->maxspeed_conditional=item_attr_get(item, attr_maxspeed_conditional_speed, &maxspeed_cond_attr))) {
            // Is there a condition?
            if (maxspeed_cond_attr.u.num) {
                // if there is no condition set the speed to 0 to ignore it
                if (!item_attr_get(item, attr_maxspeed_conditional_condition, &maxspeed_cond_attr)) {
                        ret->maxspeed_conditional = 0;
                }
            }
        }
        if (item_attr_get(item, attr_maxspeed_fwd_conditional_speed, &maxspeed_fwd_cond_attr)) {
            if ((ret->maxspeed_conditional_fwd=maxspeed_fwd_cond_attr.u.num)) {
                if (!item_attr_get(item, attr_maxspeed_fwd_conditional_condition, &maxspeed_fwd_cond_attr)) {
                        ret->maxspeed_conditional_fwd = 0;
                }
            }
        }
        if ((ret->maxspeed_conditional_bwd=item_attr_get(item, attr_maxspeed_bwd_conditional_speed, &maxspeed_bwd_cond_attr))) {
            if (maxspeed_bwd_cond_attr.u.num) {
                if (!item_attr_get(item, attr_maxspeed_bwd_conditional_condition, &maxspeed_bwd_cond_attr)) {
                        ret->maxspeed_conditional_bwd = 0;
                }
            }
        }
    }

    return ret;
}

/**
 * @brief Copies street data
 *
 * @param orig The street data to copy
 * @return The copied street data
 */
struct street_data *
street_data_dup(struct street_data *orig) {
    struct street_data *ret;
    int size=sizeof(struct street_data)+orig->count*sizeof(struct coord);

    ret=g_malloc(size);
    memcpy(ret, orig, size);

    return ret;
}

/**
 * @brief Frees street data
 *
 * @param sd Street data to be freed
 */
void street_data_free(struct street_data *sd) {
    g_free(sd);
}

/**
 * @brief Finds the nearest street to a given coordinate
 *
 * @param ms The mapset to search in for the street
 * @param pc The coordinate to find a street nearby
 * @return The nearest street
 */
static struct route_info *route_find_nearest_street(struct vehicleprofile *vehicleprofile, struct mapset *ms,
        struct pcoord *pc) {
    struct route_info *ret=NULL;
    int max_dist=1000;
    struct map_selection *sel;
    int dist,mindist=0,pos;
    struct mapset_handle *h;
    struct map *m;
    struct map_rect *mr;
    struct item *item;
    struct coord lp;
    struct street_data *sd;
    struct coord c;
    struct coord_geo g;

    if(!vehicleprofile)
        return NULL;

    ret=g_new0(struct route_info, 1);
    mindist = INT_MAX;

    h=mapset_open(ms);
    while ((m=mapset_next(h,2))) {
        c.x = pc->x;
        c.y = pc->y;
        if (map_projection(m) != pc->pro) {
            transform_to_geo(pc->pro, &c, &g);
            transform_from_geo(map_projection(m), &g, &c);
        }
        sel = route_rect(18, &c, &c, 0, max_dist);
        if (!sel)
            continue;
        mr=map_rect_new(m, sel);
        if (!mr) {
            map_selection_destroy(sel);
            continue;
        }
        while ((item=map_rect_get_item(mr))) {
            if (item_get_default_flags(item->type)) {
                sd=street_get_data(item);
                if (!sd)
                    continue;
                dist=transform_distance_polyline_sq(sd->c, sd->count, &c, &lp, &pos);
                if (dist < mindist && (
                            (sd->flags & vehicleprofile->flags_forward_mask) == vehicleprofile->flags ||
                            (sd->flags & vehicleprofile->flags_reverse_mask) == vehicleprofile->flags)) {
                    mindist = dist;
                    if (ret->street) {
                        street_data_free(ret->street);
                    }
                    ret->c=c;
                    ret->lp=lp;
                    ret->pos=pos;
                    ret->street=sd;
                    dbg(lvl_debug,"dist=%d id 0x%x 0x%x pos=%d", dist, item->id_hi, item->id_lo, pos);
                } else {
                    street_data_free(sd);
                }
            }
        }
        map_selection_destroy(sel);
        map_rect_destroy(mr);
    }
    mapset_close(h);

    if (!ret->street || mindist > max_dist*max_dist) {
        if (ret->street) {
            street_data_free(ret->street);
            dbg(lvl_debug,"Much too far %d > %d", mindist, max_dist);
        }
        g_free(ret);
        ret = NULL;
    }

    return ret;
}

/**
 * @brief Destroys a route_info
 *
 * @param info The route info to be destroyed
 */
void route_info_free(struct route_info *inf) {
    if (!inf)
        return;
    if (inf->street)
        street_data_free(inf->street);
    g_free(inf);
}


#include "point.h"

/**
 * @brief Returns street data for a route info
 *
 * @param rinf The route info to return the street data for
 * @return Street data for the route info
 */
struct street_data *
route_info_street(struct route_info *rinf) {
    return rinf->street;
}


/**
 * @brief Implementation-specific map rect data
 */
struct map_rect_priv {
    struct route_info_handle *ri;
    enum attr_type attr_next;
    int pos;
    struct map_priv *mpriv;     /**< The map to which this map rect refers */
    struct item item;           /**< The current item, i.e. the last item returned by the `map_rect_get_item` method */
    unsigned int last_coord;
    struct route_path *path;
    struct route_path_segment *seg,*seg_next;
    struct route_graph_point *point;
    struct route_graph_segment *rseg;
    char *str;
    int hash_bucket;
    struct coord *coord_sel;	/**< Set this to a coordinate if you want to filter for just a single route graph point */
    struct route_graph_point_iterator it;
    /* Pointer to current waypoint element of route->destinations */
    GList *dest;
};

static void rm_coord_rewind(void *priv_data) {
    struct map_rect_priv *mr = priv_data;
    mr->last_coord = 0;
}

static void rm_attr_rewind(void *priv_data) {
    struct map_rect_priv *mr = priv_data;
    mr->attr_next = attr_street_item;
}

static int rm_attr_get(void *priv_data, enum attr_type attr_type, struct attr *attr) {
    struct map_rect_priv *mr = priv_data;
    struct route_path_segment *seg=mr->seg;
    struct route *route=mr->mpriv->route;
    if (mr->item.type != type_street_route && mr->item.type != type_waypoint && mr->item.type != type_route_end)
        return 0;
    attr->type=attr_type;
    switch (attr_type) {
    case attr_any:
        while (mr->attr_next != attr_none) {
            if (rm_attr_get(priv_data, mr->attr_next, attr))
                return 1;
        }
        return 0;
    case attr_maxspeed:
        mr->attr_next = attr_maxspeed_conditional_speed;
        if (seg && (seg->data->flags & AF_SPEED_LIMIT)) {
            attr->u.num=RSD_MAXSPEED(seg->data);

        } else {
            return 0;
        }
        return 1;
    case attr_maxspeed_conditional_speed:
        mr->attr_next = attr_maxspeed_fwd_conditional_speed;
        if (seg && (seg->data->flags & AF_CONDITIONAL_SPEED_LIMIT)) {
            attr->u.num=RSD_MAXCONDSPEED(seg->data);

        } else {
            return 0;
        }
        return 1;
    case attr_maxspeed_fwd_conditional_speed:
        mr->attr_next = attr_maxspeed_bwd_conditional_speed;
        if (seg && (seg->data->flags & AF_CONDITIONAL_SPEED_LIMIT)) {
            attr->u.num=RSD_MAXCONDSPEEDFWD(seg->data);

        } else {
            return 0;
        }
        return 1;
    case attr_maxspeed_bwd_conditional_speed:
        mr->attr_next = attr_street_item;
        if (seg && (seg->data->flags & AF_CONDITIONAL_SPEED_LIMIT)) {
            attr->u.num=RSD_MAXCONDSPEEDBWD(seg->data);

        } else {
            return 0;
        }
        return 1;
    case attr_street_item:
        mr->attr_next=attr_direction;
        if (seg && seg->data->item.map)
            attr->u.item=&seg->data->item;
        else
            return 0;
        return 1;
    case attr_direction:
        mr->attr_next=attr_route;
        if (seg)
            attr->u.num=seg->direction;
        else
            return 0;
        return 1;
    case attr_route:
        mr->attr_next=attr_length;
        attr->u.route = mr->mpriv->route;
        return 1;
    case attr_length:
        mr->attr_next=attr_time;
        if (seg)
            attr->u.num=seg->data->len;
        else
            return 0;
        return 1;
    case attr_time:
        /* TODO This ignores access flags on traffic distortions, but the attribute does not seem
         * to be used anywhere */
        mr->attr_next=attr_speed;
        if (seg)
            attr->u.num=route_time_seg(route->vehicleprofile, seg->data, NULL);
        else
            return 0;
        return 1;
    case attr_speed:
        /* TODO This ignores access flags on traffic distortions, but the attribute does not seem
         * to be used anywhere */
        mr->attr_next=attr_label;
        if (seg)
            attr->u.num=route_seg_speed(route->vehicleprofile, seg->data, NULL);
        else
            return 0;
        return 1;
    case attr_label:
        mr->attr_next=attr_none;
        if(mr->item.type==type_waypoint || mr->item.type == type_route_end) {
            if(mr->str)
                g_free(mr->str);
            /* Build the text displayed close to the destination cursor.
             * It will contain the sequence number of the waypoint (1, 2...) */
            mr->str=g_strdup_printf("%d",route->reached_destinations_count+g_list_position(route->destinations,mr->dest)+1);
            attr->u.str=mr->str;
            return 1;
        }
        return 0;
    default:
        mr->attr_next=attr_none;
        attr->type=attr_none;
        return 0;
    }
    return 0;
}

static int rm_coord_get(void *priv_data, struct coord *c, int count) {
    struct map_rect_priv *mr = priv_data;
    struct route_path_segment *seg = mr->seg;
    int i,rc=0;
    struct route *r = mr->mpriv->route;
    enum projection pro = route_projection(r);

    if (pro == projection_none)
        return 0;
    if (mr->item.type == type_route_start || mr->item.type == type_route_start_reverse || mr->item.type == type_route_end
            || mr->item.type == type_waypoint ) {
        if (! count || mr->last_coord)
            return 0;
        mr->last_coord=1;
        if (mr->item.type == type_route_start || mr->item.type == type_route_start_reverse)
            c[0]=r->pos->c;
        else if (mr->item.type == type_waypoint) {
            c[0]=((struct route_info *)mr->dest->data)->c;
        } else { /*type_route_end*/
            c[0]=route_get_dst(r)->c;
        }
        return 1;
    }
    if (! seg)
        return 0;
    for (i=0; i < count; i++) {
        if (mr->last_coord >= seg->ncoords)
            break;
        if (i >= seg->ncoords)
            break;
        if (pro != projection_mg)
            transform_from_to(&seg->c[mr->last_coord++], pro,
                              &c[i],projection_mg);
        else
            c[i] = seg->c[mr->last_coord++];
        rc++;
    }
    dbg(lvl_debug,"return %d",rc);
    return rc;
}

static struct item_methods methods_route_item = {
    rm_coord_rewind,
    rm_coord_get,
    rm_attr_rewind,
    rm_attr_get,
};

static void rp_attr_rewind(void *priv_data) {
    struct map_rect_priv *mr = priv_data;
    mr->attr_next = attr_label;
}

static int rp_attr_get(void *priv_data, enum attr_type attr_type, struct attr *attr) {
    struct map_rect_priv *mr = priv_data;
    struct route_graph_point *p = mr->point;
    struct route_graph_segment *seg = mr->rseg;
    struct route *route=mr->mpriv->route;

    attr->type=attr_type;
    switch (attr_type) {
    case attr_any: // works only with rg_points for now
        while (mr->attr_next != attr_none) {
            dbg(lvl_debug,"querying %s", attr_to_name(mr->attr_next));
            if (rp_attr_get(priv_data, mr->attr_next, attr))
                return 1;
        }
        return 0;
    case attr_maxspeed:
        mr->attr_next = attr_maxspeed_conditional_speed;
        if (mr->item.type != type_rg_segment)
            return 0;
        if (seg && (seg->data.flags & AF_SPEED_LIMIT)) {
            attr->type = attr_maxspeed;
            attr->u.num=RSD_MAXSPEED(&seg->data);
            return 1;
        } else {
            return 0;
        }
    case attr_maxspeed_conditional_speed:
        mr->attr_next = attr_maxspeed_fwd_conditional_speed;
        if (mr->item.type != type_rg_segment)
            return 0;
        if (seg && (seg->data.flags & AF_CONDITIONAL_SPEED_LIMIT)) {
            attr->type = attr_maxspeed_conditional_speed;
            attr->u.num=RSD_MAXCONDSPEED(&seg->data);
            return 1;
        } else {
            return 0;
        }
    case attr_maxspeed_fwd_conditional_speed:
            mr->attr_next = attr_maxspeed_bwd_conditional_speed;
            if (mr->item.type != type_rg_segment)
                return 0;
            if (seg && (seg->data.flags & AF_CONDITIONAL_SPEED_LIMIT)) {
                attr->type = attr_maxspeed_fwd_conditional_speed;
                attr->u.num=RSD_MAXCONDSPEEDFWD(&seg->data);
                return 1;
            } else {
                return 0;
            }
    case attr_maxspeed_bwd_conditional_speed:
            mr->attr_next = attr_label;
            if (mr->item.type != type_rg_segment)
                return 0;
            if (seg && (seg->data.flags & AF_CONDITIONAL_SPEED_LIMIT)) {
                attr->type = attr_maxspeed_bwd_conditional_speed;
                attr->u.num=RSD_MAXCONDSPEEDBWD(&seg->data);
                return 1;
            } else {
                return 0;
            }
    case attr_label:
        mr->attr_next=attr_street_item;
        attr->type = attr_label;
        if (mr->str)
            g_free(mr->str);
        if (mr->item.type == type_rg_point) {
            if (p->value != INT_MAX)
                mr->str=g_strdup_printf("%d", p->value);
            else
                mr->str=g_strdup("-");
        } else {
            int len=seg->data.len;
            int speed=route_seg_speed(route->vehicleprofile, &seg->data, NULL);
            int time=route_time_seg(route->vehicleprofile, &seg->data, NULL);
            if (speed)
                mr->str=g_strdup_printf("%dm %dkm/h %d.%ds",len,speed,time/10,time%10);
            else if (len)
                mr->str=g_strdup_printf("%dm",len);
            else {
                mr->str=NULL;
                return 0;
            }
        }
        attr->u.str = mr->str;
        return 1;
    case attr_street_item:
        mr->attr_next=attr_flags;
        if (mr->item.type != type_rg_segment)
            return 0;
        if (seg && seg->data.item.map)
            attr->u.item=&seg->data.item;
        else
            return 0;
        return 1;
    case attr_flags:
        mr->attr_next = attr_direction;
        if (mr->item.type != type_rg_segment)
            return 0;
        if (seg) {
            attr->u.num = seg->data.flags;
        } else {
            return 0;
        }
        return 1;
    case attr_direction:
        mr->attr_next = attr_debug;
        // This only works if the map has been opened at a single point, and in that case indicates if the
        // segment returned last is connected to this point via its start (1) or its end (-1)
        if (!mr->coord_sel || (mr->item.type != type_rg_segment))
            return 0;
        if (seg->start == mr->point) {
            attr->u.num=1;
        } else if (seg->end == mr->point) {
            attr->u.num=-1;
        } else {
            return 0;
        }
        return 1;
    case attr_debug:
        mr->attr_next=attr_none;
        if (mr->str)
            g_free(mr->str);
        mr->str=NULL;
        switch (mr->item.type) {
        case type_rg_point: {
            struct route_graph_segment *tmp;
            int start=0;
            int end=0;
            tmp=p->start;
            while (tmp) {
                start++;
                tmp=tmp->start_next;
            }
            tmp=p->end;
            while (tmp) {
                end++;
                tmp=tmp->end_next;
            }
            mr->str=g_strdup_printf("%d %d %p (0x%x,0x%x)", start, end, p, p->c.x, p->c.y);
            attr->u.str = mr->str;
        }
        return 1;
        case type_rg_segment:
            if (! seg)
                return 0;
            mr->str=g_strdup_printf("len %d time %d start %p end %p",seg->data.len, route_time_seg(route->vehicleprofile,
                                    &seg->data, NULL), seg->start, seg->end);
            attr->u.str = mr->str;
            return 1;
            break;
        default:
            return 0;
        }
        break;
    default:
        mr->attr_next=attr_none;
        attr->type=attr_none;
        return 0;
    }
}

/**
 * @brief Returns the coordinates of a route graph item
 *
 * @param priv_data The route graph item's private data
 * @param c Pointer where to store the coordinates
 * @param count How many coordinates to get at a max?
 * @return The number of coordinates retrieved
 */
static int rp_coord_get(void *priv_data, struct coord *c, int count) {
    struct map_rect_priv *mr = priv_data;
    struct route_graph_point *p = mr->point;
    struct route_graph_segment *seg = mr->rseg;
    int rc = 0,i,dir;
    struct route *r = mr->mpriv->route;
    enum projection pro = route_projection(r);

    if (pro == projection_none)
        return 0;
    for (i=0; i < count; i++) {
        if (mr->item.type == type_rg_point) {
            if (mr->last_coord >= 1)
                break;
            if (pro != projection_mg)
                transform_from_to(&p->c, pro,
                                  &c[i],projection_mg);
            else
                c[i] = p->c;
        } else {
            if (mr->last_coord >= 2)
                break;
            dir=0;
            if (seg->end->seg == seg)
                dir=1;
            if (mr->last_coord)
                dir=1-dir;
            if (dir) {
                if (pro != projection_mg)
                    transform_from_to(&seg->end->c, pro,
                                      &c[i],projection_mg);
                else
                    c[i] = seg->end->c;
            } else {
                if (pro != projection_mg)
                    transform_from_to(&seg->start->c, pro,
                                      &c[i],projection_mg);
                else
                    c[i] = seg->start->c;
            }
        }
        mr->last_coord++;
        rc++;
    }
    return rc;
}

static struct item_methods methods_point_item = {
    rm_coord_rewind,
    rp_coord_get,
    rp_attr_rewind,
    rp_attr_get,
};

static void rp_destroy(struct map_priv *priv) {
    g_free(priv);
}

static void rm_destroy(struct map_priv *priv) {
    g_free(priv);
}

static struct map_rect_priv *rm_rect_new(struct map_priv *priv, struct map_selection *sel) {
    struct map_rect_priv * mr;
    dbg(lvl_debug,"enter");
    mr=g_new0(struct map_rect_priv, 1);
    mr->mpriv = priv;
    mr->item.priv_data = mr;
    mr->item.type = type_none;
    mr->item.meth = &methods_route_item;
    if (priv->route->path2) {
        mr->path=priv->route->path2;
        mr->seg_next=mr->path->path;
        mr->path->in_use++;
    } else
        mr->seg_next=NULL;
    return mr;
}

/**
 * @brief Opens a new map rectangle on the route graph's map
 *
 * This function opens a new map rectangle on the route graph's map.
 * The "sel" parameter enables you to only search for a single route graph
 * point on this map (or exactly: open a map rectangle that only contains
 * this one point). To do this, pass here a single map selection, whose
 * c_rect has both coordinates set to the same point. Otherwise this parameter
 * has no effect.
 *
 * @param priv The route graph map's private data
 * @param sel Here it's possible to specify a point for which to search. Please read the function's description.
 * @return A new map rect's private data
 */
static struct map_rect_priv *rp_rect_new(struct map_priv *priv, struct map_selection *sel) {
    struct map_rect_priv * mr;

    dbg(lvl_debug,"enter");
    if (! priv->route->graph)
        return NULL;
    mr=g_new0(struct map_rect_priv, 1);
    mr->mpriv = priv;
    mr->item.priv_data = mr;
    mr->item.type = type_rg_point;
    mr->item.meth = &methods_point_item;
    if (sel) {
        if ((sel->u.c_rect.lu.x == sel->u.c_rect.rl.x) && (sel->u.c_rect.lu.y == sel->u.c_rect.rl.y)) {
            mr->coord_sel = g_malloc(sizeof(struct coord));
            *(mr->coord_sel) = sel->u.c_rect.lu;
        }
    }
    return mr;
}

static void rm_rect_destroy(struct map_rect_priv *mr) {
    if (mr->str)
        g_free(mr->str);
    if (mr->coord_sel) {
        g_free(mr->coord_sel);
    }
    if (mr->path) {
        mr->path->in_use--;
        if (mr->path->update_required && (mr->path->in_use==1)
                && (mr->mpriv->route->route_status & ~route_status_destination_set))
            route_path_update_done(mr->mpriv->route, mr->path->update_required-1);
        else if (!mr->path->in_use)
            g_free(mr->path);
    }

    g_free(mr);
}

static struct item *rp_get_item(struct map_rect_priv *mr) {
    struct route *r = mr->mpriv->route;
    struct route_graph_point *p = mr->point;
    struct route_graph_segment *seg = mr->rseg;

    if (mr->item.type == type_rg_point) {
        if (mr->coord_sel) {
            // We are supposed to return only the point at one specified coordinate...
            if (!p) {
                p = route_graph_get_point_last(r->graph, mr->coord_sel);
                if (!p) {
                    mr->point = NULL; // This indicates that no point has been found
                } else {
                    mr->it = rp_iterator_new(p);
                }
            } else {
                p = NULL;
            }
        } else {
            if (!p) {
                mr->hash_bucket=0;
                p = r->graph->hash[0];
            } else
                p=p->hash_next;
            while (!p) {
                mr->hash_bucket++;
                if (mr->hash_bucket >= HASH_SIZE)
                    break;
                p = r->graph->hash[mr->hash_bucket];
            }
        }
        if (p) {
            mr->point = p;
            mr->item.id_lo++;
            rm_coord_rewind(mr);
            rp_attr_rewind(mr);
            return &mr->item;
        } else
            mr->item.type = type_rg_segment;
    }


    if (mr->coord_sel) {
        if (!mr->point) { /* This means that no point has been found */
            return NULL;
        }
        seg = rp_iterator_next(&(mr->it));
    } else {
        if (!seg)
            seg=r->graph->route_segments;
        else
            seg=seg->next;
    }

    if (seg) {
        mr->rseg = seg;
        mr->item.id_lo++;
        rm_coord_rewind(mr);
        rp_attr_rewind(mr);
        return &mr->item;
    }
    return NULL;

}

static struct item *rp_get_item_byid(struct map_rect_priv *mr, int id_hi, int id_lo) {
    struct item *ret=NULL;
    while (id_lo-- > 0)
        ret=rp_get_item(mr);
    return ret;
}


static struct item *rm_get_item(struct map_rect_priv *mr) {
    struct route *route=mr->mpriv->route;
    void *id=0;

    switch (mr->item.type) {
    case type_none:
        if (route->pos && route->pos->street_direction && route->pos->street_direction != route->pos->dir)
            mr->item.type=type_route_start_reverse;
        else
            mr->item.type=type_route_start;
        if (route->pos) {
            id=route->pos;
            break;
        }
    /* FALLTHRU */

    case type_route_start:
    case type_route_start_reverse:
        mr->seg=NULL;
        mr->dest=mr->mpriv->route->destinations;
    /* FALLTHRU */
    default:
        if (mr->item.type == type_waypoint)
            mr->dest=g_list_next(mr->dest);
        mr->item.type=type_street_route;
        mr->seg=mr->seg_next;
        if (!mr->seg && mr->path && mr->path->next) {
            struct route_path *p=NULL;
            mr->path->in_use--;
            if (!mr->path->in_use)
                p=mr->path;
            mr->path=mr->path->next;
            mr->path->in_use++;
            mr->seg=mr->path->path;
            if (p)
                g_free(p);
            if (mr->dest) {
                id=mr->dest;
                mr->item.type=type_waypoint;
                mr->seg_next=mr->seg;
                break;
            }
        }
        if (mr->seg) {
            mr->seg_next=mr->seg->next;
            id=mr->seg;
            break;
        }
        if (mr->dest && g_list_next(mr->dest)) {
            id=mr->dest;
            mr->item.type=type_waypoint;
            break;
        }
        mr->item.type=type_route_end;
        id=&(mr->mpriv->route->destinations);
        if (mr->mpriv->route->destinations)
            break;
    /* FALLTHRU */
    case type_route_end:
        return NULL;
    }
    mr->last_coord = 0;
    item_id_from_ptr(&mr->item,id);
    rm_attr_rewind(mr);
    return &mr->item;
}

static struct item *rm_get_item_byid(struct map_rect_priv *mr, int id_hi, int id_lo) {
    struct item *ret=NULL;
    do {
        ret=rm_get_item(mr);
    } while (ret && (ret->id_lo!=id_lo || ret->id_hi!=id_hi));
    return ret;
}

static struct map_methods route_meth = {
    projection_mg,
    "utf-8",
    rm_destroy,
    rm_rect_new,
    rm_rect_destroy,
    rm_get_item,
    rm_get_item_byid,
    NULL,
    NULL,
    NULL,
};

static struct map_methods route_graph_meth = {
    projection_mg,
    "utf-8",
    rp_destroy,
    rp_rect_new,
    rm_rect_destroy,
    rp_get_item,
    rp_get_item_byid,
    NULL,
    NULL,
    NULL,
};

static struct map_priv *route_map_new_helper(struct map_methods *meth, struct attr **attrs, int graph) {
    struct map_priv *ret;
    struct attr *route_attr;

    route_attr=attr_search(attrs, attr_route);
    if (! route_attr)
        return NULL;
    ret=g_new0(struct map_priv, 1);
    if (graph)
        *meth=route_graph_meth;
    else
        *meth=route_meth;
    ret->route=route_attr->u.route;

    return ret;
}

static struct map_priv *route_map_new(struct map_methods *meth, struct attr **attrs, struct callback_list *cbl) {
    return route_map_new_helper(meth, attrs, 0);
}

static struct map_priv *route_graph_map_new(struct map_methods *meth, struct attr **attrs, struct callback_list *cbl) {
    return route_map_new_helper(meth, attrs, 1);
}

static struct map *route_get_map_helper(struct route *this_, struct map **map, char *type, char *description) {
    struct attr *attrs[5];
    struct attr a_type,navigation,data,a_description;
    a_type.type=attr_type;
    a_type.u.str=type;
    navigation.type=attr_route;
    navigation.u.route=this_;
    data.type=attr_data;
    data.u.str="";
    a_description.type=attr_description;
    a_description.u.str=description;

    attrs[0]=&a_type;
    attrs[1]=&navigation;
    attrs[2]=&data;
    attrs[3]=&a_description;
    attrs[4]=NULL;

    if (! *map) {
        *map=map_new(NULL, attrs);
        navit_object_ref((struct navit_object *)*map);
    }

    return *map;
}

/**
 * @brief Adds a traffic distortion item to the route
 *
 * @param this_ The route
 * @param item The item to add, must be of {@code type_traffic_distortion}
 */
void route_add_traffic_distortion(struct route *this_, struct item *item) {
    if (route_has_graph(this_))
        route_graph_add_traffic_distortion(this_->graph, this_->vehicleprofile, item, 1);
}

/**
 * @brief Changes a traffic distortion item on the route
 *
 * Attempting to change an idem which is not in the route graph will add it.
 *
 * @param this_ The route
 * @param item The item to change, must be of {@code type_traffic_distortion}
 */
void route_change_traffic_distortion(struct route *this_, struct item *item) {
    if (route_has_graph(this_))
        route_graph_change_traffic_distortion(this_->graph, this_->vehicleprofile, item);
}

/**
 * @brief Returns a new map containing the route path
 *
 * This function returns a new map containing the route path.
 *
 * @important Do not map_destroy() this!
 *
 * @param this_ The route to get the map of
 * @return A new map containing the route path
 */
struct map *
route_get_map(struct route *this_) {
    return route_get_map_helper(this_, &this_->map, "route","Route");
}


/**
 * @brief Returns a new map containing the route graph
 *
 * This function returns a new map containing the route graph.
 *
 * @important Do not map_destroy()  this!
 *
 * @param this_ The route to get the map of
 * @return A new map containing the route graph
 */
struct map *
route_get_graph_map(struct route *this_) {
    return route_get_map_helper(this_, &this_->graph_map, "route_graph","Route Graph");
}


/**
 * @brief Returns the flags for the route.
 */
enum route_path_flags route_get_flags(struct route *this_) {
    return this_->flags;
}

/**
 * @brief Retrieves the route graph.
 *
 * @return The route graph, or NULL if the route has no valid graph
 */
struct route_graph * route_get_graph(struct route *this_) {
    return this_->graph;
}

/**
 * @brief Whether the route has a valid graph.
 *
 * @return True if the route has a graph, false if not.
 */
int route_has_graph(struct route *this_) {
    return (this_->graph != NULL);
}

/**
 * @brief Removes a traffic distortion item from the route
 *
 * Removing a traffic distortion which is not in the route graph is a no-op.
 *
 * @param this_ The route
 * @param item The item to remove, must be of {@code type_traffic_distortion}
 */
void route_remove_traffic_distortion(struct route *this_, struct item *item) {
    if (route_has_graph(this_))
        route_graph_remove_traffic_distortion(this_->graph, this_->vehicleprofile, item);
}

void route_set_projection(struct route *this_, enum projection pro) {
}

int route_set_attr(struct route *this_, struct attr *attr) {
    int attr_updated=0;
    switch (attr->type) {
    case attr_route_status:
        attr_updated = (this_->route_status != attr->u.num);
        this_->route_status = attr->u.num;
        break;
    case attr_destination:
        route_set_destination(this_, attr->u.pcoord, 1);
        return 1;
    case attr_position:
        route_set_position_flags(this_, attr->u.pcoord, route_path_flag_async);
        return 1;
    case attr_position_test:
        return route_set_position_flags(this_, attr->u.pcoord, route_path_flag_no_rebuild);
    case attr_vehicle:
        attr_updated = (this_->v != attr->u.vehicle);
        this_->v=attr->u.vehicle;
        if (attr_updated) {
            struct attr g;
            struct pcoord pc;
            struct coord c;
            if (vehicle_get_attr(this_->v, attr_position_coord_geo, &g, NULL)) {
                pc.pro=projection_mg;
                transform_from_geo(projection_mg, g.u.coord_geo, &c);
                pc.x=c.x;
                pc.y=c.y;
                route_set_position(this_, &pc);
            }
        }
        break;
    default:
        dbg(lvl_error,"unsupported attribute: %s",attr_to_name(attr->type));
        return 0;
    }
    if (attr_updated)
        callback_list_call_attr_2(this_->cbl2, attr->type, this_, attr);
    return 1;
}

int route_add_attr(struct route *this_, struct attr *attr) {
    switch (attr->type) {
    case attr_callback:
        callback_list_add(this_->cbl2, attr->u.callback);
        return 1;
    default:
        return 0;
    }
}

int route_remove_attr(struct route *this_, struct attr *attr) {
    dbg(lvl_debug,"enter");
    switch (attr->type) {
    case attr_callback:
        callback_list_remove(this_->cbl2, attr->u.callback);
        return 1;
    case attr_vehicle:
        this_->v=NULL;
        return 1;
    default:
        return 0;
    }
}

int route_get_attr(struct route *this_, enum attr_type type, struct attr *attr, struct attr_iter *iter) {
    int ret=1;
    switch (type) {
    case attr_map:
        attr->u.map=route_get_map(this_);
        ret=(attr->u.map != NULL);
        break;
    case attr_destination:
        if (this_->destinations) {
            struct route_info *dst;
            if (iter) {
                if (iter->u.list) {
                    iter->u.list=g_list_next(iter->u.list);
                } else {
                    iter->u.list=this_->destinations;
                }
                if (!iter->u.list) {
                    return 0;
                }
                dst = (struct route_info*)iter->u.list->data;
            } else { //No iter handling
                dst=route_get_dst(this_);
            }
            attr->u.pcoord=&this_->pc;
            this_->pc.pro=projection_mg; /* fixme */
            this_->pc.x=dst->c.x;
            this_->pc.y=dst->c.y;
        } else
            ret=0;
        break;
    case attr_vehicle:
        attr->u.vehicle=this_->v;
        ret=(this_->v != NULL);
        dbg(lvl_debug,"get vehicle %p",this_->v);
        break;
    case attr_vehicleprofile:
        attr->u.vehicleprofile=this_->vehicleprofile;
        ret=(this_->vehicleprofile != NULL);
        break;
    case attr_route_status:
        attr->u.num=this_->route_status;
        break;
    case attr_destination_time:
        if (this_->path2 && (this_->route_status == route_status_path_done_new
                             || this_->route_status == route_status_path_done_incremental)) {
            struct route_path *path=this_->path2;
            attr->u.num=0;
            while (path) {
                attr->u.num+=path->path_time;
                path=path->next;
            }
            dbg(lvl_debug,"path_time %ld",attr->u.num);
        } else
            ret=0;
        break;
    case attr_destination_length:
        if (this_->path2 && (this_->route_status == route_status_path_done_new
                             || this_->route_status == route_status_path_done_incremental)) {
            struct route_path *path=this_->path2;
            attr->u.num=0;
            while (path) {
                attr->u.num+=path->path_len;
                path=path->next;
            }
        } else
            ret=0;
        break;
    default:
        return 0;
    }
    attr->type=type;
    return ret;
}

struct attr_iter *
route_attr_iter_new(void) {
    return g_new0(struct attr_iter, 1);
}

void route_attr_iter_destroy(struct attr_iter *iter) {
    g_free(iter);
}

void route_init(void) {
    plugin_register_category_map("route", route_map_new);
    plugin_register_category_map("route_graph", route_graph_map_new);
}

void route_destroy(struct route *this_) {
    this_->refcount++; /* avoid recursion */
    route_path_destroy(this_->path2,1);
    route_graph_destroy(this_->graph);
    route_clear_destinations(this_);
    route_info_free(this_->pos);
    map_destroy(this_->map);
    map_destroy(this_->graph_map);
    g_free(this_);
}

struct object_func route_func = {
    attr_route,
    (object_func_new)route_new,
    (object_func_get_attr)route_get_attr,
    (object_func_iter_new)NULL,
    (object_func_iter_destroy)NULL,
    (object_func_set_attr)route_set_attr,
    (object_func_add_attr)route_add_attr,
    (object_func_remove_attr)route_remove_attr,
    (object_func_init)NULL,
    (object_func_destroy)route_destroy,
    (object_func_dup)route_dup,
    (object_func_ref)navit_object_ref,
    (object_func_unref)navit_object_unref,
};<|MERGE_RESOLUTION|>--- conflicted
+++ resolved
@@ -2731,11 +2731,6 @@
             segmented = (data.flags & AF_SEGMENTED);
         } else
             data.flags = *default_flags;
-<<<<<<< HEAD
-=======
-
-        item_attr_rewind(item);
->>>>>>> 488d07fc
         if ((data.flags & AF_SPEED_LIMIT) && (item_attr_get(item, attr_maxspeed, &attr)))
             data.maxspeed = attr.u.num;
         if ((data.flags & AF_CONDITIONAL_SPEED_LIMIT) && (item_attr_get(item, attr_maxspeed_conditional_speed, &attr)))
