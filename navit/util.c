--- conflicted
+++ resolved
@@ -62,7 +62,6 @@
     return cmpres;
 }
 
-<<<<<<< HEAD
 /**
  * @brief Trims all leading and trailing whitespace characters from a string.
  *
@@ -256,11 +255,7 @@
     return ret;
 }
 
-static void
-hash_callback(gpointer key, gpointer value, gpointer user_data) {
-=======
 static void hash_callback(gpointer key, gpointer value, gpointer user_data) {
->>>>>>> 07006013
     GList **l=user_data;
     *l=g_list_prepend(*l, value);
 }
@@ -637,13 +632,7 @@
  *
  * @return Time in ISO 8601 format
  */
-<<<<<<< HEAD
-char *
-current_to_iso8601(void) {
-=======
 char *current_to_iso8601(void) {
-    char *timep=NULL;
->>>>>>> 07006013
 #ifdef HAVE_API_WIN32_BASE
     char *timep=NULL;
     SYSTEMTIME ST;
