/*
 * Navit, a modular navigation system.
 * Copyright (C) 2005-2009 Navit Team
 *
 * This program is free software; you can redistribute it and/or
 * modify it under the terms of the GNU General Public License
 * version 2 as published by the Free Software Foundation.
 *
 * This program is distributed in the hope that it will be useful,
 * but WITHOUT ANY WARRANTY; without even the implied warranty of
 * MERCHANTABILITY or FITNESS FOR A PARTICULAR PURPOSE.  See the
 * GNU General Public License for more details.
 *
 * You should have received a copy of the GNU General Public License
 * along with this program; if not, write to the
 * Free Software Foundation, Inc., 51 Franklin Street, Fifth Floor,
 * Boston, MA  02110-1301, USA.
 */

/** @file vehicle.c
 * @defgroup vehicle-plugins vehicle plugins
 * @ingroup plugins
 * @brief Generic components of the vehicle object.
 *
 * This file implements the generic vehicle interface, i.e. everything which is
 * not specific to a single data source.
 *
 * @author Navit Team
 * @date 2005-2014
 */

#include <stdio.h>
#include <string.h>
#include <glib.h>
#include <time.h>
#include <math.h> /* for sqrt from coord.h */
#include "config.h"
#include "debug.h"
#include "coord.h"
#include "item.h"
#include "xmlconfig.h"
#include "log.h"
#include "plugin.h"
#include "transform.h"
#include "util.h"
#include "event.h"
#include "coord.h"
#include "transform.h"
#include "projection.h"
#include "point.h"
#include "graphics.h"
#include "callback.h"
#include "color.h"
#include "layout.h"
#include "vehicle.h"
#include "navit_nls.h"


struct vehicle {
    NAVIT_OBJECT
    struct vehicle_methods meth;
    struct vehicle_priv *priv;
    struct callback_list *cbl;
    struct log *nmea_log, *gpx_log;
    char *gpx_desc;

    // cursor
    struct cursor *cursor;
    int cursor_fixed;
    struct callback *animate_callback;
    struct event_timeout *animate_timer;
    struct point cursor_pnt;
    int need_resize;
    int real_w;
    int real_h;
    struct graphics *gra;
    struct graphics_gc *bg;
    struct transformation *trans;
    int angle;
    int speed;
    int sequence;
    GHashTable *log_to_cb;
};

struct object_func vehicle_func;

static void vehicle_set_default_name(struct vehicle *this);
static void vehicle_draw_do(struct vehicle *this_);
static void vehicle_log_nmea(struct vehicle *this_, struct log *log);
static void vehicle_log_gpx(struct vehicle *this_, struct log *log);
static void vehicle_log_textfile(struct vehicle *this_, struct log *log);
static void vehicle_log_binfile(struct vehicle *this_, struct log *log);
static int vehicle_add_log(struct vehicle *this_, struct log *log);



/**
 * @brief Creates a new vehicle
 *
 * @param parent
 * @param attrs Points to a null-terminated array of pointers to the attributes
 * for the new vehicle type.
 *
 * @return The newly created vehicle object
 */
struct vehicle *
vehicle_new(struct attr *parent, struct attr **attrs) {
    struct vehicle *this_;
    struct attr *source;
    struct vehicle_priv *(*vehicletype_new) (struct vehicle_methods *
            meth,
            struct callback_list *
            cbl,
            struct attr ** attrs);
    char *type, *colon;
    struct pcoord center;

    dbg(lvl_debug, "enter");
    source = attr_search(attrs, attr_source);
    if (!source) {
        dbg(lvl_error, "incomplete vehicle definition: missing attribute 'source'");
        return NULL;
    }

    type = g_strdup(source->u.str);
    colon = strchr(type, ':');
    if (colon)
        *colon = '\0';
    dbg(lvl_debug, "source='%s' type='%s'", source->u.str, type);

    vehicletype_new = plugin_get_category_vehicle(type);
    if (!vehicletype_new) {
        dbg(lvl_error, "invalid source '%s': unknown type '%s'", source->u.str, type);
        g_free(type);
        return NULL;
    }
    g_free(type);
    this_ = g_new0(struct vehicle, 1);
    this_->func=&vehicle_func;
    navit_object_ref((struct navit_object *)this_);
    this_->cbl = callback_list_new();
    this_->priv = vehicletype_new(&this_->meth, this_->cbl, attrs);
    if (!this_->priv) {
        dbg(lvl_error, "vehicletype_new failed");
        callback_list_destroy(this_->cbl);
        g_free(this_);
        return NULL;
    }
    this_->attrs=attr_list_dup(attrs);

    center.pro=projection_screen;
    center.x=0;
    center.y=0;
    this_->trans=transform_new(&center, 16, 0);
    vehicle_set_default_name(this_);

    dbg(lvl_debug, "leave");
    this_->log_to_cb=g_hash_table_new(NULL,NULL);
    return this_;
}

/**
 * @brief Destroys a vehicle
 *
 * @param this_ The vehicle to destroy
 */
void vehicle_destroy(struct vehicle *this_) {
    dbg(lvl_debug,"enter");
    if (this_->animate_callback) {
        callback_destroy(this_->animate_callback);
        event_remove_timeout(this_->animate_timer);
    }
    transform_destroy(this_->trans);
    this_->meth.destroy(this_->priv);
    callback_list_destroy(this_->cbl);
    attr_list_free(this_->attrs);
    if (this_->bg)
        graphics_gc_destroy(this_->bg);
    if (this_->gra)
        graphics_free(this_->gra);
    g_free(this_);
}

/**
 * Creates an attribute iterator to be used with vehicles
 */
struct attr_iter *
vehicle_attr_iter_new(void * unused) {
    return (struct attr_iter *)g_new0(void *,1);
}

/**
 * Destroys a vehicle attribute iterator
 *
 * @param iter a vehicle attr_iter
 */
void vehicle_attr_iter_destroy(struct attr_iter *iter) {
    g_free(iter);
}



/**
 * Generic get function
 *
 * @param this_ Pointer to a vehicle structure
 * @param type The attribute type to look for
 * @param attr Pointer to a {@code struct attr} to store the attribute
 * @param iter A vehicle attr_iter. This is only used for generic attributes; for attributes specific to the vehicle object it is ignored.
 * @return True for success, false for failure
 */
int vehicle_get_attr(struct vehicle *this_, enum attr_type type, struct attr *attr, struct attr_iter *iter) {
    int ret;
    if (type == attr_log_gpx_desc) {
        attr->u.str = this_->gpx_desc;
        return 1;
    }
    if (this_->meth.position_attr_get) {
        ret=this_->meth.position_attr_get(this_->priv, type, attr);
        if (ret)
            return ret;
    }
    return attr_generic_get_attr(this_->attrs, NULL, type, attr, iter);
}

/**
 * Generic set function
 *
 * @param this_ A vehicle
 * @param attr The attribute to set
 * @return False on success, true on failure
 */
int vehicle_set_attr(struct vehicle *this_, struct attr *attr) {
    int ret=1;
    if (attr->type == attr_log_gpx_desc) {
        g_free(this_->gpx_desc);
        this_->gpx_desc = g_strdup(attr->u.str);
    } else if (this_->meth.set_attr)
        ret=this_->meth.set_attr(this_->priv, attr);
    /* attr_profilename probably is never used by vehicle itself but it's used to control the
      routing engine. So any vehicle should allow to set and read it. */
    if(attr->type == attr_profilename)
        ret=1;
    if (ret == 1 && attr->type != attr_navit && attr->type != attr_pdl_gps_update)
        this_->attrs=attr_generic_set_attr(this_->attrs, attr);
    return ret != 0;
}

/**
 * Generic add function
 *
 * @param this_ A vehicle
 * @param attr The attribute to add
 *
 * @return true if the attribute was added, false if not.
 */
int vehicle_add_attr(struct vehicle *this_, struct attr *attr) {
    int ret=1;
    switch (attr->type) {
    case attr_callback:
        callback_list_add(this_->cbl, attr->u.callback);
        break;
    case attr_log:
        ret=vehicle_add_log(this_, attr->u.log);
        break;
    // currently supporting oldstyle cursor config.
    case attr_cursor:
        this_->cursor_fixed=1;
        vehicle_set_cursor(this_, attr->u.cursor, 1);
        break;
    default:
        break;
    }
    if (ret)
        this_->attrs=attr_generic_add_attr(this_->attrs, attr);
    return ret;
}

/**
 * @brief Generic remove function.
 *
 * Used to remove a callback from the vehicle.
 * @param this_ A vehicle
 * @param attr
 */
int vehicle_remove_attr(struct vehicle *this_, struct attr *attr) {
    struct callback *cb;
    switch (attr->type) {
    case attr_callback:
        callback_list_remove(this_->cbl, attr->u.callback);
        break;
    case attr_log:
        cb=g_hash_table_lookup(this_->log_to_cb, attr->u.log);
        if (!cb)
            return 0;
        g_hash_table_remove(this_->log_to_cb, attr->u.log);
        callback_list_remove(this_->cbl, cb);
        break;
    default:
        this_->attrs=attr_generic_remove_attr(this_->attrs, attr);
        return 0;
    }
    return 1;
}



/**
 * Sets the cursor of a vehicle.
 *
 * @param this_ A vehicle
 * @param cursor A cursor
 * @author Ralph Sennhauser (10/2009)
 */
void vehicle_set_cursor(struct vehicle *this_, struct cursor *cursor, int overwrite) {
    dbg(lvl_debug,"enter this_=%p cursot=%p overwrit=%d, this_->cursor_fixed=%d, this_->gra=%p", this_, cursor, overwrite,
        this_->cursor_fixed, this_->gra);
    if (this_->cursor_fixed && !overwrite)
        return;
    if (this_->animate_callback) {
        event_remove_timeout(this_->animate_timer);
        this_->animate_timer=NULL;		// dangling pointer! prevent double freeing.
        callback_destroy(this_->animate_callback);
        this_->animate_callback=NULL;	// dangling pointer! prevent double freeing.
    }
    if (cursor && cursor->interval) {
        this_->animate_callback=callback_new_2(callback_cast(vehicle_draw_do), this_, 0);
        this_->animate_timer=event_add_timeout(cursor->interval, 1, this_->animate_callback);
    }
<<<<<<< HEAD
    /* we changed the curser, so the overlay (if existing) may need a resize */
=======
    /* we changed the cursor, so the overlay (if existing) may need a resize */
>>>>>>> a447aee5
    this_->need_resize=1;
    this_->cursor=cursor;

    /* if the graphics was already created, but a NULL cursor was set, we need to disable
     * otherwise stale overlay
     */
    if(this_->gra) {
        if(this_->cursor)
            graphics_overlay_disable(this_->gra, 0);
        else
            graphics_overlay_disable(this_->gra, 1);
    }
    /* vehicle_draw will care for the graphics */
}

/**
 * Draws a vehicle on top of a graphics.
 *
 * @param this_ The vehicle
 * @param gra The graphics
 * @param pnt Screen coordinates of the vehicle.
 * @param angle The angle relative to the map.
 * @param speed The speed of the vehicle.
 */
void vehicle_draw(struct vehicle *this_, struct graphics *gra, struct point *pnt, int angle, int speed) {
    struct point sc;
    if (angle < 0)
        angle+=360;
    dbg(lvl_debug,"enter this=%p gra=%p pnt=%p dir=%d speed=%d", this_, gra, pnt, angle, speed);
    dbg(lvl_debug,"point %d,%d", pnt->x, pnt->y);
    this_->cursor_pnt=*pnt;
    this_->angle=angle;
    this_->speed=speed;
    if (!this_->cursor)
        return;

    if((this_->need_resize) || !(this_->gra)) {
        /* recalculate real size of the required overlay */
        navit_float radius;

<<<<<<< HEAD
        /* get the radius of the out cyrcle. Pythagoras greets */
=======
        /* get the radius of the out circle. Pythagoras greets */
>>>>>>> a447aee5
        radius = navit_sqrt((this_->cursor->w * this_->cursor->w) + (this_->cursor->h * this_->cursor->h));
        /* since we rotate the rectangle around the center to indicate direction, the overlay needs to be at least the
         * radius of the out circle big. The +1 compensates the rounding error.
         */
        this_->real_w = (int)radius +1;
        this_->real_h = (int)radius +1;

        /* set transform center to the middle of the cursor */
        sc.x = this_->real_w/2;
        sc.y = this_->real_h/2;
        transform_set_screen_center(this_->trans, &sc);
    }

    /* move the cursor point from te center to the top left*/
    this_->cursor_pnt.x-=(this_->real_w/2);
    this_->cursor_pnt.y-=(this_->real_h/2);
    dbg(lvl_debug,"real point %d,%d real size %d,%d", this_->cursor_pnt.x, this_->cursor_pnt.y, this_->real_w,
        this_->real_h);

    if (!this_->gra) {
        struct color c;
        this_->need_resize=0;
        this_->gra=graphics_overlay_new(gra, &this_->cursor_pnt, this_->real_w, this_->real_h, 0);
        if (this_->gra) {
            graphics_init(this_->gra);
            this_->bg=graphics_gc_new(this_->gra);
            c.r=0;
            c.g=0;
            c.b=0;
            c.a=0;
            graphics_gc_set_foreground(this_->bg, &c);
            graphics_background_gc(this_->gra, this_->bg);
        }
    } else if (this_->need_resize) {
        /* seems the cursor was changed. Need to resize */
        this_->need_resize=0;
        graphics_overlay_resize(this_->gra, &this_->cursor_pnt, this_->real_w, this_->real_h, 0);
    }

    vehicle_draw_do(this_);
}

int vehicle_get_cursor_data(struct vehicle *this, struct point *pnt, int *angle, int *speed) {
    *pnt=this->cursor_pnt;
    *angle=this->angle;
    *speed=this->speed;
    return 1;
}

static void vehicle_set_default_name(struct vehicle *this_) {
    struct attr default_name;
    if (!attr_search(this_->attrs, attr_name)) {
        default_name.type=attr_name;
        // Safe cast: attr_generic_set_attr does not modify its parameter.
        default_name.u.str=(char*)_("Unnamed vehicle");
        this_->attrs=attr_generic_set_attr(this_->attrs, &default_name);
        dbg(lvl_error, "Incomplete vehicle definition: missing attribute 'name'. Default name set.");
    }
}

static void vehicle_draw_do(struct vehicle *this_) {
    struct point p;
    struct cursor *cursor=this_->cursor;
    int speed=this_->speed;
    int angle=this_->angle;
    int sequence=this_->sequence;
    struct attr **attr;
    char *label=NULL;
    int match=0;

    if (!this_->cursor || !this_->cursor->attrs || !this_->gra)
        return;

    attr=this_->attrs;
    while (attr && *attr) {
        if ((*attr)->type == attr_name)
            label=(*attr)->u.str;
        attr++;
    }
    transform_set_yaw(this_->trans, -this_->angle);
    graphics_draw_mode(this_->gra, draw_mode_begin);
    p.x=0;
    p.y=0;
    /* clear old content by overwriting with an rectangle */
    graphics_draw_rectangle(this_->gra, this_->bg, &p, this_->real_w, this_->real_h);
    attr=cursor->attrs;
    while (*attr) {
        if ((*attr)->type == attr_itemgra) {
            struct itemgra *itm=(*attr)->u.itemgra;
            dbg(lvl_debug,"speed %d-%d %d", itm->speed_range.min, itm->speed_range.max, speed);
            if (speed >= itm->speed_range.min && speed <= itm->speed_range.max &&
                    angle >= itm->angle_range.min && angle <= itm->angle_range.max &&
                    sequence >= itm->sequence_range.min && sequence <= itm->sequence_range.max) {
                graphics_draw_itemgra(this_->gra, itm, this_->trans, label);
            }
            if (sequence < itm->sequence_range.max)
                match=1;
        }
        ++attr;
    }
    graphics_draw_drag(this_->gra, &this_->cursor_pnt);
    graphics_draw_mode(this_->gra, draw_mode_end);
    if (this_->animate_callback) {
        ++this_->sequence;
        if (cursor->sequence_range && cursor->sequence_range->max < this_->sequence)
            this_->sequence=cursor->sequence_range->min;
        if (! match && ! cursor->sequence_range)
            this_->sequence=0;
    }
}

/**
 * @brief Writes to an NMEA log.
 *
 * @param this_ The vehicle supplying data
 * @param log The log to write to
 */
static void vehicle_log_nmea(struct vehicle *this_, struct log *log) {
    struct attr pos_attr;
    if (!this_->meth.position_attr_get)
        return;
    if (!this_->meth.position_attr_get(this_->priv, attr_position_nmea, &pos_attr))
        return;
    log_write(log, pos_attr.u.str, strlen(pos_attr.u.str), 0);
}

/**
 * Add a tag to the extensions section of a GPX trackpoint.
 *
 * @param tag The tag to add
 * @param logstr Pointer to a pointer to a string to be inserted into the log.
 * When calling this function, {@code *logstr} must point to the substring into which the new tag is
 * to be inserted. If {@code *logstr} is NULL, a new string will be created for the extensions section.
 * Upon returning, {@code *logstr} will point to the new string with the additional tag inserted.
 */
void vehicle_log_gpx_add_tag(char *tag, char **logstr) {
    char *ext_start="\t<extensions>\n";
    char *ext_end="\t</extensions>\n";
    char *trkpt_end="</trkpt>";
    char *start=NULL,*end=NULL;
    if (!*logstr) {
        start=g_strdup(ext_start);
        end=g_strdup(ext_end);
    } else {
        char *str=strstr(*logstr, ext_start);
        int len;
        if (str) {
            len=str-*logstr+strlen(ext_start);
            start=g_strdup(*logstr);
            start[len]='\0';
            end=g_strdup(str+strlen(ext_start));
        } else {
            str=strstr(*logstr, trkpt_end);
            len=str-*logstr;
            end=g_strdup_printf("%s%s",ext_end,str);
            str=g_strdup(*logstr);
            str[len]='\0';
            start=g_strdup_printf("%s%s",str,ext_start);
            g_free(str);
        }
    }
    *logstr=g_strdup_printf("%s%s%s",start,tag,end);
    g_free(start);
    g_free(end);
}

/**
 * @brief Writes a trackpoint to a GPX log.
 *
 * @param this_ The vehicle supplying data
 * @param log The log to write to
 */
static void vehicle_log_gpx(struct vehicle *this_, struct log *log) {
    struct attr attr,*attrp, fix_attr;
    enum attr_type *attr_types;
    char *logstr;
    char *extensions="\t<extensions>\n";

    if (!this_->meth.position_attr_get)
        return;
    if (log_get_attr(log, attr_attr_types, &attr, NULL))
        attr_types=attr.u.attr_types;
    else
        attr_types=NULL;
    if (this_->meth.position_attr_get(this_->priv, attr_position_fix_type, &fix_attr)) {
        if ( fix_attr.u.num == 0 )
            return;
    }
    if (!this_->meth.position_attr_get(this_->priv, attr_position_coord_geo, &attr))
        return;
    logstr=g_strdup_printf("<trkpt lat=\"%f\" lon=\"%f\">\n",attr.u.coord_geo->lat,attr.u.coord_geo->lng);
    if (attr_types && attr_types_contains_default(attr_types, attr_position_time_iso8601, 0)) {
        if (this_->meth.position_attr_get(this_->priv, attr_position_time_iso8601, &attr)) {
            logstr=g_strconcat_printf(logstr,"\t<time>%s</time>\n",attr.u.str);
        } else {
            char *timep = current_to_iso8601();
            logstr=g_strconcat_printf(logstr,"\t<time>%s</time>\n",timep);
            g_free(timep);
        }
    }
    if (this_->gpx_desc) {
        logstr=g_strconcat_printf(logstr,"\t<desc>%s</desc>\n",this_->gpx_desc);
        g_free(this_->gpx_desc);
        this_->gpx_desc = NULL;
    }
    if (attr_types_contains_default(attr_types, attr_position_height,0)
            && this_->meth.position_attr_get(this_->priv, attr_position_height, &attr))
        logstr=g_strconcat_printf(logstr,"\t<ele>%.6f</ele>\n",*attr.u.numd);
    // <magvar> magnetic variation in degrees; we might use position_magnetic_direction and position_direction to figure it out
    // <geoidheight> Height (in meters) of geoid (mean sea level) above WGS84 earth ellipsoid. As defined in NMEA GGA message (field 11, which vehicle_wince.c ignores)
    // <name> GPS name (arbitrary)
    // <cmt> comment
    // <src> Source of data
    // <link> Link to additional information (URL)
    // <sym> Text of GPS symbol name
    // <type> Type (classification)
    // <fix> Type of GPS fix {'none'|'2d'|'3d'|'dgps'|'pps'}, leave out if unknown. Similar to position_fix_type but more detailed.
    if (attr_types_contains_default(attr_types, attr_position_sats_used,0)
            && this_->meth.position_attr_get(this_->priv, attr_position_sats_used, &attr))
        logstr=g_strconcat_printf(logstr,"\t<sat>%d</sat>\n",attr.u.num);
    if (attr_types_contains_default(attr_types, attr_position_hdop,0)
            && this_->meth.position_attr_get(this_->priv, attr_position_hdop, &attr))
        logstr=g_strconcat_printf(logstr,"\t<hdop>%.6f</hdop>\n",*attr.u.numd);
    // <vdop>, <pdop> Vertical and position dilution of precision, no corresponding attribute
    if (attr_types_contains_default(attr_types, attr_position_direction,0)
            && this_->meth.position_attr_get(this_->priv, attr_position_direction, &attr))
        logstr=g_strconcat_printf(logstr,"\t<course>%.1f</course>\n",*attr.u.numd);
    if (attr_types_contains_default(attr_types, attr_position_speed, 0)
            && this_->meth.position_attr_get(this_->priv, attr_position_speed, &attr))
        logstr=g_strconcat_printf(logstr,"\t<speed>%.2f</speed>\n",(*attr.u.numd / 3.6));
    if (attr_types_contains_default(attr_types, attr_profilename, 0)
            && (attrp=attr_search(this_->attrs, attr_profilename))) {
        logstr=g_strconcat_printf(logstr,"%s\t\t<navit:profilename>%s</navit:profilename>\n",extensions,attrp->u.str);
        extensions="";
    }
    if (attr_types_contains_default(attr_types, attr_position_radius, 0)
            && this_->meth.position_attr_get(this_->priv, attr_position_radius, &attr)) {
        logstr=g_strconcat_printf(logstr,"%s\t\t<navit:radius>%.2f</navit:radius>\n",extensions,*attr.u.numd);
        extensions="";
    }
    if (!strcmp(extensions,"")) {
        logstr=g_strconcat_printf(logstr,"\t</extensions>\n");
    }
    logstr=g_strconcat_printf(logstr,"</trkpt>\n");
    callback_list_call_attr_1(this_->cbl, attr_log_gpx, &logstr);
    log_write(log, logstr, strlen(logstr), 0);
    g_free(logstr);
}

/**
 * @brief Writes to a text log.
 *
 * @param this_ The vehicle supplying data
 * @param log The log to write to
 */
static void vehicle_log_textfile(struct vehicle *this_, struct log *log) {
    struct attr pos_attr,fix_attr;
    char *logstr;
    if (!this_->meth.position_attr_get)
        return;
    if (this_->meth.position_attr_get(this_->priv, attr_position_fix_type, &fix_attr)) {
        if (fix_attr.u.num == 0)
            return;
    }
    if (!this_->meth.position_attr_get(this_->priv, attr_position_coord_geo, &pos_attr))
        return;
    logstr=g_strdup_printf("%f %f type=trackpoint\n", pos_attr.u.coord_geo->lng, pos_attr.u.coord_geo->lat);
    callback_list_call_attr_1(this_->cbl, attr_log_textfile, &logstr);
    log_write(log, logstr, strlen(logstr), 0);
}

/**
 * @brief Writes to a binary log.
 *
 * @param this_ The vehicle supplying data
 * @param log The log to write to
 */
static void vehicle_log_binfile(struct vehicle *this_, struct log *log) {
    struct attr pos_attr, fix_attr;
    int *buffer;
    int *buffer_new;
    int len,limit=1024,done=0,radius=25;
    struct coord c;
    enum log_flags flags;

    if (!this_->meth.position_attr_get)
        return;
    if (this_->meth.position_attr_get(this_->priv, attr_position_fix_type, &fix_attr)) {
        if (fix_attr.u.num == 0)
            return;
    }
    if (!this_->meth.position_attr_get(this_->priv, attr_position_coord_geo, &pos_attr))
        return;
    transform_from_geo(projection_mg, pos_attr.u.coord_geo, &c);
    if (!c.x || !c.y)
        return;
    while (!done) {
        buffer=log_get_buffer(log, &len);
        if (! buffer || !len) {
            buffer_new=g_malloc(5*sizeof(int));
            buffer_new[0]=2;
            buffer_new[1]=type_track;
            buffer_new[2]=0;
        } else {
            buffer_new=g_malloc((buffer[0]+3)*sizeof(int));
            memcpy(buffer_new, buffer, (buffer[0]+1)*sizeof(int));
        }
        dbg(lvl_debug,"c=0x%x,0x%x",c.x,c.y);
        buffer_new[buffer_new[0]+1]=c.x;
        buffer_new[buffer_new[0]+2]=c.y;
        buffer_new[0]+=2;
        buffer_new[2]+=2;
        if (buffer_new[2] > limit) {
            int count=buffer_new[2]/2;
            struct coord *out=g_alloca(sizeof(struct coord)*(count));
            struct coord *in=(struct coord *)(buffer_new+3);
            int count_out=transform_douglas_peucker(in, count, radius, out);
            memcpy(in, out, count_out*2*sizeof(int));
            buffer_new[0]+=(count_out-count)*2;
            buffer_new[2]+=(count_out-count)*2;
            flags=log_flag_replace_buffer|log_flag_force_flush|log_flag_truncate;
        } else {
            flags=log_flag_replace_buffer|log_flag_keep_pointer|log_flag_keep_buffer|log_flag_force_flush;
            done=1;
        }
        log_write(log, (char *)buffer_new, (buffer_new[0]+1)*sizeof(int), flags);
    }
}

/**
 * @brief Registers a new log to receive data.
 *
 * @param this_ The vehicle supplying data
 * @param log The log to write to
 *
 * @return False if the log is of an unknown type, true otherwise (including when {@code attr_type} is missing).
 */
static int vehicle_add_log(struct vehicle *this_, struct log *log) {
    struct callback *cb;
    struct attr type_attr;
    if (!log_get_attr(log, attr_type, &type_attr, NULL))
        return 1;

    if (!strcmp(type_attr.u.str, "nmea")) {
        cb=callback_new_attr_2(callback_cast(vehicle_log_nmea), attr_position_coord_geo, this_, log);
    } else if (!strcmp(type_attr.u.str, "gpx")) {
        char *header = "<?xml version='1.0' encoding='UTF-8'?>\n"
                       "<gpx version='1.1' creator='Navit http://navit.sourceforge.net'\n"
                       "     xmlns:xsi='http://www.w3.org/2001/XMLSchema-instance'\n"
                       "     xmlns:navit='http://www.navit-project.org/schema/navit'\n"
                       "     xmlns='http://www.topografix.com/GPX/1/1'\n"
                       "     xsi:schemaLocation='http://www.topografix.com/GPX/1/1 http://www.topografix.com/GPX/1/1/gpx.xsd'>\n"
                       "<trk>\n"
                       "<trkseg>\n";
        char *trailer = "</trkseg>\n</trk>\n</gpx>\n";
        log_set_header(log, header, strlen(header));
        log_set_trailer(log, trailer, strlen(trailer));
        cb=callback_new_attr_2(callback_cast(vehicle_log_gpx), attr_position_coord_geo, this_, log);
    } else if (!strcmp(type_attr.u.str, "textfile")) {
        char *header = "type=track\n";
        log_set_header(log, header, strlen(header));
        cb=callback_new_attr_2(callback_cast(vehicle_log_textfile), attr_position_coord_geo, this_, log);
    } else if (!strcmp(type_attr.u.str, "binfile")) {
        cb=callback_new_attr_2(callback_cast(vehicle_log_binfile), attr_position_coord_geo, this_, log);
    } else
        return 0;
    g_hash_table_insert(this_->log_to_cb, log, cb);
    callback_list_add(this_->cbl, cb);
    return 1;
}

struct object_func vehicle_func = {
    attr_vehicle,
    (object_func_new)vehicle_new,
    (object_func_get_attr)vehicle_get_attr,
    (object_func_iter_new)vehicle_attr_iter_new,
    (object_func_iter_destroy)vehicle_attr_iter_destroy,
    (object_func_set_attr)vehicle_set_attr,
    (object_func_add_attr)vehicle_add_attr,
    (object_func_remove_attr)vehicle_remove_attr,
    (object_func_init)NULL,
    (object_func_destroy)vehicle_destroy,
    (object_func_dup)NULL,
    (object_func_ref)navit_object_ref,
    (object_func_unref)navit_object_unref,
};<|MERGE_RESOLUTION|>--- conflicted
+++ resolved
@@ -327,11 +327,7 @@
         this_->animate_callback=callback_new_2(callback_cast(vehicle_draw_do), this_, 0);
         this_->animate_timer=event_add_timeout(cursor->interval, 1, this_->animate_callback);
     }
-<<<<<<< HEAD
-    /* we changed the curser, so the overlay (if existing) may need a resize */
-=======
     /* we changed the cursor, so the overlay (if existing) may need a resize */
->>>>>>> a447aee5
     this_->need_resize=1;
     this_->cursor=cursor;
 
@@ -372,11 +368,7 @@
         /* recalculate real size of the required overlay */
         navit_float radius;
 
-<<<<<<< HEAD
-        /* get the radius of the out cyrcle. Pythagoras greets */
-=======
         /* get the radius of the out circle. Pythagoras greets */
->>>>>>> a447aee5
         radius = navit_sqrt((this_->cursor->w * this_->cursor->w) + (this_->cursor->h * this_->cursor->h));
         /* since we rotate the rectangle around the center to indicate direction, the overlay needs to be at least the
          * radius of the out circle big. The +1 compensates the rounding error.
