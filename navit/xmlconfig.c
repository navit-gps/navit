/**
 * Navit, a modular navigation system.
 * Copyright (C) 2005-2009 Navit Team
 *
 * This program is free software; you can redistribute it and/or
 * modify it under the terms of the GNU General Public License
 * version 2 as published by the Free Software Foundation.
 *
 * This program is distributed in the hope that it will be useful,
 * but WITHOUT ANY WARRANTY; without even the implied warranty of
 * MERCHANTABILITY or FITNESS FOR A PARTICULAR PURPOSE.  See the
 * GNU General Public License for more details.
 *
 * You should have received a copy of the GNU General Public License
 * along with this program; if not, write to the
 * Free Software Foundation, Inc., 51 Franklin Street, Fifth Floor,
 * Boston, MA  02110-1301, USA.
 */

/* see http://library.gnome.org/devel/glib/stable/glib-Simple-XML-Subset-Parser.html
 * for details on how the xml file parser works.
 */

#include <stdlib.h>
#include <glib.h>
#include <glib/gprintf.h>
#include <string.h>
#include <ctype.h>
#include "debug.h"
#include "file.h"
#include "coord.h"
#include "item.h"
#include "xmlconfig.h"
#include "layout.h"
#include "mapset.h"
#include "projection.h"
#include "map.h"
#include "navigation.h"
#include "navit.h"
#include "plugin.h"
#include "route.h"
#include "speech.h"
#include "track.h"
#include "vehicle.h"
#include "point.h"
#include "graphics.h"
#include "gui.h"
#include "osd.h"
#include "log.h"
#include "announcement.h"
#include "vehicleprofile.h"
#include "callback.h"
#include "config_.h"

#if (defined __MINGW32__) || (defined _MSC_VER)
/* This only works if a is a string constant, i.e. "name" */
#define unsetenv(a) putenv(a "=")
#endif

struct xistate {
    struct xistate *parent;
    struct xistate *child;
    const gchar *element;
    const gchar **attribute_names;
    const gchar **attribute_values;
};

struct xmldocument {
    const gchar *href;
    const gchar *xpointer;
    gpointer user_data;
    struct xistate *first;
    struct xistate *last;
    int active;
    int level;
};


struct xmlstate {
    const gchar **attribute_names;
    const gchar **attribute_values;
    struct xmlstate *parent;
    struct attr element_attr;
    const gchar *element;
    xmlerror **error;
    struct element_func *func;
    struct object_func *object_func;
    struct xmldocument *document;
};


struct attr_fixme {
    char *element;
    char **attr_fixme;
};

static struct attr ** convert_to_attrs(struct xmlstate *state, struct attr_fixme *fixme) {
    const gchar **attribute_name=state->attribute_names;
    const gchar **attribute_value=state->attribute_values;
    const gchar *name;
    int count=0;
    struct attr **ret;
    static int fixme_count;

    while (*attribute_name) {
        count++;
        attribute_name++;
    }
    ret=g_new(struct attr *, count+1);
    attribute_name=state->attribute_names;
    count=0;
    while (*attribute_name) {
        name=*attribute_name;
        if (fixme) {
            char **attr_fixme=fixme->attr_fixme;
            while (attr_fixme[0]) {
                if (! strcmp(name, attr_fixme[0])) {
                    name=attr_fixme[1];
                    if (fixme_count++ < 10)
                        dbg(lvl_error,"Please change attribute '%s' to '%s' in <%s />", attr_fixme[0], attr_fixme[1], fixme->element);
                    break;
                }
                attr_fixme+=2;
            }
        }
        ret[count]=attr_new_from_text(name,*attribute_value);
        if (ret[count])
            count++;
        else if (strcmp(*attribute_name,"enabled") && strcmp(*attribute_name,"xmlns:xi"))
            dbg(lvl_error,"failed to create attribute '%s' with value '%s'", *attribute_name,*attribute_value);
        attribute_name++;
        attribute_value++;
    }
    ret[count]=NULL;
    dbg(lvl_debug,"ret=%p", ret);
    return ret;
}


static const char * find_attribute(struct xmlstate *state, const char *attribute, int required) {
    const gchar **attribute_name=state->attribute_names;
    const gchar **attribute_value=state->attribute_values;
    while(*attribute_name) {
        if(! g_ascii_strcasecmp(attribute,*attribute_name))
            return *attribute_value;
        attribute_name++;
        attribute_value++;
    }
    if (required)
        g_set_error(state->error,G_MARKUP_ERROR,G_MARKUP_ERROR_INVALID_CONTENT, "element '%s' is missing attribute '%s'",
                    state->element, attribute);
    return NULL;
}

static int find_boolean(struct xmlstate *state, const char *attribute, int deflt, int required) {
    const char *value;

    value=find_attribute(state, attribute, required);
    if (! value)
        return deflt;
    if (g_ascii_strcasecmp(value,"no") && g_ascii_strcasecmp(value,"0") && g_ascii_strcasecmp(value,"false"))
        return 1;
    return 0;
}

/**
 * * Convert a string number to int
 * *
 * * @param val the string value to convert
 * * @returns int value of converted string
 * */
static int convert_number(const char *val) {
    if (val)
        return g_ascii_strtoull(val,NULL,0);
    else
        return 0;
}

static int xmlconfig_announce(struct xmlstate *state) {
    const char *type,*value;
    char key[32];
    int level[3];
    int i;
    enum item_type itype;
    char *tok, *type_str, *str;

    type=find_attribute(state, "type", 1);
    if (! type)
        return 0;
    for (i = 0 ; i < 3 ; i++) {
        sprintf(key,"level%d", i);
        value=find_attribute(state, key, 0);
        if (value)
            level[i]=convert_number(value);
        else
            level[i]=-1;
    }
    type_str=g_strdup(type);
    str=type_str;
    while ((tok=strtok(str, ","))) {
        itype=item_from_name(tok);
        if (itype!=type_none) {
            navigation_set_announce(state->parent->element_attr.u.data, itype, level);
        } else {
            dbg(lvl_error, "Invalid type for announcement: %s",tok);
        }
        str=NULL;
    }
    g_free(type_str);
    return 1;
}
/**
 * * Define the elements in our config
 * *
 * */

#define NEW(x) (void *(*)(struct attr *, struct attr **))(x)
#define GET(x) (int (*)(void *, enum attr_type type, struct attr *attr, struct attr_iter *iter))(x)
#define ITERN(x) (struct attr_iter * (*)(void *))(x)
#define ITERD(x) (void (*)(struct attr_iter *iter))(x)
#define SET(x) (int (*)(void *, struct attr *attr))(x)
#define ADD(x) (int (*)(void *, struct attr *attr))(x)
#define REMOVE(x) (int (*)(void *, struct attr *attr))(x)
#define INIT(x) (int (*)(void *))(x)
#define DESTROY(x) (void (*)(void *))(x)

static struct object_func object_funcs[] = {
    { attr_announcement,NEW(announcement_new),  GET(announcement_get_attr), NULL, NULL, SET(announcement_set_attr), ADD(announcement_add_attr) },
    { attr_arrows,     NEW(arrows_new)},
    { attr_circle,     NEW(circle_new),   NULL, NULL, NULL, NULL, ADD(element_add_attr)},
    { attr_coord,      NEW(coord_new_from_attrs)},
    { attr_cursor,     NEW(cursor_new),   NULL, NULL, NULL, NULL, ADD(cursor_add_attr)},
    { attr_debug,      NEW(debug_new)},
    { attr_graphics,   NEW(graphics_new), GET(graphics_get_attr)},
    { attr_gui,        NEW(gui_new), GET(gui_get_attr), NULL, NULL, SET(gui_set_attr), ADD(gui_add_attr)},
    { attr_icon,       NEW(icon_new),     NULL, NULL, NULL, NULL, ADD(element_add_attr)},
    { attr_image,      NEW(image_new)},
    { attr_itemgra,    NEW(itemgra_new),  NULL, NULL, NULL, NULL, ADD(itemgra_add_attr)},
    { attr_plugins,    NEW(plugins_new),  NULL, NULL, NULL, NULL, NULL, NULL, INIT(plugins_init)},
    { attr_plugin,     NEW(plugin_new)},
    { attr_polygon,    NEW(polygon_new),  NULL, NULL, NULL, NULL, ADD(element_add_attr)},
    { attr_polyline,   NEW(polyline_new), NULL, NULL, NULL, NULL, ADD(element_add_attr)},
    { attr_text,       NEW(text_new)},
};

struct object_func *
<<<<<<< HEAD
object_func_lookup(enum attr_type type)
{
	int i;
	switch (type) {
	case attr_config:
		return &config_func;
	case attr_layer:
		return &layer_func;
	case attr_layout:
		return &layout_func;
	case attr_log:
		return &log_func;
	case attr_map:
		return &map_func;
	case attr_maps:
		return &maps_func;
	case attr_mapset:
		return &mapset_func;
	case attr_navigation:
		return &navigation_func;
	case attr_navit:
		return &navit_func;
	case attr_profile_option:
		return &profile_option_func;
	case attr_roadprofile:
		return &roadprofile_func;
	case attr_route:
		return &route_func;
	case attr_script:
		return &script_func;
	case attr_osd:
		return &osd_func;
	case attr_trackingo:
		return &tracking_func;
	case attr_speech:
		return &speech_func;
	case attr_audio:
		return &audio_func;
	case attr_vehicle:
		return &vehicle_func;
	case attr_vehicleprofile:
		return &vehicleprofile_func;
	default:
		for (i = 0 ; i < sizeof(object_funcs)/sizeof(struct object_func); i++) {
			if (object_funcs[i].type == type)
				return &object_funcs[i];
		}
		return NULL;
	}
=======
object_func_lookup(enum attr_type type) {
    int i;
    switch (type) {
    case attr_config:
        return &config_func;
    case attr_layer:
        return &layer_func;
    case attr_layout:
        return &layout_func;
    case attr_log:
        return &log_func;
    case attr_map:
        return &map_func;
    case attr_maps:
        return &maps_func;
    case attr_mapset:
        return &mapset_func;
    case attr_navigation:
        return &navigation_func;
    case attr_navit:
        return &navit_func;
    case attr_profile_option:
        return &profile_option_func;
    case attr_roadprofile:
        return &roadprofile_func;
    case attr_route:
        return &route_func;
    case attr_script:
        return &script_func;
    case attr_osd:
        return &osd_func;
    case attr_trackingo:
        return &tracking_func;
    case attr_speech:
        return &speech_func;
    case attr_traffic:
        return &traffic_func;
    case attr_vehicle:
        return &vehicle_func;
    case attr_vehicleprofile:
        return &vehicleprofile_func;
    default:
        for (i = 0 ; i < sizeof(object_funcs)/sizeof(struct object_func); i++) {
            if (object_funcs[i].type == type)
                return &object_funcs[i];
        }
        return NULL;
    }
>>>>>>> da3e1e0c
}

struct element_func {
    char *name;
    char *parent;
    int (*func)(struct xmlstate *state);
    enum attr_type type;
};
struct element_func *elements;

static char *attr_fixme_itemgra[]= {
    "type","item_types",
    NULL,NULL,
};

static char *attr_fixme_text[]= {
    "label_size","text_size",
    NULL,NULL,
};

static char *attr_fixme_circle[]= {
    "label_size","text_size",
    NULL,NULL,
};

static struct attr_fixme attr_fixmes[]= {
    {"item",attr_fixme_itemgra},
    {"itemgra",attr_fixme_itemgra},
    {"text",attr_fixme_text},
    {"label",attr_fixme_text},
    {"circle",attr_fixme_circle},
    {NULL,NULL},
};


static char *element_fixmes[]= {
    "item","itemgra",
    "label","text",
    NULL,NULL,
};

static void initStatic(void) {
<<<<<<< HEAD
	elements=g_new0(struct element_func,44); //43 is a number of elements + ending NULL element

	elements[0].name="config";
	elements[0].parent=NULL;
	elements[0].func=NULL;
	elements[0].type=attr_config;

	elements[1].name="announce";
	elements[1].parent="navigation";
	elements[1].func=xmlconfig_announce;

	elements[2].name="speech";
	elements[2].parent="navit";
	elements[2].func=NULL;
	elements[2].type=attr_speech;

	elements[3].name="tracking";
	elements[3].parent="navit";
	elements[3].func=NULL;
	elements[3].type=attr_trackingo;

	elements[4].name="route";
	elements[4].parent="navit";
	elements[4].func=NULL;
	elements[4].type=attr_route;

	elements[5].name="mapset";
	elements[5].parent="navit";
	elements[5].func=NULL;
	elements[5].type=attr_mapset;

	elements[6].name="map";
	elements[6].parent="mapset";
	elements[6].func=NULL;
	elements[6].type=attr_map;

	elements[7].name="debug";
	elements[7].parent="config";
	elements[7].func=NULL;
	elements[7].type=attr_debug;

	elements[8].name="osd";
	elements[8].parent="navit";
	elements[8].func=NULL;
	elements[8].type=attr_osd;

	elements[9].name="navigation";
	elements[9].parent="navit";
	elements[9].func=NULL;
	elements[9].type=attr_navigation;

	elements[10].name="navit";
	elements[10].parent="config";
	elements[10].func=NULL;
	elements[10].type=attr_navit;

	elements[11].name="graphics";
	elements[11].parent="navit";
	elements[11].func=NULL;
	elements[11].type=attr_graphics;

	elements[12].name="gui";
	elements[12].parent="navit";
	elements[12].func=NULL;
	elements[12].type=attr_gui;

	elements[13].name="layout";
	elements[13].parent="navit";
	elements[13].func=NULL;
	elements[13].type=attr_layout;

	elements[14].name="cursor";
	elements[14].parent="layout";
	elements[14].func=NULL;
	elements[14].type=attr_cursor;

	elements[15].name="layer";
	elements[15].parent="layout";
	elements[15].func=NULL;
	elements[15].type=attr_layer;

	elements[16].name="itemgra";
	elements[16].parent="layer";
	elements[16].func=NULL;
	elements[16].type=attr_itemgra;

	elements[17].name="circle";
	elements[17].parent="itemgra";
	elements[17].func=NULL;
	elements[17].type=attr_circle;

	elements[18].name="coord";
	elements[18].parent="circle";
	elements[18].func=NULL;
	elements[18].type=attr_coord;

	elements[19].name="icon";
	elements[19].parent="itemgra";
	elements[19].func=NULL;
	elements[19].type=attr_icon;

	elements[20].name="coord";
	elements[20].parent="icon";
	elements[20].func=NULL;
	elements[20].type=attr_coord;

	elements[21].name="image";
	elements[21].parent="itemgra";
	elements[21].func=NULL;
	elements[21].type=attr_image;

	elements[22].name="text";
	elements[22].parent="itemgra";
	elements[22].func=NULL;
	elements[22].type=attr_text;

	elements[23].name="polygon";
	elements[23].parent="itemgra";
	elements[23].func=NULL;
	elements[23].type=attr_polygon;

	elements[24].name="coord";
	elements[24].parent="polygon";
	elements[24].func=NULL;
	elements[24].type=attr_coord;

	elements[25].name="polyline";
	elements[25].parent="itemgra";
	elements[25].func=NULL;
	elements[25].type=attr_polyline;

	elements[26].name="coord";
	elements[26].parent="polyline";
	elements[26].func=NULL;
	elements[26].type=attr_coord;

	elements[27].name="arrows";
	elements[27].parent="itemgra";
	elements[27].func=NULL;
	elements[27].type=attr_arrows;

	elements[28].name="vehicle";
	elements[28].parent="navit";
	elements[28].func=NULL;
	elements[28].type=attr_vehicle;

	elements[29].name="vehicleprofile";
	elements[29].parent="navit";
	elements[29].func=NULL;
	elements[29].type=attr_vehicleprofile;

	elements[30].name="roadprofile";
	elements[30].parent="vehicleprofile";
	elements[30].func=NULL;
	elements[30].type=attr_roadprofile;

	elements[31].name="announcement";
	elements[31].parent="roadprofile";
	elements[31].func=NULL;
	elements[31].type=attr_announcement;

	elements[32].name="cursor";
	elements[32].parent="vehicle";
	elements[32].func=NULL;
	elements[32].type=attr_cursor;

	elements[33].name="itemgra";
	elements[33].parent="cursor";
	elements[33].func=NULL;
	elements[33].type=attr_itemgra;

	elements[34].name="log";
	elements[34].parent="vehicle";
	elements[34].func=NULL;
	elements[34].type=attr_log;

	elements[35].name="log";
	elements[35].parent="navit";
	elements[35].func=NULL;
	elements[35].type=attr_log;

	elements[36].name="plugins";
	elements[36].parent="config";
	elements[36].func=NULL;
	elements[36].type=attr_plugins;

	elements[37].name="plugin";
	elements[37].parent="plugins";
	elements[37].func=NULL;
	elements[37].type=attr_plugin;

	elements[38].name="maps";
	elements[38].parent="mapset";
	elements[38].func=NULL;
	elements[38].type=attr_maps;

	elements[39].name="layer";
	elements[39].parent="navit";
	elements[39].func=NULL;
	elements[39].type=attr_layer;

	elements[40].name="profile_option";
	elements[40].parent="vehicleprofile";
	elements[40].func=NULL;
	elements[40].type=attr_profile_option;

	elements[41].name="roadprofile";
	elements[41].parent="profile_option";
	elements[41].func=NULL;
	elements[41].type=attr_roadprofile;

	elements[42].name="script";
	elements[42].parent="navit";
	elements[42].func=NULL;
	elements[42].type=attr_script;

 	elements[43].name="audio";
 	elements[43].parent="navit";
 	elements[43].func=NULL;
 	elements[43].type=attr_audio;
=======
    elements=g_new0(struct element_func, 45); //44 is a number of elements + ending NULL element

    elements[0].name="config";
    elements[0].parent=NULL;
    elements[0].func=NULL;
    elements[0].type=attr_config;

    elements[1].name="announce";
    elements[1].parent="navigation";
    elements[1].func=xmlconfig_announce;

    elements[2].name="speech";
    elements[2].parent="navit";
    elements[2].func=NULL;
    elements[2].type=attr_speech;

    elements[3].name="tracking";
    elements[3].parent="navit";
    elements[3].func=NULL;
    elements[3].type=attr_trackingo;

    elements[4].name="route";
    elements[4].parent="navit";
    elements[4].func=NULL;
    elements[4].type=attr_route;

    elements[5].name="mapset";
    elements[5].parent="navit";
    elements[5].func=NULL;
    elements[5].type=attr_mapset;

    elements[6].name="map";
    elements[6].parent="mapset";
    elements[6].func=NULL;
    elements[6].type=attr_map;

    elements[7].name="debug";
    elements[7].parent="config";
    elements[7].func=NULL;
    elements[7].type=attr_debug;

    elements[8].name="osd";
    elements[8].parent="navit";
    elements[8].func=NULL;
    elements[8].type=attr_osd;

    elements[9].name="navigation";
    elements[9].parent="navit";
    elements[9].func=NULL;
    elements[9].type=attr_navigation;

    elements[10].name="navit";
    elements[10].parent="config";
    elements[10].func=NULL;
    elements[10].type=attr_navit;

    elements[11].name="graphics";
    elements[11].parent="navit";
    elements[11].func=NULL;
    elements[11].type=attr_graphics;

    elements[12].name="gui";
    elements[12].parent="navit";
    elements[12].func=NULL;
    elements[12].type=attr_gui;

    elements[13].name="layout";
    elements[13].parent="navit";
    elements[13].func=NULL;
    elements[13].type=attr_layout;

    elements[14].name="cursor";
    elements[14].parent="layout";
    elements[14].func=NULL;
    elements[14].type=attr_cursor;

    elements[15].name="layer";
    elements[15].parent="layout";
    elements[15].func=NULL;
    elements[15].type=attr_layer;

    elements[16].name="itemgra";
    elements[16].parent="layer";
    elements[16].func=NULL;
    elements[16].type=attr_itemgra;

    elements[17].name="circle";
    elements[17].parent="itemgra";
    elements[17].func=NULL;
    elements[17].type=attr_circle;

    elements[18].name="coord";
    elements[18].parent="circle";
    elements[18].func=NULL;
    elements[18].type=attr_coord;

    elements[19].name="icon";
    elements[19].parent="itemgra";
    elements[19].func=NULL;
    elements[19].type=attr_icon;

    elements[20].name="coord";
    elements[20].parent="icon";
    elements[20].func=NULL;
    elements[20].type=attr_coord;

    elements[21].name="image";
    elements[21].parent="itemgra";
    elements[21].func=NULL;
    elements[21].type=attr_image;

    elements[22].name="text";
    elements[22].parent="itemgra";
    elements[22].func=NULL;
    elements[22].type=attr_text;

    elements[23].name="polygon";
    elements[23].parent="itemgra";
    elements[23].func=NULL;
    elements[23].type=attr_polygon;

    elements[24].name="coord";
    elements[24].parent="polygon";
    elements[24].func=NULL;
    elements[24].type=attr_coord;

    elements[25].name="polyline";
    elements[25].parent="itemgra";
    elements[25].func=NULL;
    elements[25].type=attr_polyline;

    elements[26].name="coord";
    elements[26].parent="polyline";
    elements[26].func=NULL;
    elements[26].type=attr_coord;

    elements[27].name="arrows";
    elements[27].parent="itemgra";
    elements[27].func=NULL;
    elements[27].type=attr_arrows;

    elements[28].name="vehicle";
    elements[28].parent="navit";
    elements[28].func=NULL;
    elements[28].type=attr_vehicle;

    elements[29].name="vehicleprofile";
    elements[29].parent="navit";
    elements[29].func=NULL;
    elements[29].type=attr_vehicleprofile;

    elements[30].name="roadprofile";
    elements[30].parent="vehicleprofile";
    elements[30].func=NULL;
    elements[30].type=attr_roadprofile;

    elements[31].name="announcement";
    elements[31].parent="roadprofile";
    elements[31].func=NULL;
    elements[31].type=attr_announcement;

    elements[32].name="cursor";
    elements[32].parent="vehicle";
    elements[32].func=NULL;
    elements[32].type=attr_cursor;

    elements[33].name="itemgra";
    elements[33].parent="cursor";
    elements[33].func=NULL;
    elements[33].type=attr_itemgra;

    elements[34].name="log";
    elements[34].parent="vehicle";
    elements[34].func=NULL;
    elements[34].type=attr_log;

    elements[35].name="log";
    elements[35].parent="navit";
    elements[35].func=NULL;
    elements[35].type=attr_log;

    elements[36].name="plugins";
    elements[36].parent="config";
    elements[36].func=NULL;
    elements[36].type=attr_plugins;

    elements[37].name="plugin";
    elements[37].parent="plugins";
    elements[37].func=NULL;
    elements[37].type=attr_plugin;

    elements[38].name="maps";
    elements[38].parent="mapset";
    elements[38].func=NULL;
    elements[38].type=attr_maps;

    elements[39].name="layer";
    elements[39].parent="navit";
    elements[39].func=NULL;
    elements[39].type=attr_layer;

    elements[40].name="profile_option";
    elements[40].parent="vehicleprofile";
    elements[40].func=NULL;
    elements[40].type=attr_profile_option;

    elements[41].name="roadprofile";
    elements[41].parent="profile_option";
    elements[41].func=NULL;
    elements[41].type=attr_roadprofile;

    elements[42].name="script";
    elements[42].parent="navit";
    elements[42].func=NULL;
    elements[42].type=attr_script;

    elements[43].name="traffic";
    elements[43].parent="navit";
    elements[43].func=NULL;
    elements[43].type=attr_traffic;
>>>>>>> da3e1e0c
}

/**
 * * Parse the opening tag of a config element
 * *
 * * @param context document parse context
 * * @param element_name the current tag name
 * * @param attribute_names ptr to return the set of attribute names
 * * @param attribute_values ptr return the set of attribute values
 * * @param user_data ptr to xmlstate structure
 * * @param error ptr return error context
 * * @returns nothing
 * */

static void start_element(xml_context *context,
                          const gchar         *element_name,
                          const gchar        **attribute_names,
                          const gchar        **attribute_values,
                          gpointer             user_data,
                          xmlerror             **error) {
    struct xmlstate *new=NULL, **parent = user_data;
    struct element_func *e=elements,*func=NULL;
    struct attr_fixme *attr_fixme=attr_fixmes;
    char **element_fixme=element_fixmes;
    int found=0;
    static int fixme_count;
    const char *parent_name=NULL;
    char *s,*sep="",*possible_parents;
    struct attr *parent_attr;
    dbg(lvl_info,"name='%s' parent='%s'", element_name, *parent ? (*parent)->element:NULL);

    if (!strcmp(element_name,"xml"))
        return;
    /* determine if we have to fix any attributes */
    while (attr_fixme[0].element) {
        if (!strcmp(element_name,attr_fixme[0].element))
            break;
        attr_fixme++;
    }
    if (!attr_fixme[0].element)
        attr_fixme=NULL;

    /* tell user to fix  deprecated element names */
    while (element_fixme[0]) {
        if (!strcmp(element_name,element_fixme[0])) {
            element_name=element_fixme[1];
            if (fixme_count++ < 10)
                dbg(lvl_error,"Please change <%s /> to <%s /> in config file", element_fixme[0], element_fixme[1]);
        }
        element_fixme+=2;
    }
    /* validate that this element is valid
     * and that the element has a valid parent */
    possible_parents=g_strdup("");
    if (*parent)
        parent_name=(*parent)->element;
    while (e->name) {
        if (!g_ascii_strcasecmp(element_name, e->name)) {
            found=1;
            s=g_strconcat(possible_parents,sep,e->parent,NULL);
            g_free(possible_parents);
            possible_parents=s;
            sep=",";
            if ((parent_name && e->parent && !g_ascii_strcasecmp(parent_name, e->parent)) ||
                    (!parent_name && !e->parent))
                func=e;
        }
        e++;
    }
    if (! found) {
        g_set_error(error,G_MARKUP_ERROR,G_MARKUP_ERROR_UNKNOWN_ELEMENT,
                    "Unknown element '%s'", element_name);
        g_free(possible_parents);
        return;
    }
    if (! func) {
        g_set_error(error,G_MARKUP_ERROR,G_MARKUP_ERROR_INVALID_CONTENT,
                    "Element '%s' within unexpected context '%s'. Expected '%s'%s",
                    element_name, parent_name, possible_parents, ! strcmp(possible_parents,
                            "config") ? "\nPlease add <config> </config> tags at the beginning/end of your navit.xml": "");
        g_free(possible_parents);
        return;
    }
    g_free(possible_parents);

    new=g_new(struct xmlstate, 1);
    new->attribute_names=attribute_names;
    new->attribute_values=attribute_values;
    new->parent=*parent;
    new->element_attr.u.data=NULL;
    new->element=element_name;
    new->error=error;
    new->func=func;
    new->object_func=NULL;
    *parent=new;
    if (!find_boolean(new, "enabled", 1, 0))
        return;
    if (new->parent && !new->parent->element_attr.u.data)
        return;
    if (func->func) {
        if (!func->func(new)) {
            return;
        }
    } else {
        struct attr **attrs;

        new->object_func=object_func_lookup(func->type);
        if (! new->object_func)
            return;
        attrs=convert_to_attrs(new,attr_fixme);
        new->element_attr.type=attr_none;
        if (!new->parent || new->parent->element_attr.type == attr_none)
            parent_attr=NULL;
        else
            parent_attr=&new->parent->element_attr;
        new->element_attr.u.data = new->object_func->create(parent_attr, attrs);
        if (! new->element_attr.u.data)
            return;
        new->element_attr.type=attr_from_name(element_name);
        if (new->element_attr.type == attr_none)
            dbg(lvl_error,"failed to create object of type '%s'", element_name);
        if (new->element_attr.type == attr_tracking)
            new->element_attr.type=attr_trackingo;
        if (new->parent && new->parent->object_func && new->parent->object_func->add_attr)
            new->parent->object_func->add_attr(new->parent->element_attr.u.data, &new->element_attr);
    }
    return;
}


/* Called for close tags </foo> */
static void end_element (xml_context *context,
                         const gchar         *element_name,
                         gpointer             user_data,
                         xmlerror             **error) {
    struct xmlstate *curr, **state = user_data;

    if (!strcmp(element_name,"xml"))
        return;
    dbg(lvl_info,"name='%s'", element_name);
    curr=*state;
    if (curr->object_func && curr->object_func->init)
        curr->object_func->init(curr->element_attr.u.data);
    if (curr->object_func && curr->object_func->unref)
        curr->object_func->unref(curr->element_attr.u.data);
    *state=curr->parent;
    g_free(curr);
}

static gboolean parse_file(struct xmldocument *document, xmlerror **error);

/**
 * @brief Handle xi:include XML tags
 *
 * @param context The XML context in which we are parsing
 * @param[in] attribute_names An array of strings containing all XML attributes of the xi:include tag
 * @param[in] attribute_values An array of strings containing all XML values (one per entry in @p attribute_names)
 * @param doc_old The current document being parsed (before moving to the one referenced in this xi:include
 * @param[out] error A description of the error encountered if any
 */
static void xinclude(xml_context *context, const gchar **attribute_names, const gchar **attribute_values,
                     struct xmldocument *doc_old, xmlerror **error) {
    struct xmldocument doc_new;
    struct file_wordexp *we;
    int i,count;
    const char *href=NULL;
    char **we_files;
    char *included_filename=NULL;
    char *doc_base=NULL;
    char *tmp=NULL;

    if (doc_old->level >= 16) {
        g_set_error(error,G_MARKUP_ERROR,G_MARKUP_ERROR_INVALID_CONTENT, "xi:include recursion too deep");
        return;
    }
    dbg(lvl_debug, "At level %d, processing xi:include in document href=\"%s\"", doc_old->level, doc_old->href);
    memset(&doc_new, 0, sizeof(doc_new));
    i=0;
    while (attribute_names[i]) {
        if(!g_ascii_strcasecmp("href", attribute_names[i])) {
            if (!href)
                href=attribute_values[i];
            else {
                g_set_error(error,G_MARKUP_ERROR,G_MARKUP_ERROR_INVALID_CONTENT, "xi:include has more than one href");
                return;
            }
        } else if(!g_ascii_strcasecmp("xpointer", attribute_names[i])) {
            if (!doc_new.xpointer)
                doc_new.xpointer=attribute_values[i];
            else {
                g_set_error(error,G_MARKUP_ERROR,G_MARKUP_ERROR_INVALID_CONTENT, "xi:include has more than one xpointer");
                return;
            }
        } else {
            g_set_error(error,G_MARKUP_ERROR,G_MARKUP_ERROR_INVALID_CONTENT, "xi:include has invalid attributes");
            return;
        }
        i++;
    }
    if (!doc_new.xpointer && !href) {
        g_set_error(error,G_MARKUP_ERROR,G_MARKUP_ERROR_INVALID_CONTENT, "xi:include has neither href nor xpointer");
        return;
    }
    doc_new.level=doc_old->level+1;
    doc_new.user_data=doc_old->user_data;
    if (!href) {
        dbg(lvl_debug,"no href%s, using own ref '%s'", doc_new.xpointer?" (but xpointer provided)":"", doc_old->href);
        doc_new.href=doc_old->href;
        if (file_exists(doc_new.href)) {
            parse_file(&doc_new, error);
        } else {
            dbg(lvl_error,"Unable to include %s",doc_new.href);
        }
    } else {
        dbg(lvl_debug,"expanding '%s'", href);
        we=file_wordexp_new(href);
        we_files=file_wordexp_get_array(we);	/* Expand wildcards (if any) into a list of files */
        count=file_wordexp_get_count(we);
        dbg(lvl_debug,"%d results", count);
        for (i = 0 ; i < count ; i++) {
            included_filename = g_strdup(we_files[i]);
            if (*included_filename != '\0') { /* Non empty href */
                if (!g_path_is_absolute(included_filename)) {	/* The filename's path is relative */
                    doc_base = g_path_get_dirname(doc_old->href);	/* Get our own absolute path */
                    if (*doc_base && file_is_dir(doc_base)) {
                        tmp = included_filename;
                        included_filename = g_strconcat(doc_base, G_DIR_SEPARATOR_S, tmp, NULL);
                        g_free(tmp); /* Free initial included_filename buffer (saved in tmp) */
                    }
                    g_free(doc_base);
                    dbg(lvl_debug,"converted relative filename='%s' to absolute filename='%s'", we_files[i], included_filename);
                }
                dbg(lvl_debug,"result[%d]='%s'", i, included_filename);
                if (file_exists(included_filename)) {
                    doc_new.href=included_filename;
                    parse_file(&doc_new, error);	/* Now run the parser on the included XML file */
                } else {
                    dbg(lvl_error,"Unable to include '%s'",included_filename);
                }
            }
            g_free(included_filename);
        }
        file_wordexp_destroy(we);
    }
}

static int strncmp_len(const char *s1, int s1len, const char *s2) {
    int ret;
    ret=strncmp(s1, s2, s1len);
    if (ret)
        return ret;
    return strlen(s2)-s1len;
}

static int xpointer_value(const char *test, int len, struct xistate *elem, const char **out, int out_len) {
    int i,ret=0;
    if (len <= 0 || out_len <= 0) {
        return 0;
    }
    if (!(strncmp_len(test,len,"name(.)"))) {
        out[0]=elem->element;
        return 1;
    }
    if (test[0] == '@') {
        i=0;
        while (elem->attribute_names[i] && out_len > 0) {
            if (!strncmp_len(test+1,len-1,elem->attribute_names[i])) {
                out[ret++]=elem->attribute_values[i];
                out_len--;
            }
            i++;
        }
        return ret;
    }
    return 0;
}

static int xpointer_test(const char *test, int len, struct xistate *elem) {
    int eq,i,count,vlen,cond_req=1,cond=0;
    char c;
    const char *tmp[16];
    if (!len)
        return 0;
    c=test[len-1];
    if (c != '\'' && c != '"')
        return 0;
    eq=strcspn(test, "=");
    if (eq >= len || test[eq+1] != c)
        return 0;
    vlen=eq;
    if (eq > 0 && test[eq-1] == '!') {
        cond_req=0;
        vlen--;
    }
    count=xpointer_value(test,vlen,elem,tmp,16);
    for (i = 0 ; i < count ; i++) {
        if (!strncmp_len(test+eq+2,len-eq-3, tmp[i]))
            cond=1;
    }
    if (cond == cond_req)
        return 1;
    return 0;
}

static int xpointer_element_match(const char *xpointer, int len, struct xistate *elem) {
    int start,tlen;
    start=strcspn(xpointer, "[");
    if (start > len)
        start=len;
    if (strncmp_len(xpointer, start, elem->element) && (start != 1 || xpointer[0] != '*'))
        return 0;
    if (start == len)
        return 1;
    if (xpointer[len-1] != ']')
        return 0;
    for (;;) {
        start++;
        tlen=strcspn(xpointer+start,"]");
        if (start + tlen > len)
            return 1;
        if (!xpointer_test(xpointer+start, tlen, elem))
            return 0;
        start+=tlen+1;
    }
}

static int xpointer_xpointer_match(const char *xpointer, int len, struct xistate *first) {
    const char *c;
    int s;
    dbg(lvl_info,"%s", xpointer);
    if (xpointer[0] != '/')
        return 0;
    c=xpointer+1;
    len--;
    do {
        s=strcspn(c, "/");
        if (s > len)
            s=len;
        if (! xpointer_element_match(c, s, first))
            return 0;
        first=first->child;
        c+=s+1;
        len-=s+1;
    } while (len > 0 && first);
    if (len > 0)
        return 0;
    return 1;
}

static int xpointer_match(const char *xpointer, struct xistate *first) {
    char *prefix="xpointer(";
    int len;
    if (! xpointer)
        return 1;
    len=strlen(xpointer);
    if (strncmp(xpointer,prefix,strlen(prefix)))
        return 0;
    if (xpointer[len-1] != ')')
        return 0;
    return xpointer_xpointer_match(xpointer+strlen(prefix), len-strlen(prefix)-1, first);

}

static void xi_start_element(xml_context *context,
                             const gchar         *element_name,
                             const gchar        **attribute_names,
                             const gchar        **attribute_values,
                             gpointer             user_data,
                             xmlerror             **error) {
    struct xmldocument *doc=user_data;
    struct xistate *xistate;
    int i,count=0;
    while (attribute_names[count++*XML_ATTR_DISTANCE]);
    xistate=g_new0(struct xistate, 1);
    xistate->element=element_name;
    xistate->attribute_names=g_new0(const char *, count);
    xistate->attribute_values=g_new0(const char *, count);
    for (i = 0 ; i < count ; i++) {
        if (attribute_names[i*XML_ATTR_DISTANCE] && attribute_values[i*XML_ATTR_DISTANCE]) {
            xistate->attribute_names[i]=g_strdup(attribute_names[i*XML_ATTR_DISTANCE]);
            xistate->attribute_values[i]=g_strdup(attribute_values[i*XML_ATTR_DISTANCE]);
        }
    }
    xistate->parent=doc->last;

    if (doc->last) {
        doc->last->child=xistate;
    } else
        doc->first=xistate;
    doc->last=xistate;
    if (doc->active > 0 || xpointer_match(doc->xpointer, doc->first)) {
        if(!g_ascii_strcasecmp("xi:include", element_name)) {
            xinclude(context, xistate->attribute_names, xistate->attribute_values, doc, error);
            return;
        }
        start_element(context, element_name, xistate->attribute_names, xistate->attribute_values, doc->user_data, error);
        doc->active++;
    }

}
/**
 * * Reached closing tag of a config element
 * *
 * * @param context
 * * @param element name
 * * @param user_data ptr to xmldocument
 * * @param error ptr to struct for error information
 * * @returns nothing
 * */

static void xi_end_element (xml_context *context,
                            const gchar         *element_name,
                            gpointer             user_data,
                            xmlerror             **error) {
    struct xmldocument *doc=user_data;
    struct xistate *xistate=doc->last;
    int i=0;
    doc->last=doc->last->parent;
    if (! doc->last)
        doc->first=NULL;
    else
        doc->last->child=NULL;
    if (doc->active > 0) {
        if(!g_ascii_strcasecmp("xi:include", element_name)) {
            return;
        }
        end_element(context, element_name, doc->user_data, error);
        doc->active--;
    }
    while (xistate->attribute_names[i]) {
        g_free((char *)(xistate->attribute_names[i]));
        g_free((char *)(xistate->attribute_values[i]));
        i++;
    }
    g_free(xistate->attribute_names);
    g_free(xistate->attribute_values);
    g_free(xistate);
}

/* Called for character data */
/* text is not nul-terminated */
static void xi_text (xml_context *context,
                     const gchar            *text,
                     gsize                   text_len,
                     gpointer                user_data,
                     xmlerror               **error) {
    struct xmldocument *doc=user_data;
    int i;
    if (doc->active) {
        for (i = 0 ; i < text_len ; i++) {
            if (!isspace(text[i])) {
                struct xmldocument *doc=user_data;
                struct xmlstate *curr, **state = doc->user_data;
                struct attr attr;

                curr=*state;
                char *text_dup = g_strndup(text, text_len);
                attr.type=attr_xml_text;
                attr.u.str=text_dup;
                if (curr->object_func && curr->object_func->add_attr && curr->element_attr.u.data)
                    curr->object_func->add_attr(curr->element_attr.u.data, &attr);
                g_free(text_dup);
                return;
            }
        }
    }
}

#if USE_EZXML
static void parse_node_text(ezxml_t node, void *data, void (*start)(void *, const char *, const char **, const char **,
                            void *,
                            void *),
                            void (*end)(void *, const char *, void *, void *),
                            void (*text)(void *, const char *, int, void *, void *)) {
    while (node) {
        if (start)
            start(NULL, node->name, (const char **)node->attr, (const char **)(node->attr+1), data, NULL);
        if (text && node->txt)
            text(NULL, node->txt, strlen(node->txt), data, NULL);
        if (node->child)
            parse_node_text(node->child, data, start, end, text);
        if (end)
            end(NULL, node->name, data, NULL);
        node=node->ordered;
    }
}
#endif

/**
 * @brief Parses an XML file.
 *
 * @param filename The XML file to parse
 * @param data Points to a user-defined data structure which will be passed to each of the callbacks
 * passed in the following arguments
 * @param start Callback which will be called when an open tag is encountered
 * @param end Callback which will be called when a close tag is encountered
 * @param text Callback which will be called when character data is encountered
 *
 * @return True on success, false on failure.
 */
int xml_parse_file(char *filename, void *data,
                   void (*start)(xml_context *, const char *, const char **, const char **, void *, GError **),
                   void (*end)(xml_context *, const char *, void *, GError **),
                   void (*text)(xml_context *, const char *, gsize, void *, GError **)) {
    int ret = 0;
#if !USE_EZXML
    gchar *contents;
    gsize len;

    if (g_file_get_contents(filename, &contents, &len, NULL)) {
        dbg(lvl_debug, "XML data:\n%s\n", contents);
        ret = xml_parse_text(contents, data, start, end, text);
        g_free(contents);
    } else {
        dbg(lvl_error,"could not open XML file");
    }
#else
    FILE *f;
    ezxml_t root;

    f = fopen(filename,"rb");
    if (f) {
        root = ezxml_parse_fp(f);
        fclose(f);
        if (root) {
            parse_node_text(root, data, start, end, text);
            ezxml_free(root);
            ret = 1;
        }
    } else {
        dbg(lvl_error,"could not open XML file");
    }
#endif
    return ret;
}

/**
 * @brief Parses XML text.
 *
 * @param document The XML data to parse
 * @param data Points to a user-defined data structure which will be passed to each of the callbacks
 * passed in the following arguments
 * @param start Callback which will be called when an open tag is encountered
 * @param end Callback which will be called when a close tag is encountered
 * @param text Callback which will be called when character data is encountered
 *
 * @return True on success, false on failure.
 */
int xml_parse_text(const char *document, void *data,
                   void (*start)(xml_context *, const char *, const char **, const char **, void *, GError **),
                   void (*end)(xml_context *, const char *, void *, GError **),
                   void (*text)(xml_context *, const char *, gsize, void *, GError **)) {
#if !USE_EZXML
    GMarkupParser parser = { start, end, text, NULL, NULL};
    xml_context *context;
    gboolean result;

    if (!document) {
        dbg(lvl_error, "FATAL: No XML data supplied.");
        return 0;
    }
    context = g_markup_parse_context_new (&parser, 0, data, NULL);
    result = g_markup_parse_context_parse (context, document, strlen(document), NULL);
    g_markup_parse_context_free (context);
    if (!result) {
        dbg(lvl_error, "FATAL: Cannot parse data as XML: '%s'", document);
        return 0;
    }
#else
    char *str=g_strdup(document);
    ezxml_t root = ezxml_parse_str(str, strlen(str));
    if (!root)
        return 0;
    parse_node_text(root, data, start, end, text);
    ezxml_free(root);
    g_free(str);
#endif
    return 1;
}


#if !USE_EZXML

static const GMarkupParser parser = {
    xi_start_element,
    xi_end_element,
    xi_text,
    NULL,
    NULL
};
/**
 * * Parse the contents of the configuration file
 * *
 * * @param document struct holding info  about the config file
 * * @param error info on any errors detected
 * * @returns boolean TRUE or FALSE
 * */

static gboolean parse_file(struct xmldocument *document, xmlerror **error) {
    xml_context *context;
    gchar *contents, *message;
    gsize len;
    gint line, chr;
    gboolean result;
    char *xmldir,*newxmldir,*xmlfile,*newxmlfile,*sep;

    dbg(lvl_debug,"enter filename='%s'", document->href);
#if GLIB_MAJOR_VERSION == 2 && GLIB_MINOR_VERSION < 12
#define G_MARKUP_TREAT_CDATA_AS_TEXT 0
#endif
    context = g_markup_parse_context_new (&parser, G_MARKUP_TREAT_CDATA_AS_TEXT, document, NULL);

    if (!g_file_get_contents (document->href, &contents, &len, error)) {
        g_markup_parse_context_free (context);
        return FALSE;
    }
    xmldir=getenv("XMLDIR");
    xmlfile=getenv("XMLFILE");
    newxmlfile=g_strdup(document->href);
    newxmldir=g_strdup(document->href);
    if ((sep=strrchr(newxmldir,'/')))
        *sep='\0';
    else {
        g_free(newxmldir);
        newxmldir=g_strdup(".");
    }
    setenv("XMLDIR",newxmldir,1);
    setenv("XMLFILE",newxmlfile,1);
    document->active=document->xpointer ? 0:1;
    document->first=NULL;
    document->last=NULL;
    result = g_markup_parse_context_parse (context, contents, len, error);
    if (!result && error && *error) {
        g_markup_parse_context_get_position(context, &line, &chr);
        message=g_strdup_printf("%s at line %d, char %d\n", (*error)->message, line, chr);
        g_free((*error)->message);
        (*error)->message=message;
    }
    g_markup_parse_context_free (context);
    g_free (contents);
    if (xmldir)
        setenv("XMLDIR",xmldir,1);
    else
        unsetenv("XMLDIR");
    if (xmlfile)
        setenv("XMLFILE",xmlfile,1);
    else
        unsetenv("XMLFILE");
    g_free(newxmldir);
    g_free(newxmlfile);
    dbg(lvl_debug,"return %d", result);

    return result;
}
#else
static void parse_node(struct xmldocument *document, ezxml_t node) {
    while (node) {
        xi_start_element(NULL,node->name, node->attr, node->attr+1, document, NULL);
        if (node->txt)
            xi_text(NULL,node->txt,strlen(node->txt),document,NULL);
        if (node->child)
            parse_node(document, node->child);
        xi_end_element (NULL,node->name,document,NULL);
        node=node->ordered;
    }
}

static gboolean parse_file(struct xmldocument *document, xmlerror **error) {
    FILE *f;
    ezxml_t root;

    f=fopen(document->href,"rb");
    if (!f)
        return FALSE;
    root = ezxml_parse_fp(f);
    fclose(f);
    if (!root)
        return FALSE;
    document->active=document->xpointer ? 0:1;
    document->first=NULL;
    document->last=NULL;

    parse_node(document, root);

    return TRUE;
}
#endif

/**
 * * Load and parse the master config file
 * *
 * * @param filename FQFN of the file
 * * @param error ptr to error details, if any
 * * @returns boolean TRUE or FALSE (if error detected)
 * */

gboolean config_load(const char *filename, xmlerror **error) {
    struct xmldocument document;
    struct xmlstate *curr=NULL;
    gboolean result;

    attr_create_hash();
    item_create_hash();
    initStatic();

    dbg(lvl_debug,"enter filename='%s'", filename);
    memset(&document, 0, sizeof(document));
    document.href=filename;
    document.user_data=&curr;
    result=parse_file(&document, error);
    if (result && curr) {
        g_set_error(error,G_MARKUP_ERROR,G_MARKUP_ERROR_PARSE, "element '%s' not closed", curr->element);
        result=FALSE;
    }
    attr_destroy_hash();
    item_destroy_hash();
    dbg(lvl_debug,"return %d", result);
    return result;
}

int navit_object_set_methods(void *in, int in_size, void *out, int out_size) {
    int ret,size=out_size;
    if (out_size > in_size) {
        ret=-1;
        size=in_size;
        memset((char *)out+in_size, 0, out_size-in_size);
    } else if (in_size == out_size)
        ret=0;
    else
        ret=1;
    memcpy(out, in, size);
    return ret;
}

struct navit_object *
navit_object_new(struct attr **attrs, struct object_func *func, int size) {
    struct navit_object *ret=g_malloc0(size);
    ret->func=func;
    ret->attrs=attr_list_dup(attrs);
    navit_object_ref(ret);
    return ret;
}

struct navit_object *
navit_object_ref(struct navit_object *obj) {
    obj->refcount++;
    dbg(lvl_debug,"refcount %s %p %d",attr_to_name(obj->func->type),obj,obj->refcount);
    return obj;
}

void navit_object_unref(struct navit_object *obj) {
    if (obj) {
        obj->refcount--;
        dbg(lvl_debug,"refcount %s %p %d",attr_to_name(obj->func->type),obj,obj->refcount);
        if (obj->refcount <= 0 && obj->func && obj->func->destroy)
            obj->func->destroy(obj);
    }
}

struct attr_iter {
    void *last;
};

struct attr_iter *
navit_object_attr_iter_new(void) {
    return g_new0(struct attr_iter, 1);
}

void navit_object_attr_iter_destroy(struct attr_iter *iter) {
    g_free(iter);
}

/**
 * @brief Generic get function
 *
 * This function searches an attribute list for an attribute of a given type and stores it in the {@code attr}
 * parameter. Internally it calls
 * {@link attr_generic_get_attr(struct attr **, struct attr **, enum attr_type, struct attr *, struct attr_iter *)}
 * to retrieve the attribute; see its documentation for details.
 * <p>
 * Searching for attr_any or attr_any_xml is supported.
 * <p>
 * An iterator can be specified to get multiple attributes of the same type:
 * The first call will return the first match; each subsequent call
 * with the same iterator will return the next match. If no more matching
 * attributes are found in either of them, false is returned.
 *
 * @param obj The object to return an attribute for. This can be any Navit object type, but the parameter should
 * be cast to {@code struct navit_object *} to avoid compiler warnings.
 * @param type The attribute type to search for. Searching for {@code attr_any} or {@code attr_any_xml} is
 * possible.
 * @param attr Points to a {@code struct attr} which will receive the attribute
 * @param iter An iterator to receive multiple attributes of the same type with subsequent calls. If {@code NULL},
 * the first matching attribute will be retrieved.
 *
 * @return True if a matching attribute was found, false if not.
 */
int navit_object_get_attr(struct navit_object *obj, enum attr_type type, struct attr *attr, struct attr_iter *iter) {
    return attr_generic_get_attr(obj->attrs, NULL, type, attr, iter);
}

void navit_object_callbacks(struct navit_object *obj, struct attr *attr) {
    if (obj->attrs && obj->attrs[0] && obj->attrs[0]->type == attr_callback_list)
        callback_list_call_attr_2(obj->attrs[0]->u.callback_list, attr->type, attr->u.data, 0);
}

int navit_object_set_attr(struct navit_object *obj, struct attr *attr) {
    dbg(lvl_debug, "enter, obj=%p, attr=%p (%s)", obj, attr, attr_to_name(attr->type));
    obj->attrs=attr_generic_set_attr(obj->attrs, attr);
    navit_object_callbacks(obj, attr);
    return 1;
}

int navit_object_add_attr(struct navit_object *obj, struct attr *attr) {
    dbg(lvl_debug, "enter, obj=%p, attr=%p (%s)", obj, attr, attr_to_name(attr->type));
    if (attr->type == attr_callback) {
        struct callback_list *cbl;
        if (obj->attrs && obj->attrs[0] && obj->attrs[0]->type == attr_callback_list)
            cbl=obj->attrs[0]->u.callback_list;
        else {
            struct attr attr;
            cbl=callback_list_new();
            attr.type=attr_callback_list;
            attr.u.callback_list=cbl;
            obj->attrs=attr_generic_prepend_attr(obj->attrs, &attr);
        }
        callback_list_add(cbl, attr->u.callback);
        return 1;
    }
    obj->attrs=attr_generic_add_attr(obj->attrs, attr);
    if (obj->attrs && obj->attrs[0] && obj->attrs[0]->type == attr_callback_list)
        callback_list_call_attr_2(obj->attrs[0]->u.callback_list, attr->type, attr->u.data, 1);
    return 1;
}

int navit_object_remove_attr(struct navit_object *obj, struct attr *attr) {
    if (attr->type == attr_callback) {
        if (obj->attrs && obj->attrs[0] && obj->attrs[0]->type == attr_callback_list) {
            callback_list_remove(obj->attrs[0]->u.callback_list, attr->u.callback);
            return 1;
        } else
            return 0;
    }
    obj->attrs=attr_generic_remove_attr(obj->attrs, attr);
    if (obj->attrs && obj->attrs[0] && obj->attrs[0]->type == attr_callback_list)
        callback_list_call_attr_2(obj->attrs[0]->u.callback_list, attr->type, attr->u.data, -1);
    return 1;
}

void navit_object_destroy(struct navit_object *obj) {
    attr_list_free(obj->attrs);
    g_free(obj);
}<|MERGE_RESOLUTION|>--- conflicted
+++ resolved
@@ -244,57 +244,6 @@
 };
 
 struct object_func *
-<<<<<<< HEAD
-object_func_lookup(enum attr_type type)
-{
-	int i;
-	switch (type) {
-	case attr_config:
-		return &config_func;
-	case attr_layer:
-		return &layer_func;
-	case attr_layout:
-		return &layout_func;
-	case attr_log:
-		return &log_func;
-	case attr_map:
-		return &map_func;
-	case attr_maps:
-		return &maps_func;
-	case attr_mapset:
-		return &mapset_func;
-	case attr_navigation:
-		return &navigation_func;
-	case attr_navit:
-		return &navit_func;
-	case attr_profile_option:
-		return &profile_option_func;
-	case attr_roadprofile:
-		return &roadprofile_func;
-	case attr_route:
-		return &route_func;
-	case attr_script:
-		return &script_func;
-	case attr_osd:
-		return &osd_func;
-	case attr_trackingo:
-		return &tracking_func;
-	case attr_speech:
-		return &speech_func;
-	case attr_audio:
-		return &audio_func;
-	case attr_vehicle:
-		return &vehicle_func;
-	case attr_vehicleprofile:
-		return &vehicleprofile_func;
-	default:
-		for (i = 0 ; i < sizeof(object_funcs)/sizeof(struct object_func); i++) {
-			if (object_funcs[i].type == type)
-				return &object_funcs[i];
-		}
-		return NULL;
-	}
-=======
 object_func_lookup(enum attr_type type) {
     int i;
     switch (type) {
@@ -336,6 +285,8 @@
         return &vehicle_func;
     case attr_vehicleprofile:
         return &vehicleprofile_func;
+    case attr_audio:
+        return &audio_func;
     default:
         for (i = 0 ; i < sizeof(object_funcs)/sizeof(struct object_func); i++) {
             if (object_funcs[i].type == type)
@@ -343,7 +294,6 @@
         }
         return NULL;
     }
->>>>>>> da3e1e0c
 }
 
 struct element_func {
@@ -386,229 +336,7 @@
 };
 
 static void initStatic(void) {
-<<<<<<< HEAD
-	elements=g_new0(struct element_func,44); //43 is a number of elements + ending NULL element
-
-	elements[0].name="config";
-	elements[0].parent=NULL;
-	elements[0].func=NULL;
-	elements[0].type=attr_config;
-
-	elements[1].name="announce";
-	elements[1].parent="navigation";
-	elements[1].func=xmlconfig_announce;
-
-	elements[2].name="speech";
-	elements[2].parent="navit";
-	elements[2].func=NULL;
-	elements[2].type=attr_speech;
-
-	elements[3].name="tracking";
-	elements[3].parent="navit";
-	elements[3].func=NULL;
-	elements[3].type=attr_trackingo;
-
-	elements[4].name="route";
-	elements[4].parent="navit";
-	elements[4].func=NULL;
-	elements[4].type=attr_route;
-
-	elements[5].name="mapset";
-	elements[5].parent="navit";
-	elements[5].func=NULL;
-	elements[5].type=attr_mapset;
-
-	elements[6].name="map";
-	elements[6].parent="mapset";
-	elements[6].func=NULL;
-	elements[6].type=attr_map;
-
-	elements[7].name="debug";
-	elements[7].parent="config";
-	elements[7].func=NULL;
-	elements[7].type=attr_debug;
-
-	elements[8].name="osd";
-	elements[8].parent="navit";
-	elements[8].func=NULL;
-	elements[8].type=attr_osd;
-
-	elements[9].name="navigation";
-	elements[9].parent="navit";
-	elements[9].func=NULL;
-	elements[9].type=attr_navigation;
-
-	elements[10].name="navit";
-	elements[10].parent="config";
-	elements[10].func=NULL;
-	elements[10].type=attr_navit;
-
-	elements[11].name="graphics";
-	elements[11].parent="navit";
-	elements[11].func=NULL;
-	elements[11].type=attr_graphics;
-
-	elements[12].name="gui";
-	elements[12].parent="navit";
-	elements[12].func=NULL;
-	elements[12].type=attr_gui;
-
-	elements[13].name="layout";
-	elements[13].parent="navit";
-	elements[13].func=NULL;
-	elements[13].type=attr_layout;
-
-	elements[14].name="cursor";
-	elements[14].parent="layout";
-	elements[14].func=NULL;
-	elements[14].type=attr_cursor;
-
-	elements[15].name="layer";
-	elements[15].parent="layout";
-	elements[15].func=NULL;
-	elements[15].type=attr_layer;
-
-	elements[16].name="itemgra";
-	elements[16].parent="layer";
-	elements[16].func=NULL;
-	elements[16].type=attr_itemgra;
-
-	elements[17].name="circle";
-	elements[17].parent="itemgra";
-	elements[17].func=NULL;
-	elements[17].type=attr_circle;
-
-	elements[18].name="coord";
-	elements[18].parent="circle";
-	elements[18].func=NULL;
-	elements[18].type=attr_coord;
-
-	elements[19].name="icon";
-	elements[19].parent="itemgra";
-	elements[19].func=NULL;
-	elements[19].type=attr_icon;
-
-	elements[20].name="coord";
-	elements[20].parent="icon";
-	elements[20].func=NULL;
-	elements[20].type=attr_coord;
-
-	elements[21].name="image";
-	elements[21].parent="itemgra";
-	elements[21].func=NULL;
-	elements[21].type=attr_image;
-
-	elements[22].name="text";
-	elements[22].parent="itemgra";
-	elements[22].func=NULL;
-	elements[22].type=attr_text;
-
-	elements[23].name="polygon";
-	elements[23].parent="itemgra";
-	elements[23].func=NULL;
-	elements[23].type=attr_polygon;
-
-	elements[24].name="coord";
-	elements[24].parent="polygon";
-	elements[24].func=NULL;
-	elements[24].type=attr_coord;
-
-	elements[25].name="polyline";
-	elements[25].parent="itemgra";
-	elements[25].func=NULL;
-	elements[25].type=attr_polyline;
-
-	elements[26].name="coord";
-	elements[26].parent="polyline";
-	elements[26].func=NULL;
-	elements[26].type=attr_coord;
-
-	elements[27].name="arrows";
-	elements[27].parent="itemgra";
-	elements[27].func=NULL;
-	elements[27].type=attr_arrows;
-
-	elements[28].name="vehicle";
-	elements[28].parent="navit";
-	elements[28].func=NULL;
-	elements[28].type=attr_vehicle;
-
-	elements[29].name="vehicleprofile";
-	elements[29].parent="navit";
-	elements[29].func=NULL;
-	elements[29].type=attr_vehicleprofile;
-
-	elements[30].name="roadprofile";
-	elements[30].parent="vehicleprofile";
-	elements[30].func=NULL;
-	elements[30].type=attr_roadprofile;
-
-	elements[31].name="announcement";
-	elements[31].parent="roadprofile";
-	elements[31].func=NULL;
-	elements[31].type=attr_announcement;
-
-	elements[32].name="cursor";
-	elements[32].parent="vehicle";
-	elements[32].func=NULL;
-	elements[32].type=attr_cursor;
-
-	elements[33].name="itemgra";
-	elements[33].parent="cursor";
-	elements[33].func=NULL;
-	elements[33].type=attr_itemgra;
-
-	elements[34].name="log";
-	elements[34].parent="vehicle";
-	elements[34].func=NULL;
-	elements[34].type=attr_log;
-
-	elements[35].name="log";
-	elements[35].parent="navit";
-	elements[35].func=NULL;
-	elements[35].type=attr_log;
-
-	elements[36].name="plugins";
-	elements[36].parent="config";
-	elements[36].func=NULL;
-	elements[36].type=attr_plugins;
-
-	elements[37].name="plugin";
-	elements[37].parent="plugins";
-	elements[37].func=NULL;
-	elements[37].type=attr_plugin;
-
-	elements[38].name="maps";
-	elements[38].parent="mapset";
-	elements[38].func=NULL;
-	elements[38].type=attr_maps;
-
-	elements[39].name="layer";
-	elements[39].parent="navit";
-	elements[39].func=NULL;
-	elements[39].type=attr_layer;
-
-	elements[40].name="profile_option";
-	elements[40].parent="vehicleprofile";
-	elements[40].func=NULL;
-	elements[40].type=attr_profile_option;
-
-	elements[41].name="roadprofile";
-	elements[41].parent="profile_option";
-	elements[41].func=NULL;
-	elements[41].type=attr_roadprofile;
-
-	elements[42].name="script";
-	elements[42].parent="navit";
-	elements[42].func=NULL;
-	elements[42].type=attr_script;
-
- 	elements[43].name="audio";
- 	elements[43].parent="navit";
- 	elements[43].func=NULL;
- 	elements[43].type=attr_audio;
-=======
-    elements=g_new0(struct element_func, 45); //44 is a number of elements + ending NULL element
+    elements=g_new0(struct element_func, 46); //45 is a number of elements + ending NULL element
 
     elements[0].name="config";
     elements[0].parent=NULL;
@@ -828,7 +556,11 @@
     elements[43].parent="navit";
     elements[43].func=NULL;
     elements[43].type=attr_traffic;
->>>>>>> da3e1e0c
+
+    elements[44].name="audio";
+    elements[44].parent="navit";
+    elements[44].func=NULL;
+    elements[44].type=attr_audio;
 }
 
 /**
