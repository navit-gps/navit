--- conflicted
+++ resolved
@@ -291,8 +291,6 @@
 		return &audio_func;
 	case attr_vehicle:
 		return &vehicle_func;
-	case attr_audio:
-		return &audio_func;
 	case attr_vehicleprofile:
 		return &vehicleprofile_func;
 	default:
@@ -344,11 +342,14 @@
 };
 
 static void initStatic(void) {
-<<<<<<< HEAD
+//* <<<<<<< HEAD
 	elements=g_new0(struct element_func,45); //44 is a number of elements + ending NULL element
-=======
+//*/
+/*=======*/
+/*
 	elements=g_new0(struct element_func,45); //43 is a number of elements + ending NULL element
->>>>>>> c4a5b128
+//*/
+//>>>>>>> audio_framework
 
 	elements[0].name="config";
 	elements[0].parent=NULL;
@@ -563,11 +564,14 @@
 	elements[42].parent="navit";
 	elements[42].func=NULL;
 	elements[42].type=attr_script;
-<<<<<<< HEAD
+//* <<<<<<< HEAD
 	
-=======
-
->>>>>>> c4a5b128
+//*/
+/*=======*/
+/*
+
+//*/
+//>>>>>>> audio_framework
 	elements[43].name="audio";
 	elements[43].parent="navit";
 	elements[43].func=NULL;
@@ -1290,12 +1294,15 @@
 {
 	if (obj && obj->refcount>0) {
 		obj->refcount--;
-<<<<<<< HEAD
+//* <<<<<<< HEAD
 		//dbg(lvl_debug,"refcount %s %p %d\n",attr_to_name(obj->func->type),obj,obj->refcount);
-=======
+//*/
+/*=======*/
+/*
 		// dbg(lvl_error, "refcount %s\n", attr_to_name(obj->func->type));
 		// dbg(lvl_debug,"refcount %s %p %d\n",attr_to_name(obj->func->type),obj,obj->refcount);
->>>>>>> c4a5b128
+//*/
+//>>>>>>> audio_framework
 		if (obj->refcount <= 0 && obj->func && obj->func->destroy)
 			obj->func->destroy(obj);
 	}
