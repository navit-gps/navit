--- conflicted
+++ resolved
@@ -698,7 +698,6 @@
 
 static gboolean parse_file(struct xmldocument *document, xmlerror **error);
 
-<<<<<<< HEAD
 /**
  * @brief Handle xi:include XML tags
  *
@@ -708,13 +707,8 @@
  * @param doc_old The current document being parsed (before moving to the one referenced in this xi:include
  * @param[out] error A description of the error encountered if any
  */
-static void
-xinclude(xml_context *context, const gchar **attribute_names, const gchar **attribute_values,
-         struct xmldocument *doc_old, xmlerror **error) {
-=======
 static void xinclude(xml_context *context, const gchar **attribute_names, const gchar **attribute_values,
                      struct xmldocument *doc_old, xmlerror **error) {
->>>>>>> b64d59d4
     struct xmldocument doc_new;
     struct file_wordexp *we;
     int i,count;
@@ -799,13 +793,7 @@
     }
 
 }
-<<<<<<< HEAD
-
-static int
-strncmp_len(const char *s1, int s1len, const char *s2) {
-=======
 static int strncmp_len(const char *s1, int s1len, const char *s2) {
->>>>>>> b64d59d4
     int ret;
     ret=strncmp(s1, s2, s1len);
     if (ret)
