--- conflicted
+++ resolved
@@ -47,15 +47,6 @@
 
 
 ADD_CUSTOM_COMMAND(
-<<<<<<< HEAD
-   OUTPUT  ${CMAKE_CURRENT_BINARY_DIR}/navit.pot
-   DEPENDS ${POTFILES}
-   COMMAND ${XGETTEXT} --no-location --default-domain=navit_tmp --add-comments --keyword=_ --keyword=_n --keyword=navit_nls_gettext --keyword=navit_nls_ngettext:1,2 ${POTFILES}
-   COMMAND ${CMAKE_COMMAND} -DMATCHES="CHARSET" -DREPLACE="utf-8"
-                            -DSRC=${CMAKE_CURRENT_BINARY_DIR}/navit_tmp.po -DDST=${CMAKE_CURRENT_BINARY_DIR}/navit.pot
-                            -P ${PROJECT_SOURCE_DIR}/cmake/replace.cmake
-)
-=======
 	OUTPUT  ${CMAKE_CURRENT_BINARY_DIR}/navit.pot
 	DEPENDS ${POTFILES}
 	COMMAND ${XGETTEXT} --no-location --default-domain=navit_tmp --add-comments --keyword=_ --keyword=_n --keyword=navit_nls_gettext --keyword=navit_nls_ngettext:1,2 ${POTFILES}
@@ -63,7 +54,6 @@
 	-DSRC=${CMAKE_CURRENT_BINARY_DIR}/navit_tmp.po -DDST=${CMAKE_CURRENT_BINARY_DIR}/navit.pot
 	-P ${PROJECT_SOURCE_DIR}/cmake/replace.cmake
 	)
->>>>>>> 2a103031
 
 FILE(GLOB POIN_FILES RELATIVE ${CMAKE_CURRENT_SOURCE_DIR} "*.po.in")
 
@@ -80,17 +70,6 @@
 endforeach(LANG ${LANGUAGES})
 
 foreach (LANG ${LANGUAGES})
-<<<<<<< HEAD
-   ADD_CUSTOM_COMMAND(
-      OUTPUT  ${CMAKE_CURRENT_BINARY_DIR}/${LANG}.mo
-      DEPENDS ${CMAKE_CURRENT_BINARY_DIR}/${LANG}.po
-      COMMAND ${GETTEXT_MSGFMT_EXECUTABLE} --check --verbose --statistics --output-file="${CMAKE_CURRENT_BINARY_DIR}/${LANG}.mo" "${CMAKE_CURRENT_BINARY_DIR}/${LANG}.po"
-      COMMAND ${CMAKE_COMMAND} -E make_directory "${PROJECT_BINARY_DIR}/locale/${LANG}/LC_MESSAGES"
-      COMMAND ${CMAKE_COMMAND} -E copy_if_different "${CMAKE_CURRENT_BINARY_DIR}/${LANG}.mo" "${PROJECT_BINARY_DIR}/locale/${LANG}/LC_MESSAGES/navit.mo"
-   )
-   SET(MOFILES ${CMAKE_CURRENT_BINARY_DIR}/${LANG}.mo ${MOFILES})
-   INSTALL(FILES ${CMAKE_CURRENT_BINARY_DIR}/${LANG}.mo DESTINATION ${LOCALE_DIR}/${LANG}/LC_MESSAGES RENAME ${PACKAGE}.mo)
-=======
 	ADD_CUSTOM_COMMAND(
 		OUTPUT  ${CMAKE_CURRENT_BINARY_DIR}/${LANG}.mo
 		DEPENDS ${CMAKE_CURRENT_BINARY_DIR}/${LANG}.po
@@ -100,7 +79,6 @@
 		)
 	SET(MOFILES ${CMAKE_CURRENT_BINARY_DIR}/${LANG}.mo ${MOFILES})
 	INSTALL(FILES ${CMAKE_CURRENT_BINARY_DIR}/${LANG}.mo DESTINATION ${LOCALE_DIR}/${LANG}/LC_MESSAGES RENAME ${PACKAGE}.mo)
->>>>>>> 2a103031
 endforeach(LANG ${LANGUAGES})
 
 add_custom_target(locales ALL DEPENDS  ${MOFILES})