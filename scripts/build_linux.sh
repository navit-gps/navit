#!/bin/bash
set -e

COVERITY_VERSION="2017.07"
BUILD_PATH="linux"

cmake_opts="-Dgraphics/qt_qpainter:BOOL=FALSE -Dgui/qml:BOOL=FALSE -DSVG2PNG:BOOL=FALSE -DSAMPLE_MAP=n -Dgraphics/gtk_drawing_area:BOOL=TRUE"

[ -d $BUILD_PATH ] || mkdir -p $BUILD_PATH
pushd $BUILD_PATH

# Build everything
cmake ${cmake_opts} ../
make -j $(nproc --all)
make package

if [[ "${CIRCLE_PROJECT_USERNAME}" == "navit-gps" && "${CIRCLE_BRANCH}" == "trunk" ]]; then
	# If we are building the official trunk code, push an update to coverity
<<<<<<< HEAD
    # Temporarily disabled because Coverity is down.
    # TODO on the long run, CI should not fail just because the Coverity test did not run,
    # especially if the test results are not taken into account.
	#curl \
	#    -X POST --data "token=${COVERITY_TOKEN}&project=${CIRCLE_PROJECT_USERNAME}" \
	#    -o /tmp/cov-analysis-linux64-${COVERITY_VERSION}.tar.gz -s \
	#    https://scan.coverity.com/download/linux64

	#tar xfz /tmp/cov-analysis-linux64-${COVERITY_VERSION}.tar.gz --no-same-owner -C /usr/local/share/
	#export PATH=/usr/local/share/cov-analysis-linux64-${COVERITY_VERSION}/bin:$PATH

	#cov-build --dir cov-int make -j $(nproc --all)
	#tar czvf navit.tgz cov-int

#	curl --form token=$COVERITY_TOKEN \
#  --form email=$COVERITY_EMAIL \
#  --form file=@navit.tgz \
#  --form version="${CIRCLE_BRANCH}-$CIRCLE_SHA1" \
#  --form description="${CIRCLE_BRANCH}-$CIRCLE_SHA1" \
#  https://scan.coverity.com/builds?project=$CIRCLE_PROJECT_USERNAME
=======
    echo "Pushing an update to coverity as we are building the official trunk code."
    echo "Downloading coverity..."
	curl \
	    -X POST --data "token=${COVERITY_TOKEN}&project=${CIRCLE_PROJECT_USERNAME}" \
	    -o /tmp/cov-analysis-linux64-${COVERITY_VERSION}.tar.gz -s \
	    https://scan.coverity.com/download/linux64

    echo "Unpacking coverity..."
	tar xfz /tmp/cov-analysis-linux64-${COVERITY_VERSION}.tar.gz --no-same-owner -C /usr/local/share/
	export PATH=/usr/local/share/cov-analysis-linux64-${COVERITY_VERSION}/bin:$PATH

    echo "Building with coverity..."
	cmake ${cmake_opts} ../
	cov-build --dir cov-int make -j $(nproc --all)
	tar czvf navit.tgz cov-int

	curl --form token=$COVERITY_TOKEN \
  --form email=$COVERITY_EMAIL \
  --form file=@navit.tgz \
  --form version="${CIRCLE_BRANCH}-$CIRCLE_SHA1" \
  --form description="${CIRCLE_BRANCH}-$CIRCLE_SHA1" \
  https://scan.coverity.com/builds?project=$CIRCLE_PROJECT_USERNAME

        make package
>>>>>>> 5cf646c8

	# Then update the translation template on launchpad
	echo "Updating the translation template on launchpad..."
	sed -i '/INTEGER/d' po/navit.pot
	cp po/navit.pot $CIRCLE_ARTIFACTS/
	curl "https://translations.launchpad.net/navit/${CIRCLE_BRANCH}/+translations-upload" -H "$lp_cookie" -H "Referer: https://translations.launchpad.net/navit/${CIRCLE_BRANCH}/+translations-upload" -F file=@po/navit.pot | grep title
<<<<<<< HEAD
=======

else
    echo "Not on the official trunk branch, building without coverity..."
	cmake ${cmake_opts} ../
	make -j $(nproc --all)
	make package
>>>>>>> 5cf646c8
fi

if [[ "$CIRCLE_ARTIFACTS" != "" ]]; then
	echo "Copying icons to artifacts..."
	cp -r navit/icons $CIRCLE_ARTIFACTS
fi<|MERGE_RESOLUTION|>--- conflicted
+++ resolved
@@ -10,24 +10,28 @@
 pushd $BUILD_PATH
 
 # Build everything
+    echo "Building..."
 cmake ${cmake_opts} ../
 make -j $(nproc --all)
 make package
 
 if [[ "${CIRCLE_PROJECT_USERNAME}" == "navit-gps" && "${CIRCLE_BRANCH}" == "trunk" ]]; then
 	# If we are building the official trunk code, push an update to coverity
-<<<<<<< HEAD
     # Temporarily disabled because Coverity is down.
     # TODO on the long run, CI should not fail just because the Coverity test did not run,
     # especially if the test results are not taken into account.
+    #echo "Pushing an update to coverity as we are building the official trunk code."
+    #echo "Downloading coverity..."
 	#curl \
 	#    -X POST --data "token=${COVERITY_TOKEN}&project=${CIRCLE_PROJECT_USERNAME}" \
 	#    -o /tmp/cov-analysis-linux64-${COVERITY_VERSION}.tar.gz -s \
 	#    https://scan.coverity.com/download/linux64
 
+    #echo "Unpacking coverity..."
 	#tar xfz /tmp/cov-analysis-linux64-${COVERITY_VERSION}.tar.gz --no-same-owner -C /usr/local/share/
 	#export PATH=/usr/local/share/cov-analysis-linux64-${COVERITY_VERSION}/bin:$PATH
 
+    #echo "Re-running build with coverity..."
 	#cov-build --dir cov-int make -j $(nproc --all)
 	#tar czvf navit.tgz cov-int
 
@@ -37,47 +41,12 @@
 #  --form version="${CIRCLE_BRANCH}-$CIRCLE_SHA1" \
 #  --form description="${CIRCLE_BRANCH}-$CIRCLE_SHA1" \
 #  https://scan.coverity.com/builds?project=$CIRCLE_PROJECT_USERNAME
-=======
-    echo "Pushing an update to coverity as we are building the official trunk code."
-    echo "Downloading coverity..."
-	curl \
-	    -X POST --data "token=${COVERITY_TOKEN}&project=${CIRCLE_PROJECT_USERNAME}" \
-	    -o /tmp/cov-analysis-linux64-${COVERITY_VERSION}.tar.gz -s \
-	    https://scan.coverity.com/download/linux64
-
-    echo "Unpacking coverity..."
-	tar xfz /tmp/cov-analysis-linux64-${COVERITY_VERSION}.tar.gz --no-same-owner -C /usr/local/share/
-	export PATH=/usr/local/share/cov-analysis-linux64-${COVERITY_VERSION}/bin:$PATH
-
-    echo "Building with coverity..."
-	cmake ${cmake_opts} ../
-	cov-build --dir cov-int make -j $(nproc --all)
-	tar czvf navit.tgz cov-int
-
-	curl --form token=$COVERITY_TOKEN \
-  --form email=$COVERITY_EMAIL \
-  --form file=@navit.tgz \
-  --form version="${CIRCLE_BRANCH}-$CIRCLE_SHA1" \
-  --form description="${CIRCLE_BRANCH}-$CIRCLE_SHA1" \
-  https://scan.coverity.com/builds?project=$CIRCLE_PROJECT_USERNAME
-
-        make package
->>>>>>> 5cf646c8
 
 	# Then update the translation template on launchpad
 	echo "Updating the translation template on launchpad..."
 	sed -i '/INTEGER/d' po/navit.pot
 	cp po/navit.pot $CIRCLE_ARTIFACTS/
 	curl "https://translations.launchpad.net/navit/${CIRCLE_BRANCH}/+translations-upload" -H "$lp_cookie" -H "Referer: https://translations.launchpad.net/navit/${CIRCLE_BRANCH}/+translations-upload" -F file=@po/navit.pot | grep title
-<<<<<<< HEAD
-=======
-
-else
-    echo "Not on the official trunk branch, building without coverity..."
-	cmake ${cmake_opts} ../
-	make -j $(nproc --all)
-	make package
->>>>>>> 5cf646c8
 fi
 
 if [[ "$CIRCLE_ARTIFACTS" != "" ]]; then
