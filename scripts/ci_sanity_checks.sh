<<<<<<< HEAD
=======
#!/usr/bin/env bash
set -u

# #####################################################################################################################
# This script runs on circle CI to verify that the code of the PR has been
# sanitized before push.
#
# WARNING: make sure you commit ALL your changes before running it locally if you ever do it because it will run a git
# checkout -- which will reset your changes on all files...
# #####################################################################################################################

return_code=0

# Check if any file has been modified. If yes, that means the best practices
# have not been followed, so we will fail the job later but print a message here.
check_diff(){
    git diff --exit-code
    code=$?
    if [[ $code -ne 0 ]]; then
        echo "[ERROR] You may need to do some cleanup in the files you commited, see the git diff output above."
    fi
    git checkout -- .
    return_code=$(($return_code + $code))
}

# List the files that are different from the trunk
for f in $(git diff --name-only refs/remotes/origin/trunk | sort -u); do
    if [[ "${f}" =~ navit/support/ ]] || [[ "${f}" =~ navit/fib-1\.1/ ]] || [[ "${f}" =~ navit/traffic/permanentrestrictions/ ]] ; then
        echo "[DEBUG] Skipping file ${f} ..."
        continue
    fi
    if [[ -e "${f}" ]]; then

        # Checks for trailing spaces
        if [[ "${f: -4}" != ".bat" ]]; then
            echo "[INFO] Checking for trailing spaces on ${f}..."
            if [[ "$(file -bi """${f}""")" =~ ^text ]]; then
                sed 's/\s*$//' -i "${f}"
                check_diff
            fi
        fi

        # Formats any *.c and *.cpp files
        if [[ "${f: -2}" == ".c" ]] || [[ "${f: -4}" == ".cpp" ]]; then
            echo "[INFO] Checking for indentation and style compliance on ${f}..."
            astyle --indent=spaces=4 --style=attach -n --max-code-length=120 -xf -xh "${f}"
            check_diff
        fi

        if [[ "${f: -11}" == "shipped.xml" ]]; then
            echo "[INFO] Checking for compliance with the DTD using xmllint on ${f}..."
            xmllint --noout --dtdvalid navit/navit.dtd "$f"
            rc=$?
            if [[ $rc -ne 0 ]]; then
                echo "[ERROR] Your ${f} file doesn't validate against the navit/navit.dtd using xmllint"
            fi
        fi
    fi
done

exit $return_code
>>>>>>> 03b7ce2a
<|MERGE_RESOLUTION|>--- conflicted
+++ resolved
@@ -1,5 +1,3 @@
-<<<<<<< HEAD
-=======
 #!/usr/bin/env bash
 set -u
 
@@ -60,5 +58,4 @@
     fi
 done
 
-exit $return_code
->>>>>>> 03b7ce2a
+exit $return_code